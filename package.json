--- conflicted
+++ resolved
@@ -6,7 +6,7 @@
     "bootstrap": "^5.1.3",
     "bootstrap-datepicker": "uxsolutions/bootstrap-datepicker",
     "bootstrap-icons": "^1.7.0",
-    "caniuse-lite": "^1.0.30001282",
+    "caniuse-lite": "1.0.30001314",
     "d3": "^3.5.17",
     "flot": "^4.2.2",
     "highcharts": "^9.3.1",
@@ -23,15 +23,14 @@
   },
   "devDependencies": {
     "@parcel/transformer-sass": "^2.0.1",
-    "eslint": "^8.2.0",
-    "jquery-migrate": "^3.3.2",
-    "parcel": "^2.0.0",
     "browserlist": "latest",
     "cypress": "9.5.1",
     "cypress-real-events": "1.7.0",
-    "npm-check-updates": "12.5.2"
+    "eslint": "^8.2.0",
+    "jquery-migrate": "^3.3.2",
+    "npm-check-updates": "12.5.2",
+    "parcel": "^2.0.0"
   },
-<<<<<<< HEAD
   "targets": {
     "ietf": {
       "distDir": "ietf/static/dist/ietf",
@@ -156,9 +155,5 @@
         "ietf/secr/static/js/utils.js"
       ]
     }
-=======
-  "dependencies": {
-    "caniuse-lite": "1.0.30001314"
->>>>>>> 0f1bd8f4
   }
 }