# Copyright The IETF Trust 2016-2019, All Rights Reserved
# -*- coding: utf-8 -*-


from __future__ import absolute_import, print_function, unicode_literals

import io
import json
import os
import datetime
import requests
import email.utils

from django.utils.http import is_safe_url

import debug    # pyflakes:ignore

<<<<<<< HEAD
from django.http import HttpResponseForbidden, JsonResponse, Http404
=======
from django.http import HttpResponseForbidden, JsonResponse, HttpResponse, HttpResponseRedirect
>>>>>>> 6e55f26d
from django.shortcuts import render, get_object_or_404, redirect
from django import forms
from django.conf import settings
from django.contrib.auth.decorators import login_required
from django.utils.html import mark_safe # type:ignore
from django.core.exceptions import ValidationError
from django.template.loader import render_to_string, TemplateDoesNotExist
from django.urls import reverse as urlreverse

from ietf.doc.models import (Document, NewRevisionDocEvent, State, DocAlias,
                             LastCallDocEvent, ReviewRequestDocEvent, ReviewAssignmentDocEvent, DocumentAuthor)
from ietf.name.models import ReviewRequestStateName, ReviewAssignmentStateName, ReviewResultName, \
    DocTypeName, ReviewTypeName
from ietf.person.models import Person
from ietf.review.models import ReviewRequest, ReviewAssignment, ReviewWish
from ietf.group.models import Group
from ietf.ietfauth.utils import is_authorized_in_doc_stream, user_is_person, has_role
from ietf.message.models import Message
from ietf.message.utils import infer_message
from ietf.person.fields import PersonEmailChoiceField, SearchablePersonField
from ietf.review.utils import (active_review_teams, assign_review_request_to_reviewer,
                               can_request_review_of_doc, can_manage_review_requests_for_team,
                               email_review_assignment_change, email_review_request_change,
                               close_review_request_states,
                               close_review_request, setup_reviewer_field)
from ietf.review import mailarch
from ietf.utils.fields import DatepickerDateField
from ietf.utils.text import strip_prefix, xslugify
from ietf.utils.textupload import get_cleaned_text_file_content
from ietf.utils.mail import send_mail_message
from ietf.mailtrigger.utils import gather_address_lists
from ietf.utils.fields import MultiEmailField

def clean_doc_revision(doc, rev):
    if rev:
        rev = rev.rjust(2, "0")

        if not NewRevisionDocEvent.objects.filter(doc=doc, rev=rev).exists():
            raise forms.ValidationError("Could not find revision \"{}\" of the document.".format(rev))

    return rev

class RequestReviewForm(forms.ModelForm):
    team = forms.ModelMultipleChoiceField(queryset=Group.objects.all(), widget=forms.CheckboxSelectMultiple)
    deadline = DatepickerDateField(date_format="yyyy-mm-dd", picker_settings={ "autoclose": "1", "start-date": "+0d" })

    class Meta:
        model = ReviewRequest
        fields = ('requested_by', 'type', 'deadline', 'requested_rev', 'comment') 

    def __init__(self, user, doc, *args, **kwargs):
        super(RequestReviewForm, self).__init__(*args, **kwargs)

        self.doc = doc

        f = self.fields["team"]
        f.queryset = active_review_teams()
        f.initial = [group.pk for group in f.queryset if can_manage_review_requests_for_team(user, group, allow_personnel_outside_team=False)]

        self.fields['type'].queryset = self.fields['type'].queryset.filter(used=True, reviewteamsettings__group__in=self.fields["team"].queryset).distinct()
        self.fields['type'].widget = forms.RadioSelect(choices=[t for t in self.fields['type'].choices if t[0]])

        self.fields["requested_rev"].label = "Document revision"

        if has_role(user, "Secretariat"):
            self.fields["requested_by"] = SearchablePersonField()
        else:
            self.fields["requested_by"].widget = forms.HiddenInput()
            self.fields["requested_by"].initial = user.person.pk

    def clean_deadline(self):
        v = self.cleaned_data.get('deadline')
        if v < datetime.date.today():
            raise forms.ValidationError("Select today or a date in the future.")
        return v

    def clean_requested_rev(self):
        return clean_doc_revision(self.doc, self.cleaned_data.get("requested_rev"))

    def clean(self):
        chosen_type = self.cleaned_data.get("type")
        chosen_teams = self.cleaned_data.get("team")

        if chosen_type and chosen_teams:
            for t in chosen_teams:
                if chosen_type not in t.reviewteamsettings.review_types.all():
                    self.add_error("type", "{} does not use the review type {}.".format(t.name, chosen_type.name))

        return self.cleaned_data

@login_required
def request_review(request, name):
    doc = get_object_or_404(Document, name=name)

    if not can_request_review_of_doc(request.user, doc):
        return HttpResponseForbidden("You do not have permission to perform this action")

    now = datetime.datetime.now()

    lc_ends = None
    e = doc.latest_event(LastCallDocEvent, type="sent_last_call")
    if e and e.expires >= now:
        lc_ends = e.expires

    scheduled_for_telechat = doc.telechat_date()

    if request.method == "POST":
        form = RequestReviewForm(request.user, doc, request.POST)

        if form.is_valid():
            teams = form.cleaned_data["team"]
            for team in teams:
                review_req = form.save(commit=False)
                review_req.id = None
                review_req.doc = doc
                review_req.state = ReviewRequestStateName.objects.get(slug="requested", used=True)
                review_req.team = team
                review_req.save()

                ReviewRequestDocEvent.objects.create(
                    type="requested_review",
                    doc=doc,
                    rev=doc.rev,
                    by=request.user.person,
                    desc="Requested {} review by {}".format(review_req.type.name, review_req.team.acronym.upper()),
                    time=review_req.time,
                    review_request=review_req,
                    state=None,
                )

                subject = "%s %s Review requested: %s" % (review_req.team.acronym, review_req.type.name, doc.name)

                msg = subject

                if review_req.comment:
                    msg += "\n\n"+review_req.comment

                email_review_request_change(request, review_req, subject, msg, by=request.user.person, notify_secretary=True, notify_reviewer=False, notify_requested_by=True)

            return redirect('ietf.doc.views_doc.document_main', name=doc.name)

    else:
        if lc_ends:
            review_type = "lc"
            deadline = lc_ends.date().isoformat()
        elif scheduled_for_telechat:
            review_type = "telechat"
            deadline = doc.telechat_date()-datetime.timedelta(days=2)
        else:
            review_type = "early"
            deadline = None

        form = RequestReviewForm(request.user, doc, 
                                 initial={ "type": review_type,
                                           "requested_by": request.user.person,
                                           "deadline": deadline,
                                         })

    return render(request, 'doc/review/request_review.html', {
        'doc': doc,
        'form': form,
        'lc_ends': lc_ends,
        'lc_ends_days': (lc_ends - now).days if lc_ends else None,
        'scheduled_for_telechat': scheduled_for_telechat,
        'scheduled_for_telechat_days': (scheduled_for_telechat - now.date()).days if scheduled_for_telechat else None,
    })

@login_required
def review_request_forced_login(request, name, request_id):
    return redirect(urlreverse("ietf.doc.views_review.review_request", kwargs={ "name": name, "request_id": request_id }))


def review_request(request, name, request_id):
    doc = get_object_or_404(Document, name=name)
    review_req = get_object_or_404(ReviewRequest, pk=request_id)
    if review_req.doc != doc:
        raise Http404('The indicated ReviewRequest is not a request for the indicated document')

    can_manage_request = can_manage_review_requests_for_team(request.user, review_req.team)

    can_close_request = (review_req.state_id in ["requested", "assigned"]
                         and (is_authorized_in_doc_stream(request.user, doc)
                              or can_manage_request))

    can_assign_reviewer = (review_req.state_id in ["requested", "assigned"]
                           and can_manage_request)

    can_edit_comment = can_request_review_of_doc(request.user, doc)
    
    can_edit_deadline = can_edit_comment

    assignments = review_req.reviewassignment_set.all()
    for assignment in assignments:
        assignment.is_reviewer = user_is_person(request.user, assignment.reviewer.person)

        assignment.can_accept_reviewer_assignment = (assignment.state_id == "assigned"
                                                     and (assignment.is_reviewer or can_manage_request))

        assignment.can_reject_reviewer_assignment = (assignment.state_id in ["assigned", "accepted"]
                                                     and (assignment.is_reviewer or can_manage_request))

        assignment.can_complete_review = (assignment.state_id in ["assigned", "accepted", "overtaken", "no-response", "part-completed", "completed"]
                                          and (assignment.is_reviewer or can_manage_request))

    # This implementation means if a reviewer accepts one assignment for a review_request, he accepts all assigned to him (for that request)
    # This problematic - it's a bug (probably) for the same person to have more than one assignment for the same request.
    # It is, however unintuitive, and acceptance should be refactored to be something that works on assignments, not requests
    if request.method == "POST" and request.POST.get("action") == "accept":
        for assignment in assignments:
            if assignment.can_accept_reviewer_assignment:
                assignment.state = ReviewAssignmentStateName.objects.get(slug="accepted")
                assignment.save()
        return redirect(review_request, name=review_req.doc.name, request_id=review_req.pk)

    wg_chairs = None
    if review_req.doc.group:
        wg_chairs = [role.person for role in review_req.doc.group.role_set.filter(name__slug='chair')]

    return render(request, 'doc/review/review_request.html', {
        'doc': doc,
        'review_req': review_req,
        'can_close_request': can_close_request,
        'can_assign_reviewer': can_assign_reviewer,
        'can_edit_comment': can_edit_comment,
        'can_edit_deadline': can_edit_deadline,
        'assignments': assignments,
        'wg_chairs': wg_chairs,
    })


class CloseReviewRequestForm(forms.Form):
    close_reason = forms.ModelChoiceField(queryset=close_review_request_states(), widget=forms.RadioSelect, empty_label=None)
    close_comment = forms.CharField(label='Comment (optional)', max_length=255, required=False)

    def __init__(self, can_manage_request, *args, **kwargs):
        super(CloseReviewRequestForm, self).__init__(*args, **kwargs)

        if not can_manage_request:
            self.fields["close_reason"].queryset = self.fields["close_reason"].queryset.filter(slug__in=["withdrawn"])

        if len(self.fields["close_reason"].queryset) == 1:
            self.fields["close_reason"].initial = self.fields["close_reason"].queryset.first().pk
            self.fields["close_reason"].widget = forms.HiddenInput()


@login_required
def close_request(request, name, request_id):
    doc = get_object_or_404(Document, name=name)
    review_req = get_object_or_404(ReviewRequest, pk=request_id, state__in=["requested", "assigned"])

    can_request = is_authorized_in_doc_stream(request.user, doc)
    can_manage_request = can_manage_review_requests_for_team(request.user, review_req.team)

    if not (can_request or can_manage_request):
        return HttpResponseForbidden("You do not have permission to perform this action")

    if request.method == "POST":
        form = CloseReviewRequestForm(can_manage_request, request.POST)
        if form.is_valid():
            close_review_request(request, review_req,form.cleaned_data["close_reason"],
                                 form.cleaned_data["close_comment"])

        return redirect(review_request, name=review_req.doc.name, request_id=review_req.pk)
    else:
        form = CloseReviewRequestForm(can_manage_request)

    return render(request, 'doc/review/close_request.html', {
        'doc': doc,
        'review_req': review_req,
        'assignments': review_req.reviewassignment_set.all(),
        'form': form,
    })


class AssignReviewerForm(forms.Form):
    reviewer = PersonEmailChoiceField(label="Assign Additional Reviewer", empty_label="(None)")
    add_skip = forms.BooleanField(label='Skip next time', required=False)

    def __init__(self, review_req, *args, **kwargs):
        super(AssignReviewerForm, self).__init__(*args, **kwargs)
        setup_reviewer_field(self.fields["reviewer"], review_req)


@login_required
def assign_reviewer(request, name, request_id):
    doc = get_object_or_404(Document, name=name)
    review_req = get_object_or_404(ReviewRequest, pk=request_id, state__in=["requested", "assigned"])

    if not can_manage_review_requests_for_team(request.user, review_req.team):
        return HttpResponseForbidden("You do not have permission to perform this action")

    if request.method == "POST" and request.POST.get("action") == "assign":
        form = AssignReviewerForm(review_req, request.POST)
        if form.is_valid():
            reviewer = form.cleaned_data["reviewer"]
            add_skip = form.cleaned_data["add_skip"]
            assign_review_request_to_reviewer(request, review_req, reviewer, add_skip)

            return redirect(review_request, name=review_req.doc.name, request_id=review_req.pk)
    else:
        form = AssignReviewerForm(review_req)

    return render(request, 'doc/review/assign_reviewer.html', {
        'doc': doc,
        'review_req': review_req,
        'assignments': review_req.reviewassignment_set.all(),
        'form': form,
    })

class RejectReviewerAssignmentForm(forms.Form):
    message_to_secretary = forms.CharField(widget=forms.Textarea, required=False, help_text="Optional explanation of rejection, will be emailed to team secretary if filled in", strip=False)

@login_required
def reject_reviewer_assignment(request, name, assignment_id):
    doc = get_object_or_404(Document, name=name)
    review_assignment = get_object_or_404(ReviewAssignment, pk=assignment_id, state__in=["assigned", "accepted"])
    review_request_past_deadline = review_assignment.review_request.deadline < datetime.date.today()

    if not review_assignment.reviewer:
        return redirect(review_request, name=review_assignment.review_request.doc.name, request_id=review_assignment.review_request.pk)

    is_reviewer = user_is_person(request.user, review_assignment.reviewer.person)
    can_manage_request = can_manage_review_requests_for_team(request.user, review_assignment.review_request.team)

    if not (is_reviewer or can_manage_request):
        return HttpResponseForbidden("You do not have permission to perform this action")

    if request.method == "POST" and request.POST.get("action") == "reject" and not review_request_past_deadline:
        form = RejectReviewerAssignmentForm(request.POST)
        if form.is_valid():
            # reject the assignment
            review_assignment.state = ReviewAssignmentStateName.objects.get(slug="rejected")
            review_assignment.completed_on = datetime.datetime.now()
            review_assignment.save()

            ReviewAssignmentDocEvent.objects.create(
                type="closed_review_assignment",
                doc=review_assignment.review_request.doc,
                rev=review_assignment.review_request.doc.rev,
                by=request.user.person,
                desc="Assignment of request for {} review by {} to {} was rejected".format(
                    review_assignment.review_request.type.name,
                    review_assignment.review_request.team.acronym.upper(),
                    review_assignment.reviewer.person,
                ),
                review_assignment=review_assignment,
                state=review_assignment.state,
            )

            msg = render_to_string("review/reviewer_assignment_rejected.txt", {
                "by": request.user.person,
                "message_to_secretary": form.cleaned_data.get("message_to_secretary")
            })

            email_review_assignment_change(request, review_assignment, "Reviewer assignment rejected", msg, by=request.user.person, notify_secretary=True, notify_reviewer=True, notify_requested_by=False)

            return redirect(review_request, name=review_assignment.review_request.doc.name, request_id=review_assignment.review_request.pk)
    else:
        form = RejectReviewerAssignmentForm()

    return render(request, 'doc/review/reject_reviewer_assignment.html', {
        'doc': doc,
        'review_req': review_assignment.review_request,
        'assignments': review_assignment.review_request.reviewassignment_set.all(),
        'form': form,
        'review_request_past_deadline': review_request_past_deadline,
    })

@login_required
def withdraw_reviewer_assignment(request, name, assignment_id):
    get_object_or_404(Document, name=name)
    review_assignment = get_object_or_404(ReviewAssignment, pk=assignment_id, state__in=["assigned", "accepted"])

    can_manage_request = can_manage_review_requests_for_team(request.user, review_assignment.review_request.team)
    if not can_manage_request:
        return HttpResponseForbidden("You do not have permission to perform this action")

    if request.method == "POST" and request.POST.get("action") == "withdraw":
        review_assignment.state_id = 'withdrawn'
        review_assignment.save()

        ReviewAssignmentDocEvent.objects.create(
            type="closed_review_assignment",
            doc=review_assignment.review_request.doc,
            rev=review_assignment.review_request.doc.rev,
            by=request.user.person,
            desc="Assignment of request for {} review by {} to {} was withdrawn".format(
                review_assignment.review_request.type.name,
                review_assignment.review_request.team.acronym.upper(),
                review_assignment.reviewer.person,
            ),
            review_assignment=review_assignment,
            state=review_assignment.state,
        )            

        msg = "Review assignment withdrawn by %s"%request.user.person

        email_review_assignment_change(request, review_assignment, "Reviewer assignment withdrawn", msg, by=request.user.person, notify_secretary=True, notify_reviewer=True, notify_requested_by=False)

        return redirect(review_request, name=review_assignment.review_request.doc.name, request_id=review_assignment.review_request.pk)

    return render(request, 'doc/review/withdraw_reviewer_assignment.html', {
        'assignment': review_assignment,
    })    

@login_required
def mark_reviewer_assignment_no_response(request, name, assignment_id):
    get_object_or_404(Document, name=name)
    review_assignment = get_object_or_404(ReviewAssignment, pk=assignment_id, state__in=["assigned", "accepted"])

    can_manage_request = can_manage_review_requests_for_team(request.user, review_assignment.review_request.team)
    if not can_manage_request:
        return HttpResponseForbidden("You do not have permission to perform this action")

    if request.method == "POST" and request.POST.get("action") == "noresponse":
        review_assignment.state_id = 'no-response'
        review_assignment.save()

        ReviewAssignmentDocEvent.objects.create(
            type="closed_review_assignment",
            doc=review_assignment.review_request.doc,
            rev=review_assignment.review_request.doc.rev,
            by=request.user.person,
            desc="Assignment of request for {} review by {} to {} was marked no-response".format(
                review_assignment.review_request.type.name,
                review_assignment.review_request.team.acronym.upper(),
                review_assignment.reviewer.person,
            ),
            review_assignment=review_assignment,
            state=review_assignment.state,
        )            

        msg = "Review assignment marked 'No Response' by %s"%request.user.person

        email_review_assignment_change(request, review_assignment, "Reviewer assignment marked no-response", msg, by=request.user.person, notify_secretary=True, notify_reviewer=True, notify_requested_by=False)

        return redirect(review_request, name=review_assignment.review_request.doc.name, request_id=review_assignment.review_request.pk)

    return render(request, 'doc/review/mark_reviewer_assignment_no_response.html', {
        'assignment': review_assignment,
    })    


class SubmitUnsolicitedReviewTeamChoiceForm(forms.Form):
    team = forms.ModelChoiceField(queryset=Group.objects.filter(reviewteamsettings__isnull=False), widget=forms.RadioSelect, empty_label=None)
    
    def __init__(self, user, *args, **kwargs):
        super(SubmitUnsolicitedReviewTeamChoiceForm, self).__init__(*args, **kwargs)
        self.fields['team'].queryset = self.fields['team'].queryset.filter(role__person__user=user, role__name='secr')
        

@login_required()
def submit_unsolicited_review_choose_team(request, name):
    """
    If a user is submitting an unsolicited review, and is allowed to do this for more
    than one team, they are routed through this small view to pick a team.
    This is needed as the complete review form needs to be specific for a team.
    This view only produces a redirect, so it's open for any user.
    """
    doc = get_object_or_404(Document, name=name)
    if request.method == "POST":
        form = SubmitUnsolicitedReviewTeamChoiceForm(request.user, request.POST)
        if form.is_valid():
            return redirect("ietf.doc.views_review.complete_review",
                            name=doc.name, acronym=form.cleaned_data['team'].acronym)
    else:
        form = SubmitUnsolicitedReviewTeamChoiceForm(user=request.user)
    return render(request, 'doc/review/submit_unsolicited_review.html', {
        'doc': doc,
        'form': form,
    })

class CompleteReviewForm(forms.Form):
    state = forms.ModelChoiceField(queryset=ReviewAssignmentStateName.objects.filter(slug__in=("completed", "part-completed")).order_by("-order"), widget=forms.RadioSelect, initial="completed")
    reviewed_rev = forms.CharField(label="Reviewed revision", max_length=4)
    result = forms.ModelChoiceField(queryset=ReviewResultName.objects.filter(used=True), widget=forms.RadioSelect, empty_label=None)
    review_type = forms.ModelChoiceField(queryset=ReviewTypeName.objects.filter(used=True), widget=forms.RadioSelect, empty_label=None)
    reviewer = forms.ModelChoiceField(queryset=Person.objects.all(), widget=forms.Select)

    ACTIONS = [
        ("enter", "Enter review content (automatically posts to {mailing_list})"),
        ("upload", "Upload review content in text file (automatically posts to {mailing_list})"),
        ("link", "Link to review message already sent to {mailing_list}"),
    ]
    review_submission = forms.ChoiceField(choices=ACTIONS, widget=forms.RadioSelect)

    review_url = forms.URLField(label="Link to message", required=False)
    review_file = forms.FileField(label="Text file to upload", required=False)
    review_content = forms.CharField(widget=forms.Textarea, required=False, strip=False)
    completion_date = DatepickerDateField(date_format="yyyy-mm-dd", picker_settings={ "autoclose": "1" }, initial=datetime.date.today, help_text="Date of announcement of the results of this review")
    completion_time = forms.TimeField(widget=forms.HiddenInput, initial=datetime.time.min)
    cc = MultiEmailField(required=False, help_text="Email addresses to send to in addition to the review team list")
    email_ad = forms.BooleanField(label="Send extra email to the responsible AD suggesting early attention", required=False)

    def __init__(self, assignment, doc, team, is_reviewer, *args, **kwargs):
        self.assignment = assignment
        self.doc = doc

        super(CompleteReviewForm, self).__init__(*args, **kwargs)

        known_revisions = NewRevisionDocEvent.objects.filter(doc=doc).order_by("time", "id").values_list("rev", "time", flat=False)

        revising_review = assignment.state_id not in ["assigned", "accepted"] if assignment else False

        if not revising_review:
            self.fields["state"].choices = [
                (slug, "{} - extra reviewer is to be assigned".format(label)) if slug == "part-completed" else (slug, label)
                for slug, label in self.fields["state"].choices
            ]

        if 'initial' in kwargs and assignment:
            reviewed_rev_class = []
            for r in known_revisions:
                last_version = r[0]
                if r[1] < assignment.review_request.time:
                    kwargs["initial"]["reviewed_rev"] = r[0]
                    reviewed_rev_class.append('reviewer-doc-past')
                else:
                    reviewed_rev_class.append('reviewer-doc-ok')

            # After this the ones in future are marked with green, but we
            # want also to mark the oldest one before the review was assigned
            # so shift list one step.
            reviewed_rev_class.pop(0)
            reviewed_rev_class.append('reviewer-doc-ok')

            # If it is users own review, then default to latest version
            if is_reviewer:
                kwargs["initial"]["reviewed_rev"] = last_version

            self.fields["reviewed_rev"].help_text = mark_safe(
                " ".join("<a class=\"rev label label-default {0}\" title=\"{2:%Y-%m-%d}\">{1}</a>".format(reviewed_rev_class[i], *r)
                         for i, r in enumerate(known_revisions)))
        else:
            self.fields["reviewed_rev"].help_text = mark_safe(
                " ".join("<a class=\"rev label label-default {0}\" title=\"{2:%Y-%m-%d}\">{1}</a>".format('', *r)
                         for i, r in enumerate(known_revisions)))

        self.fields["result"].queryset = self.fields["result"].queryset.filter(reviewteamsettings_review_results_set__group=team)

        def format_submission_choice(label):
            if revising_review:
                label = label.replace(" (automatically posts to {mailing_list})", "")

            return label.format(mailing_list=team.list_email or "[error: team has no mailing list set]")

        if assignment:
            del self.fields["review_type"]
            del self.fields["reviewer"]
        else:
            self.fields["review_type"].queryset = self.fields["review_type"].queryset.filter(
                reviewteamsettings__group=team)
            self.fields["reviewer"].queryset = self.fields["reviewer"].queryset.filter(role__name="reviewer", role__group=team)

        self.fields["review_submission"].choices = [ (k, format_submission_choice(label)) for k, label in self.fields["review_submission"].choices]
        
        if revising_review:
            del self.fields["cc"]
        elif is_reviewer:
            del self.fields["completion_date"]
            del self.fields["completion_time"]

    def clean_reviewed_rev(self):
        return clean_doc_revision(self.doc, self.cleaned_data.get("reviewed_rev"))

    def clean_review_content(self):
        return self.cleaned_data["review_content"].replace("\r", "")

    def clean_review_file(self):
        return get_cleaned_text_file_content(self.cleaned_data["review_file"])

    def clean_review_url(self):
        url = self.cleaned_data['review_url']
        #scheme, netloc, path, parameters, query, fragment = urlparse(url)
        if url:
            r = requests.get(url)
            if r.status_code != 200:
                raise forms.ValidationError("Trying to retrieve the URL resulted in status code %s: %s.  Please provide an URL that can be retrieved." % (r.status_code, r.reason))
        return url

    def clean(self):
        if self.assignment and "@" in self.assignment.reviewer.person.ascii:
            raise forms.ValidationError("Reviewer name must be filled in (the ASCII version is currently \"{}\" - since it contains an @ sign the name is probably still the original email address).".format(self.review_req.reviewer.person.ascii))

        def require_field(f):
            if not self.cleaned_data.get(f):
                self.add_error(f, ValidationError("You must fill in this field."))

        submission_method = self.cleaned_data.get("review_submission")
        if submission_method == "enter":
            require_field("review_content")
        elif submission_method == "upload":
            require_field("review_file")
        elif submission_method == "link":
            require_field("review_url")

@login_required
def complete_review(request, name, assignment_id=None, acronym=None):
    doc = get_object_or_404(Document, name=name)
    if assignment_id:
        assignment = get_object_or_404(ReviewAssignment, pk=assignment_id)
    
        revising_review = assignment.state_id not in ["assigned", "accepted"]
    
        is_reviewer = user_is_person(request.user, assignment.reviewer.person)
        can_manage_request = can_manage_review_requests_for_team(request.user, assignment.review_request.team)
    
        if not (is_reviewer or can_manage_request):
            return HttpResponseForbidden("You do not have permission to perform this action")
    
        team = assignment.review_request.team
        team_acronym = assignment.review_request.team.acronym.lower()
        request_type = assignment.review_request.type
        mailtrigger_slug = 'review_completed_{}_{}'.format(team_acronym, request_type.slug)
        # Description is only used if the mailtrigger does not exist yet.
        mailtrigger_desc = 'Recipients when a {} {} review is completed'.format(team_acronym, request_type)
        to, cc = gather_address_lists(
            mailtrigger_slug,
            create_from_slug_if_not_exists='review_completed',
            desc_if_not_exists=mailtrigger_desc,
            review_req=assignment.review_request
        )
    else:
        team = get_object_or_404(Group, acronym=acronym)
        if not can_manage_review_requests_for_team(request.user, team):
            return HttpResponseForbidden("You do not have permission to perform this action")
        assignment = None
        is_reviewer = False
        revising_review = False
        request_type = None
        to, cc = [], []

    if request.method == "POST":
        form = CompleteReviewForm(assignment, doc, team, is_reviewer,
                                  request.POST, request.FILES)
        if form.is_valid():
            review_submission = form.cleaned_data['review_submission']
            
            if not assignment:
                # If this is an unsolicited review, create a new request and assignment.
                # The assignment will be immediately closed after, sharing the usual
                # processes for regular assigned reviews.
                review_request = ReviewRequest.objects.create(
                    state_id='assigned',
                    type=form.cleaned_data['review_type'],
                    doc=doc,
                    team=team,
                    deadline=datetime.date.today(),
                    requested_by=Person.objects.get(user=request.user),
                    requested_rev=form.cleaned_data['reviewed_rev'],
                )
                assignment = ReviewAssignment.objects.create(
                    review_request=review_request,
                    state_id='assigned',
                    reviewer=form.cleaned_data['reviewer'].role_email('reviewer', group=team),
                    assigned_on=datetime.datetime.now(),
                )
                request_type = form.cleaned_data['review_type']

            review = assignment.review
            if not review:
                # create review doc
                for i in range(1, 100):
                    name_components = [
                        "review",
                        strip_prefix(assignment.review_request.doc.name, "draft-"),
                        form.cleaned_data["reviewed_rev"],
                        assignment.review_request.team.acronym,
                        request_type.slug,
                        xslugify(assignment.reviewer.person.ascii_parts()[3]),
                        datetime.date.today().isoformat(),
                    ]
                    if i > 1:
                        name_components.append(str(i))

                    name = "-".join(c for c in name_components if c).lower()
                    if not Document.objects.filter(name=name).exists():
                        review = Document.objects.create(name=name)
                        DocAlias.objects.create(name=review.name).docs.add(review)
                        break

                review.type = DocTypeName.objects.get(slug="review")
                review.group = assignment.review_request.team

            review.rev = "00" if not review.rev else "{:02}".format(int(review.rev) + 1)
            review.title = "{} Review of {}-{}".format(assignment.review_request.type.name, assignment.review_request.doc.name, form.cleaned_data["reviewed_rev"])
            review.time = datetime.datetime.now()
            if review_submission == "link":
                review.external_url = form.cleaned_data['review_url']

            e = NewRevisionDocEvent.objects.create(
                type="new_revision",
                doc=review,
                by=request.user.person,
                rev=review.rev,
                desc='New revision available',
                time=review.time,
            )

            review.set_state(State.objects.get(type="review", slug="active"))

            review.save_with_history([e])

            # save file on disk
            if review_submission == "upload":
                content = form.cleaned_data['review_file']
            else:
                content = form.cleaned_data['review_content']

            filename = os.path.join(review.get_file_path(), '{}.txt'.format(review.name))
            with io.open(filename, 'w', encoding='utf-8') as destination:
                destination.write(content)

            completion_datetime = datetime.datetime.now()
            if "completion_date" in form.cleaned_data:
                completion_datetime = datetime.datetime.combine(form.cleaned_data["completion_date"], form.cleaned_data.get("completion_time") or datetime.time.min)

            # complete assignment
            assignment.state = form.cleaned_data["state"]
            assignment.reviewed_rev = form.cleaned_data["reviewed_rev"]
            assignment.result = form.cleaned_data["result"]
            assignment.review = review
            assignment.completed_on = completion_datetime
            assignment.save()

            need_to_email_review = review_submission != "link" and assignment.review_request.team.list_email and not revising_review

            submitted_on_different_date = completion_datetime.date() != datetime.date.today()
            desc = "Request for {} review by {} {}: {}. Reviewer: {}.".format(
                assignment.review_request.type.name,
                assignment.review_request.team.acronym.upper(),
                assignment.state.name,
                assignment.result.name,
                assignment.reviewer.person,
            )
            if need_to_email_review:
                desc += " " + "Sent review to list."
            if revising_review:
                desc += " Review has been revised by {}.".format(request.user.person)
            elif submitted_on_different_date:
                desc += " Submission of review completed at an earlier date."
            close_event = ReviewAssignmentDocEvent(type="closed_review_assignment", review_assignment=assignment)
            close_event.doc = assignment.review_request.doc
            close_event.rev = assignment.review_request.doc.rev
            close_event.by = request.user.person
            close_event.desc = desc
            close_event.state = assignment.state
            close_event.time = datetime.datetime.now()
            close_event.save()
            
            # If the completion date is different, record when the initial review was made too.
            if not revising_review and submitted_on_different_date:
                desc = "Request for {} review by {} {}: {}. Reviewer: {}.".format(
                    assignment.review_request.type.name,
                    assignment.review_request.team.acronym.upper(),
                    assignment.state.name,
                    assignment.result.name,
                    assignment.reviewer.person,
                )

                initial_close_event = ReviewAssignmentDocEvent(type="closed_review_assignment",
                                                               review_assignment=assignment)
                initial_close_event.doc = assignment.review_request.doc
                initial_close_event.rev = assignment.review_request.doc.rev
                initial_close_event.by = request.user.person
                initial_close_event.desc = desc
                initial_close_event.state = assignment.state
                initial_close_event.time = completion_datetime
                initial_close_event.save()

            if assignment.state_id == "part-completed" and not revising_review: 
                existing_assignments = ReviewAssignment.objects.filter(review_request__doc=assignment.review_request.doc, review_request__team=assignment.review_request.team, state__in=("assigned", "accepted", "completed"))

                subject = "Review of {}-{} completed partially".format(assignment.review_request.doc.name, assignment.reviewed_rev)

                msg = render_to_string("review/partially_completed_review.txt", {
                    "existing_assignments": existing_assignments,
                    "by": request.user.person,
                })

                email_review_assignment_change(request, assignment, subject, msg, request.user.person, notify_secretary=True, notify_reviewer=False, notify_requested_by=False)

            role = request.user.person.role_set.filter(group=assignment.review_request.team,name='reviewer').first()
            if role and role.email.active:
                author_email = role.email
                frm = role.formatted_email()
            else:
                author_email = request.user.person.email()
                frm =  request.user.person.formatted_email()
            author, created = DocumentAuthor.objects.get_or_create(document=review, email=author_email, person=request.user.person)

            if need_to_email_review:
                # email the review
                subject = "{} {} {} of {}-{}".format(assignment.review_request.team.acronym.capitalize(),assignment.review_request.type.name.lower(),"partial review" if assignment.state_id == "part-completed" else "review", assignment.review_request.doc.name, assignment.reviewed_rev)
                related_groups = [ assignment.review_request.team, ]
                if assignment.review_request.doc.group:
                    related_groups.append(assignment.review_request.doc.group)
                msg = Message.objects.create(
                        by=request.user.person,
                        subject=subject,
                        frm=frm,
                        to=", ".join(to),
                        cc=form.cleaned_data["cc"],
                        body = render_to_string("review/completed_review.txt", {
                            "assignment": assignment,
                            "content": content,
                        }),
                    )
                msg.related_groups.add(*related_groups)
                msg.related_docs.add(assignment.review_request.doc)

                msg = send_mail_message(request, msg)

                list_name = mailarch.list_name_from_email(assignment.review_request.team.list_email)
                if list_name:
                    review.external_url = mailarch.construct_message_url(list_name, email.utils.unquote(msg["Message-ID"]))
                    review.save_with_history([close_event])

            if form.cleaned_data['email_ad'] or assignment.result in assignment.review_request.team.reviewteamsettings.notify_ad_when.all(): 
                (to, cc) = gather_address_lists('review_notify_ad',review_req = assignment.review_request).as_strings() 
                msg_txt = render_to_string("review/notify_ad.txt", {
                    "to": to,
                    "cc": cc,
                    "assignment": assignment,
                    "settings": settings,
                    "explicit_request": form.cleaned_data['email_ad'],
                 })
                msg = infer_message(msg_txt)
                msg.by = request.user.person
                msg.save()
                send_mail_message(request, msg)

            return redirect("ietf.doc.views_doc.document_main", name=assignment.review.name)
    else:
        initial={
            "reviewed_rev": assignment.reviewed_rev if assignment else None,
            "result": assignment.result_id if assignment else None,
            "cc": ", ".join(cc),
        }

        try:
            initial['review_content'] = render_to_string('/group/%s/review/content_templates/%s.txt' % (assignment.review_request.team.acronym,
                                                                                                        request_type.slug), {'assignment':assignment, 'today':datetime.date.today()}) 
        except (TemplateDoesNotExist, AttributeError):
            pass

        form = CompleteReviewForm(assignment, doc, team, is_reviewer, initial=initial)

    mail_archive_query_urls = mailarch.construct_query_urls(doc, team)

    return render(request, 'doc/review/complete_review.html', {
        'doc': doc,
        'team': team,
        'assignment': assignment,
        'form': form,
        'mail_archive_query_urls': mail_archive_query_urls,
        'revising_review': revising_review,
        'review_to': to,
        'review_cc': cc,
    })

def search_mail_archive(request, name, acronym=None, assignment_id=None):
    if assignment_id:
        assignment = get_object_or_404(ReviewAssignment, pk=assignment_id)
        team = assignment.review_request.team
    else:
        assignment = None
        team = get_object_or_404(Group, acronym=acronym)
    doc = get_object_or_404(Document, name=name)

    is_reviewer = assignment and user_is_person(request.user, assignment.reviewer.person)
    can_manage_request = can_manage_review_requests_for_team(request.user, team)

    if not (is_reviewer or can_manage_request):
        return HttpResponseForbidden("You do not have permission to perform this action")

    res = mailarch.construct_query_urls(doc, team, query=request.GET.get("query"))
    if not res:
        return JsonResponse({ "error": "Couldn't do lookup in mail archive - don't know where to look"})

    MAX_RESULTS = 30

    try:
        res["messages"] = mailarch.retrieve_messages(res["query_data_url"])[:MAX_RESULTS]
    except KeyError as e:
        res["error"] = "No results found (%s)" % str(e)
    except Exception as e:
        res["error"] = "Retrieval from mail archive failed: %s" % str(e)
        # raise # useful when debugging

    return JsonResponse(res)

class EditReviewRequestCommentForm(forms.ModelForm):
    comment = forms.CharField(widget=forms.Textarea, strip=False)
    class Meta:
        fields = ['comment',]
        model = ReviewRequest

def edit_comment(request, name, request_id):
    review_req = get_object_or_404(ReviewRequest, pk=request_id)
    if not can_request_review_of_doc(request.user, review_req.doc):
        return HttpResponseForbidden("You do not have permission to perform this action")

    if request.method == "POST":
        form = EditReviewRequestCommentForm(request.POST, instance=review_req)
        if form.is_valid():
            form.save()
            return redirect(review_request, name=review_req.doc.name, request_id=review_req.pk)
    else: 
        form = EditReviewRequestCommentForm(instance=review_req) 

    return render(request, 'doc/review/edit_request_comment.html', {
        'review_req': review_req,
        'form' : form,
    })

class EditReviewRequestDeadlineForm(forms.ModelForm):
    deadline = DatepickerDateField(date_format="yyyy-mm-dd", picker_settings={ "autoclose": "1", "start-date": "+0d" })
    class Meta:
        fields = ['deadline',]
        model = ReviewRequest

    def clean_deadline(self):
        v = self.cleaned_data.get('deadline')
        if v < datetime.date.today():
            raise forms.ValidationError("Select today or a date in the future.")
        return v


def edit_deadline(request, name, request_id):
    review_req = get_object_or_404(ReviewRequest, pk=request_id)
    if not can_request_review_of_doc(request.user, review_req.doc):
        return HttpResponseForbidden("You do not have permission to perform this action")

    old_deadline = review_req.deadline

    if request.method == "POST":
        form = EditReviewRequestDeadlineForm(request.POST, instance=review_req)
        if form.is_valid():
            if form.cleaned_data['deadline'] != old_deadline:
                form.save()
                subject = "Deadline changed: {} {} review of {}-{}".format(review_req.team.acronym.capitalize(),review_req.type.name.lower(), review_req.doc.name, review_req.requested_rev)
                msg = render_to_string("review/deadline_changed.txt", {
                    "review_req": review_req,
                    "old_deadline": old_deadline,
                    "by": request.user.person,
                })
                email_review_request_change(request, review_req, subject, msg, request.user.person, notify_secretary=True, notify_reviewer=True, notify_requested_by=True)

            return redirect(review_request, name=review_req.doc.name, request_id=review_req.pk)
    else: 
        form = EditReviewRequestDeadlineForm(instance=review_req) 

    return render(request, 'doc/review/edit_request_deadline.html', {
        'review_req': review_req,
        'form' : form,
    })


class ReviewWishAddForm(forms.Form):
    team = forms.ModelChoiceField(queryset=Group.objects.filter(reviewteamsettings__isnull=False),
                                  widget=forms.RadioSelect, empty_label=None, required=True)

    def __init__(self, user, doc, *args, **kwargs):
        super(ReviewWishAddForm, self).__init__(*args, **kwargs)
        self.person = get_object_or_404(Person, user=user)
        self.doc = doc
        self.fields['team'].queryset = self.fields['team'].queryset.filter(role__person=self.person,
                                                                           role__name='reviewer')
        if len(self.fields['team'].queryset) == 1:
            self.team = self.fields['team'].queryset.get()
            del self.fields['team']
            
    def save(self):
        team = self.team if hasattr(self, 'team') else self.cleaned_data['team']
        ReviewWish.objects.get_or_create(person=self.person, team=team, doc=self.doc)

@login_required
def review_wish_add(request, name):
    doc = get_object_or_404(Document, docalias__name=name)

    if request.method == "POST":
        form = ReviewWishAddForm(request.user, doc, request.POST)
        if form.is_valid():
            form.save()
            return _generate_ajax_or_redirect_response(request, doc)
    else:
        form = ReviewWishAddForm(request.user, doc)
        
    return render(request, "doc/review/review_wish_add.html", {
        "doc": doc,
        "form": form,
    })

@login_required
def review_wishes_remove(request, name):
    doc = get_object_or_404(Document, docalias__name=name)
    person = get_object_or_404(Person, user=request.user)

    if request.method == "POST":
        ReviewWish.objects.filter(person=person, doc=doc).delete()
        return _generate_ajax_or_redirect_response(request, doc)

    return render(request, "doc/review/review_wishes_remove.html", {
        "name": doc.name,
    })


def _generate_ajax_or_redirect_response(request, doc):
    redirect_url = request.GET.get('next')
    url_is_safe = is_safe_url(url=redirect_url, allowed_hosts=request.get_host(),
                              require_https=request.is_secure())
    if request.is_ajax():
        return HttpResponse(json.dumps({'success': True}), content_type='application/json')
    elif url_is_safe:
        return HttpResponseRedirect(redirect_url)
    else:
        return HttpResponseRedirect(doc.get_absolute_url())<|MERGE_RESOLUTION|>--- conflicted
+++ resolved
@@ -15,11 +15,7 @@
 
 import debug    # pyflakes:ignore
 
-<<<<<<< HEAD
-from django.http import HttpResponseForbidden, JsonResponse, Http404
-=======
-from django.http import HttpResponseForbidden, JsonResponse, HttpResponse, HttpResponseRedirect
->>>>>>> 6e55f26d
+from django.http import HttpResponseForbidden, JsonResponse, Http404, HttpResponse, HttpResponseRedirect
 from django.shortcuts import render, get_object_or_404, redirect
 from django import forms
 from django.conf import settings
