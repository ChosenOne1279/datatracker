--- conflicted
+++ resolved
@@ -22,12 +22,8 @@
 import debug                            # pyflakes:ignore
 
 import ietf.review.mailarch
-<<<<<<< HEAD
-from ietf.doc.factories import NewRevisionDocEventFactory, WgDraftFactory, WgRfcFactory, \
-    ReviewFactory, DocumentFactory
-=======
-from ietf.doc.factories import NewRevisionDocEventFactory, IndividualDraftFactory, WgDraftFactory, WgRfcFactory, ReviewFactory
->>>>>>> f740adcf
+from ietf.doc.factories import ( NewRevisionDocEventFactory, IndividualDraftFactory, WgDraftFactory,
+    WgRfcFactory, ReviewFactory, DocumentFactory)
 from ietf.doc.models import DocumentAuthor, RelatedDocument, DocEvent, ReviewRequestDocEvent, ReviewAssignmentDocEvent
 from ietf.group.factories import RoleFactory, ReviewTeamFactory
 from ietf.group.models import Group
