# Copyright The IETF Trust 2017-2020, All Rights Reserved
# -*- coding: utf-8 -*-


from django.urls import reverse as urlreverse
from django.http import HttpResponseRedirect
from django.shortcuts import render

import debug                            # pyflakes:ignore

from ietf.doc.models import ( RelatedDocument, DocEvent )
from ietf.doc.forms import AddDownrefForm
from ietf.ietfauth.utils import has_role, role_required

def downref_registry(request):
    title = "Downref registry"
    add_button = has_role(request.user, "Area Director") or has_role(request.user, "Secretariat")
    
    downref_doc_pairs = [ ]
    downref_relations = RelatedDocument.objects.filter(relationship_id='downref-approval')
    for rel in downref_relations:
        downref_doc_pairs.append((rel.target, rel.source))

    return render(request, 'doc/downref.html', {
             "doc_pairs": downref_doc_pairs,
             "title": title,
             "add_button": add_button,
             })


@role_required("Area Director", "Secretariat")
def downref_registry_add(request):
    title = "Add entry to the downref registry"
    login = request.user.person

    if request.method == 'POST':
        form = AddDownrefForm(request.POST)
        if form.is_valid():
            drafts = form.cleaned_data['drafts']
            rfc = form.cleaned_data['rfc']
            for d in drafts:
                RelatedDocument.objects.create(source=d,
                        target=rfc, relationship_id='downref-approval')
                c = DocEvent(type="downref_approved", doc=d,
                        rev=d.rev, by=login)
                c.desc = "Downref to RFC %s approved by Last Call for %s-%s" % (
<<<<<<< HEAD
                        rfc.rfc_number(), d.name, d.rev)
=======
                    rfc.document.rfc_number, da.name, da.document.rev)
>>>>>>> 106c67ec
                c.save()
                c = DocEvent(type="downref_approved", doc=rfc,
                        rev=rfc.rev, by=login)
                c.desc = "Downref to RFC %s approved by Last Call for %s-%s" % (
<<<<<<< HEAD
                        rfc.rfc_number(), d.name, d.rev)
=======
                    rfc.document.rfc_number, da.name, da.document.rev)
>>>>>>> 106c67ec
                c.save()

            return HttpResponseRedirect(urlreverse('ietf.doc.views_downref.downref_registry'))
    else:
        form = AddDownrefForm()

    return render(request, 'doc/downref_add.html', {
             "title": title,
             "add_downref_form": form,
             })<|MERGE_RESOLUTION|>--- conflicted
+++ resolved
@@ -44,20 +44,14 @@
                 c = DocEvent(type="downref_approved", doc=d,
                         rev=d.rev, by=login)
                 c.desc = "Downref to RFC %s approved by Last Call for %s-%s" % (
-<<<<<<< HEAD
-                        rfc.rfc_number(), d.name, d.rev)
-=======
+                        rfc.rfc_number, d.name, d.rev)
                     rfc.document.rfc_number, da.name, da.document.rev)
->>>>>>> 106c67ec
                 c.save()
                 c = DocEvent(type="downref_approved", doc=rfc,
                         rev=rfc.rev, by=login)
                 c.desc = "Downref to RFC %s approved by Last Call for %s-%s" % (
-<<<<<<< HEAD
-                        rfc.rfc_number(), d.name, d.rev)
-=======
+                        rfc.rfc_number, d.name, d.rev)
                     rfc.document.rfc_number, da.name, da.document.rev)
->>>>>>> 106c67ec
                 c.save()
 
             return HttpResponseRedirect(urlreverse('ietf.doc.views_downref.downref_registry'))
