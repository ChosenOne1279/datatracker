# Copyright The IETF Trust 2010-2020, All Rights Reserved
# -*- coding: utf-8 -*-


import datetime
import logging
import io
import os

import django.db
import rfc2html

from pathlib import Path
from lxml import etree
from typing import Optional, TYPE_CHECKING
from weasyprint import HTML as wpHTML
from weasyprint.text.fonts import FontConfiguration

from django.db import models
from django.core import checks
from django.core.cache import caches
from django.core.validators import URLValidator, RegexValidator
from django.urls import reverse as urlreverse
from django.contrib.contenttypes.models import ContentType
from django.conf import settings
from django.utils import timezone
from django.utils.encoding import force_str
from django.utils.html import mark_safe # type:ignore
from django.contrib.staticfiles import finders

import debug                            # pyflakes:ignore

from ietf.group.models import Group
from ietf.name.models import ( DocTypeName, DocTagName, StreamName, IntendedStdLevelName, StdLevelName,
    DocRelationshipName, DocReminderTypeName, BallotPositionName, ReviewRequestStateName, ReviewAssignmentStateName, FormalLanguageName,
    DocUrlTagName, ExtResourceName)
from ietf.person.models import Email, Person
from ietf.person.utils import get_active_balloters
from ietf.utils import log
from ietf.utils.admin import admin_link
from ietf.utils.decorators import memoize
from ietf.utils.validators import validate_no_control_chars
from ietf.utils.mail import formataddr
from ietf.utils.models import ForeignKey
from ietf.utils.timezone import date_today, RPC_TZINFO, DEADLINE_TZINFO
if TYPE_CHECKING:
    # importing other than for type checking causes errors due to cyclic imports
    from ietf.meeting.models import ProceedingsMaterial, Session

logger = logging.getLogger('django')

class StateType(models.Model):
    slug = models.CharField(primary_key=True, max_length=30) # draft, draft-iesg, charter, ...
    label = models.CharField(max_length=255, help_text="Label that should be used (e.g. in admin) for state drop-down for this type of state") # State, IESG state, WG state, ...

    def __str__(self):
        return self.slug

@checks.register('db-consistency')
def check_statetype_slugs(app_configs, **kwargs):
    errors = []
    try:
        state_type_slugs = [ t.slug for t in StateType.objects.all() ]
    except django.db.ProgrammingError:
        # When running initial migrations on an empty DB, attempting to retrieve StateType will raise a
        # ProgrammingError. Until Django 3, there is no option to skip the checks.
        return []
    else:
        for type in DocTypeName.objects.all():
            if not type.slug in state_type_slugs:
                errors.append(checks.Error(
                    "The document type '%s (%s)' does not have a corresponding entry in the doc.StateType table" % (type.name, type.slug),
                    hint="You should add a doc.StateType entry with a slug '%s' to match the DocTypeName slug."%(type.slug),
                    obj=type,
                    id='datatracker.doc.E0015',
                ))
        return errors

class State(models.Model):
    type = ForeignKey(StateType)
    slug = models.SlugField()
    name = models.CharField(max_length=255)
    used = models.BooleanField(default=True)
    desc = models.TextField(blank=True)
    order = models.IntegerField(default=0)

    next_states = models.ManyToManyField('State', related_name="previous_states", blank=True)

    def __str__(self):
        return self.name
    
    class Meta:
        ordering = ["type", "order"]

IESG_BALLOT_ACTIVE_STATES = ("lc", "writeupw", "goaheadw", "iesg-eva", "defer")
IESG_CHARTER_ACTIVE_STATES = ("intrev", "extrev", "iesgrev")
IESG_STATCHG_CONFLREV_ACTIVE_STATES = ("iesgeval", "defer")
IESG_SUBSTATE_TAGS = ('ad-f-up', 'need-rev', 'extpty')

class DocumentInfo(models.Model):
    """Any kind of document.  Draft, RFC, Charter, IPR Statement, Liaison Statement"""
    time = models.DateTimeField(default=timezone.now) # should probably have auto_now=True

    type = ForeignKey(DocTypeName, blank=True, null=True) # Draft, Agenda, Minutes, Charter, Discuss, Guideline, Email, Review, Issue, Wiki, External ...
    title = models.CharField(max_length=255, validators=[validate_no_control_chars, ])

    states = models.ManyToManyField(State, blank=True) # plain state (Active/Expired/...), IESG state, stream state
    tags = models.ManyToManyField(DocTagName, blank=True) # Revised ID Needed, ExternalParty, AD Followup, ...
    stream = ForeignKey(StreamName, blank=True, null=True) # IETF, IAB, IRTF, Independent Submission, Editorial
    group = ForeignKey(Group, blank=True, null=True) # WG, RG, IAB, IESG, Edu, Tools

    abstract = models.TextField(blank=True)
    rev = models.CharField(verbose_name="revision", max_length=16, blank=True)
    pages = models.IntegerField(blank=True, null=True)
    words = models.IntegerField(blank=True, null=True)
    formal_languages = models.ManyToManyField(FormalLanguageName, blank=True, help_text="Formal languages used in document")
    intended_std_level = ForeignKey(IntendedStdLevelName, verbose_name="Intended standardization level", blank=True, null=True)
    std_level = ForeignKey(StdLevelName, verbose_name="Standardization level", blank=True, null=True)
    ad = ForeignKey(Person, verbose_name="area director", related_name='ad_%(class)s_set', blank=True, null=True)
    shepherd = ForeignKey(Email, related_name='shepherd_%(class)s_set', blank=True, null=True)
    expires = models.DateTimeField(blank=True, null=True)
    notify = models.TextField(max_length=1023, blank=True)
    external_url = models.URLField(blank=True)
    uploaded_filename = models.TextField(blank=True)
    note = models.TextField(blank=True)
    internal_comments = models.TextField(blank=True)
    rfc_number = models.PositiveIntegerField(blank=True, null=True)  # only valid for type="rfc"

    def file_extension(self):
        if not hasattr(self, '_cached_extension'):
            if self.uploaded_filename:
                _, ext= os.path.splitext(self.uploaded_filename)
                self._cached_extension = ext.lstrip(".").lower()
            else:
                self._cached_extension = "txt"
        return self._cached_extension

    def get_file_path(self):
        if not hasattr(self, '_cached_file_path'):
            if self.type_id == "rfc":
                self._cached_file_path = settings.RFC_PATH
            elif self.type_id == "draft":
                if self.is_dochistory():
                    self._cached_file_path = settings.INTERNET_ALL_DRAFTS_ARCHIVE_DIR
                else:
                    draft_state = self.get_state('draft')
                    if draft_state and draft_state.slug == 'active':
                        self._cached_file_path = settings.INTERNET_DRAFT_PATH
                    else:
                        self._cached_file_path = settings.INTERNET_ALL_DRAFTS_ARCHIVE_DIR
            elif self.meeting_related() and self.type_id in (
                    "agenda", "minutes", "slides", "bluesheets", "procmaterials", "chatlog", "polls"
            ):
                meeting = self.get_related_meeting()
                if meeting is not None:
                    self._cached_file_path = os.path.join(meeting.get_materials_path(), self.type_id) + "/"
                else:
                    self._cached_file_path = ""
            elif self.type_id == "charter":
                self._cached_file_path = settings.CHARTER_PATH
            elif self.type_id == "conflrev": 
                self._cached_file_path = settings.CONFLICT_REVIEW_PATH
            elif self.type_id == "statchg":
                self._cached_file_path = settings.STATUS_CHANGE_PATH
            elif self.type_id == "bofreq":
                self._cached_file_path = settings.BOFREQ_PATH
            else:
                self._cached_file_path = settings.DOCUMENT_PATH_PATTERN.format(doc=self)
        return self._cached_file_path

    def get_base_name(self):
        if not hasattr(self, '_cached_base_name'):
            if self.uploaded_filename:
                self._cached_base_name = self.uploaded_filename
            elif self.type_id == 'rfc':
                self._cached_base_name = "%s.txt" % self.canonical_name()  
            elif self.type_id == 'draft':
                if self.is_dochistory():
                    self._cached_base_name = "%s-%s.txt" % (self.doc.name, self.rev)
                else:
                    self._cached_base_name = "%s-%s.txt" % (self.name, self.rev)
            elif self.type_id in ["slides", "agenda", "minutes", "bluesheets", "procmaterials", ] and self.meeting_related():
                ext = 'pdf' if self.type_id == 'procmaterials' else 'txt'
                self._cached_base_name = f'{self.canonical_name()}-{self.rev}.{ext}'
            elif self.type_id == 'review':
                # TODO: This will be wrong if a review is updated on the same day it was created (or updated more than once on the same day)
                self._cached_base_name = "%s.txt" % self.name
            elif self.type_id == 'bofreq':
                self._cached_base_name = "%s-%s.md" % (self.name, self.rev)
            else:
                if self.rev:
                    self._cached_base_name = "%s-%s.txt" % (self.canonical_name(), self.rev)
                else:
                    self._cached_base_name = "%s.txt" % (self.canonical_name(), )
        return self._cached_base_name

    def get_file_name(self):
        if not hasattr(self, '_cached_file_name'):
            self._cached_file_name = os.path.join(self.get_file_path(), self.get_base_name())
        return self._cached_file_name

    def revisions(self):
        revisions = []
        doc = self.doc if isinstance(self, DocHistory) else self
        for e in doc.docevent_set.filter(type='new_revision').distinct():
            if e.rev and not e.rev in revisions:
                revisions.append(e.rev)
        if not doc.rev in revisions:
            revisions.append(doc.rev)
        revisions.sort()
        return revisions


    def get_href(self, meeting=None):
        return self._get_ref(meeting=meeting,meeting_doc_refs=settings.MEETING_DOC_HREFS)


    def get_versionless_href(self, meeting=None):
        return self._get_ref(meeting=meeting,meeting_doc_refs=settings.MEETING_DOC_GREFS)


    def _get_ref(self, meeting=None, meeting_doc_refs=settings.MEETING_DOC_HREFS):
        """
        Returns an url to the document text.  This differs from .get_absolute_url(),
        which returns an url to the datatracker page for the document.   
        """
        # If self.external_url truly is an url, use it.  This is a change from
        # the earlier resolution order, but there's at the moment one single
        # instance which matches this (with correct results), so we won't
        # break things all over the place.
        if not hasattr(self, '_cached_href'):
            validator = URLValidator()
            if self.external_url and self.external_url.split(':')[0] in validator.schemes:
                validator(self.external_url)
                return self.external_url

            if self.type_id in settings.DOC_HREFS and self.type_id in meeting_doc_refs:
                if self.meeting_related():
                    self.is_meeting_related = True
                    format = meeting_doc_refs[self.type_id]
                else:
                    self.is_meeting_related = False
                    format = settings.DOC_HREFS[self.type_id]
            elif self.type_id in settings.DOC_HREFS:
                self.is_meeting_related = False
                if self.type_id == "rfc":
                    format = settings.DOC_HREFS['rfc']
                else:
                    format = settings.DOC_HREFS[self.type_id]
            elif self.type_id in meeting_doc_refs:
                self.is_meeting_related = True
            else:
                return None

            if self.is_meeting_related:
                if not meeting:
                    meeting = self.get_related_meeting()
                    if meeting is None:
                        return ''

                # After IETF 96, meeting materials acquired revision
                # handling, and the document naming changed.
                if meeting.proceedings_format_version == 1:
                    format = settings.MEETING_DOC_OLD_HREFS[self.type_id]
                else:
                    # This branch includes interims
                    format = meeting_doc_refs[self.type_id]
                info = dict(doc=self, meeting=meeting)
            else:
                info = dict(doc=self)

            href = format.format(**info)
            if href.startswith('/'):
                href = settings.IDTRACKER_BASE_URL + href
            self._cached_href = href
        return self._cached_href

    def set_state(self, state):
        """Switch state type implicit in state to state. This just
        sets the state, doesn't log the change."""
        already_set = self.states.filter(type=state.type)
        others = [s for s in already_set if s != state]
        if others:
            self.states.remove(*others)
        if state not in already_set:
            self.states.add(state)
        if state.type and state.type.slug == 'draft-iesg':
            iesg_state = self.states.get(type_id="draft-iesg") # pyflakes:ignore
            log.assertion('iesg_state', note="A document's 'draft-iesg' state should never be unset'.  Failed for %s"%self.name)
        self.state_cache = None # invalidate cache
        self._cached_state_slug = {}

    def unset_state(self, state_type):
        """Unset state of type so no state of that type is any longer set."""
        log.assertion('state_type != "draft-iesg"')
        self.states.remove(*self.states.filter(type=state_type))
        self.state_cache = None # invalidate cache
        self._cached_state_slug = {}

    def get_state(self, state_type=None):
        """Get state of type, or default state for document type if
        not specified. Uses a local cache to speed multiple state
        reads up."""
        if self.pk == None: # states is many-to-many so not in database implies no state
            return None

        if state_type == None:
            state_type = self.type_id

        if not hasattr(self, "state_cache") or self.state_cache == None:
            state_cache = {}
            for s in self.states.all():
                state_cache[s.type_id] = s
            self.state_cache = state_cache

        return self.state_cache.get(state_type, None)

    def get_state_slug(self, state_type=None):
        """Get state of type, or default if not specified, returning
        the slug of the state or None. This frees the caller of having
        to check against None before accessing the slug for a
        comparison."""
        if not hasattr(self, '_cached_state_slug'):
            self._cached_state_slug = {}
        if not state_type in self._cached_state_slug:
            s = self.get_state(state_type)
            self._cached_state_slug[state_type] = s.slug if s else None
        return self._cached_state_slug[state_type]

    def friendly_state(self):
        """ Return a concise text description of the document's current state."""
        state = self.get_state()
        if not state:
            return "Unknown state"
    
        if self.type_id == "rfc":
            return f"RFC {self.rfc_number} ({self.std_level})"
        elif self.type_id == 'draft':
            iesg_state = self.get_state("draft-iesg")
            iesg_state_summary = None
            if iesg_state:
                iesg_substate = [t for t in self.tags.all() if t.slug in IESG_SUBSTATE_TAGS]
                # There really shouldn't be more than one tag in iesg_substate, but this will do something sort-of-sensible if there is
                iesg_state_summary = iesg_state.name
                if iesg_substate:
                     iesg_state_summary = iesg_state_summary + "::"+"::".join(tag.name for tag in iesg_substate)
             
            if state.slug == "rfc":
                rfcs = self.related_that_doc("became_rfc")  # should be only one
                if len(rfcs) > 0:
                    rfc = rfcs[0].document
                    return f"Became RFC {rfc.rfc_number} ({rfc.std_level})"
                else:
                    return "Became RFC"
            elif state.slug == "repl":
                rs = self.related_that("replaces")
                if rs:
                    return mark_safe("Replaced by " + ", ".join("<a href=\"%s\">%s</a>" % (urlreverse('ietf.doc.views_doc.document_main', kwargs=dict(name=alias.document.name)), alias.document) for alias in rs))
                else:
                    return "Replaced"
            elif state.slug == "active":
                if iesg_state:
                    if iesg_state.slug == "dead":
                        # Many drafts in the draft-iesg "Dead" state are not dead
                        # in other state machines; they're just not currently under 
                        # IESG processing. Show them as "I-D Exists (IESG: Dead)" instead...
                        return "I-D Exists (IESG: %s)" % iesg_state_summary
                    elif iesg_state.slug == "lc":
                        e = self.latest_event(LastCallDocEvent, type="sent_last_call")
                        if e:
                            return iesg_state_summary + " (ends %s)" % e.expires.astimezone(DEADLINE_TZINFO).date().isoformat()
    
                    return iesg_state_summary
                else:
                    return "I-D Exists"
            else:
                if iesg_state and iesg_state.slug == "dead":
                    return state.name + " (IESG: %s)" % iesg_state_summary
                # Expired/Withdrawn by Submitter/IETF
                return state.name
        else:
            return state.name

    def author_list(self):
        best_addresses = []
        for author in self.documentauthor_set.all():
            if author.email:
                if author.email.active or not author.email.person:
                    best_addresses.append(author.email.address)
                else:
                    best_addresses.append(author.email.person.email_address())
        return ", ".join(best_addresses)

    def authors(self):
        return [ a.person for a in self.documentauthor_set.all() ]

    # This, and several other ballot related functions here, assume that there is only one active ballot for a document at any point in time.
    # If that assumption is violated, they will only expose the most recently created ballot
    def ballot_open(self, ballot_type_slug):
        e = self.latest_event(BallotDocEvent, ballot_type__slug=ballot_type_slug)
        return e if e and not e.type == "closed_ballot" else None

    def latest_ballot(self):
        """Returns the most recently created ballot"""
        ballot = self.latest_event(BallotDocEvent, type__in=("created_ballot", "closed_ballot"))
        return ballot

    def active_ballot(self):
        """Returns the most recently created ballot if it isn't closed."""
        ballot = self.latest_ballot()
        if ballot and ballot.type == "created_ballot":
            return ballot
        else:
            return None

    def has_rfc_editor_note(self):
        e = self.latest_event(WriteupDocEvent, type="changed_rfc_editor_note_text")
        return e != None and (e.text != "")

    def meeting_related(self):
        if self.type_id in ("agenda","minutes","bluesheets","slides","recording","procmaterials","chatlog","polls"):
             return self.type_id != "slides" or self.get_state_slug('reuse_policy')=='single'
        return False

    def get_related_session(self) -> Optional['Session']:
        """Get the meeting session related to this document

        Return None if there is no related session.
        Must define this in DocumentInfo subclasses.
        """
        raise NotImplementedError(f'Class {self.__class__} must define get_related_session()')

    def get_related_proceedings_material(self) -> Optional['ProceedingsMaterial']:
        """Get the proceedings material related to this document

        Return None if there is no related proceedings material.
        Must define this in DocumentInfo subclasses.
        """
        raise NotImplementedError(f'Class {self.__class__} must define get_related_proceedings_material()')

    def get_related_meeting(self):
        """Get the meeting this document relates to"""
        if not self.meeting_related():
            return None  # no related meeting if not meeting_related!
        # get an item that links this doc to a meeting
        item = self.get_related_session() or self.get_related_proceedings_material()
        return getattr(item, 'meeting', None)

    def relations_that(self, relationship):
        """Return the related-document objects that describe a given relationship targeting self."""
        if isinstance(relationship, str):
            relationship = ( relationship, )
        if not isinstance(relationship, tuple):
            raise TypeError("Expected a string or tuple, received %s" % type(relationship))
        if isinstance(self, Document):
            return RelatedDocument.objects.filter(target=self, relationship__in=relationship).select_related('source')
        elif isinstance(self, DocHistory):
            return RelatedDocHistory.objects.filter(target=self.doc, relationship__in=relationship).select_related('source')
        else:
            raise TypeError("Expected method called on Document or DocHistory")

    def all_relations_that(self, relationship, related=None):
        if not related:
            related = tuple([])
        rels = self.relations_that(relationship)
        for r in rels:
            if not r in related:
                related += ( r, )
                related = r.source.all_relations_that(relationship, related)
        return related

    def relations_that_doc(self, relationship):
        """Return the related-document objects that describe a given relationship from self to other documents."""
        if isinstance(relationship, str):
            relationship = ( relationship, )
        if not isinstance(relationship, tuple):
            raise TypeError("Expected a string or tuple, received %s" % type(relationship))
        if isinstance(self, Document):
            return RelatedDocument.objects.filter(source=self, relationship__in=relationship).select_related('target')
        elif isinstance(self, DocHistory):
            return RelatedDocHistory.objects.filter(source=self, relationship__in=relationship).select_related('target')
        else:
            raise TypeError("Expected method called on Document or DocHistory")

    def all_relations_that_doc(self, relationship, related=None):
        if not related:
            related = tuple([])
        rels = self.relations_that_doc(relationship)
        for r in rels:
            if not r in related:
                related += ( r, )
                related = r.target.all_relations_that_doc(relationship, related)
        return related

    def related_that(self, relationship):
        return list(set([x.source.docalias.get(name=x.source.name) for x in self.relations_that(relationship)]))

    def all_related_that(self, relationship, related=None):
        return list(set([x.source.docalias.get(name=x.source.name) for x in self.all_relations_that(relationship)]))

    def related_that_doc(self, relationship):
        return list(set([x.target for x in self.relations_that_doc(relationship)]))

    def all_related_that_doc(self, relationship, related=None):
        return list(set([x.target for x in self.all_relations_that_doc(relationship)]))

    def replaces(self):
        return set([ d for r in self.related_that_doc("replaces") for d in r.docs.all() ])

    def replaces_canonical_name(self):
        s = set([ r.document for r in self.related_that_doc("replaces")])
        first = list(s)[0] if s else None
        return None if first is None else first.filename_with_rev()

    def replaced_by(self):
        return set([ r.document for r in self.related_that("replaces") ])

    def text(self):
        path = self.get_file_name()
        root, ext =  os.path.splitext(path)
        txtpath = root+'.txt'
        if ext != '.txt' and os.path.exists(txtpath):
            path = txtpath
        try:
            with io.open(path, 'rb') as file:
                raw = file.read()
        except IOError:
            return None
        try:
            text = raw.decode('utf-8')
        except UnicodeDecodeError:
            text = raw.decode('latin-1')
        #
        return text

    def text_or_error(self):
        return self.text() or "Error; cannot read '%s'"%self.get_base_name()

    def html_body(self, classes=""):
        if self.get_state_slug() == "rfc":
            try:
                html = Path(
                    os.path.join(settings.RFC_PATH, self.canonical_name() + ".html")
                ).read_text()
            except (IOError, UnicodeDecodeError):
                return None
        else:
            try:
                html = Path(
                    os.path.join(
                        settings.INTERNET_ALL_DRAFTS_ARCHIVE_DIR,
                        self.name + "-" + self.rev + ".html",
                    )
                ).read_text()
            except (IOError, UnicodeDecodeError):
                return None

        # If HTML was generated by rfc2html, do not return it. Caller
        # will use htmlize() to use a more current rfc2html to
        # generate an HTMLized version. TODO: There should be a
        # better way to determine how an HTML format was generated.
        if html.startswith("<pre>"):
            return None

        # get body
        etree_html = etree.HTML(html)
        if etree_html is None:
            return None
        body = etree_html.xpath("//body")[0]
        body.tag = "div"
        if classes:
            body.attrib["class"] = classes

        # remove things
        for tag in ["script"]:
            for t in body.xpath(f"//{tag}"):
                t.getparent().remove(t)
        html = etree.tostring(body, encoding=str, method="html")

        return html

    def htmlized(self):
        name = self.get_base_name()
        text = self.text()
        if name.endswith('.html'):
            return text
        if not name.endswith('.txt'):
            return None
        html = ""
        if text:
            cache = caches['htmlized']
            cache_key = name.split('.')[0]
            try:
                html = cache.get(cache_key)
            except EOFError:
                html = None
            if not html:
                # The path here has to match the urlpattern for htmlized
                # documents in order to produce correct intra-document links
                html = rfc2html.markup(text, path=settings.HTMLIZER_URL_PREFIX)
                html = f'<div class="rfcmarkup">{html}</div>'
                if html:
                    cache.set(cache_key, html, settings.HTMLIZER_CACHE_TIME)
        return html

    def pdfized(self):
        name = self.get_base_name()
        text = self.html_body(classes="rfchtml")
        stylesheets = [finders.find("ietf/css/document_html_referenced.css")]
        if text:
            stylesheets.append(finders.find("ietf/css/document_html_txt.css"))
        else:
            text = self.htmlized()
        stylesheets.append(f'{settings.STATIC_IETF_ORG_INTERNAL}/fonts/noto-sans-mono/import.css')

        cache = caches["pdfized"]
        cache_key = name.split(".")[0]
        try:
            pdf = cache.get(cache_key)
        except EOFError:
            pdf = None
        if not pdf:
            try:
                font_config = FontConfiguration()
                pdf = wpHTML(
                    string=text, base_url=settings.IDTRACKER_BASE_URL
                ).write_pdf(
                    stylesheets=stylesheets,
                    font_config=font_config,
                    presentational_hints=True,
                    optimize_images=True,
                )
            except AssertionError:
                pdf = None
            if pdf:
                cache.set(cache_key, pdf, settings.PDFIZER_CACHE_TIME)
        return pdf

    def references(self):
        return self.relations_that_doc(('refnorm','refinfo','refunk','refold'))

    def referenced_by(self):
        return self.relations_that(("refnorm", "refinfo", "refunk", "refold")).filter(
            models.Q(
                source__type__slug="draft",
                source__states__type__slug="draft",
                source__states__slug="active",
            )
            | models.Q(source__type__slug="rfc")
        )
    
    
    def referenced_by_rfcs(self):
        return self.relations_that(("refnorm", "refinfo", "refunk", "refold")).filter(
            source__type__slug="rfc"
        )

    class Meta:
        abstract = True

STATUSCHANGE_RELATIONS = ('tops','tois','tohist','toinf','tobcp','toexp')

class RelatedDocument(models.Model):
    source = ForeignKey('Document')
    target = ForeignKey('Document', related_name='targets_related')
    relationship = ForeignKey(DocRelationshipName)
    def action(self):
        return self.relationship.name
    def __str__(self):
        return u"%s %s %s" % (self.source.name, self.relationship.name.lower(), self.target.name)

    def is_downref(self):

        if self.source.type.slug!='draft' or self.relationship.slug not in ['refnorm','refold','refunk']:
            return None

        state = self.source.get_state()
        if state and state.slug == 'rfc':
            source_lvl = self.source.std_level.slug if self.source.std_level else None
        elif self.source.intended_std_level:
            source_lvl = self.source.intended_std_level.slug
        else:
            source_lvl = None

        if source_lvl not in ['bcp','ps','ds','std']:
            return None

<<<<<<< HEAD
        if self.target.get_state().slug == 'rfc':
            if not self.target.std_level:
=======
        if self.target.document.type_id == 'rfc':
            if not self.target.document.std_level:
>>>>>>> 9bf0063f
                target_lvl = 'unkn'
            else:
                target_lvl = self.target.std_level.slug
        else:
            if not self.target.intended_std_level:
                target_lvl = 'unkn'
            else:
                target_lvl = self.target.intended_std_level.slug

        rank = { 'ps':1, 'ds':2, 'std':3, 'bcp':3 }

        if ( target_lvl not in rank ) or ( rank[target_lvl] < rank[source_lvl] ):
            if self.relationship.slug == 'refnorm' and target_lvl!='unkn':
                return "Downref"
            else:
                return "Possible Downref"

        return None

    def is_approved_downref(self):

<<<<<<< HEAD
        if self.target.get_state().slug == 'rfc':
           if RelatedDocument.objects.filter(relationship_id='downref-approval', target=self.target):
=======
        if self.target.document.type_id == "rfc":
           if RelatedDocument.objects.filter(relationship_id='downref-approval', target=self.target).exists():
>>>>>>> 9bf0063f
              return "Approved Downref"

        return False

class DocumentAuthorInfo(models.Model):
    person = ForeignKey(Person)
    # email should only be null for some historic documents
    email = ForeignKey(Email, help_text="Email address used by author for submission", blank=True, null=True)
    affiliation = models.CharField(max_length=100, blank=True, help_text="Organization/company used by author for submission")
    country = models.CharField(max_length=255, blank=True, help_text="Country used by author for submission")
    order = models.IntegerField(default=1)

    def formatted_email(self):

        if self.email:
            return formataddr((self.person.plain_ascii(), self.email.address))
        else:
            return ""

    class Meta:
        abstract = True
        ordering = ["document", "order"]
        indexes = [
            models.Index(fields=['document', 'order']),
        ]

class DocumentAuthor(DocumentAuthorInfo):
    document = ForeignKey('Document')

    def __str__(self):
        return u"%s %s (%s)" % (self.document.name, self.person, self.order)


class DocumentActionHolder(models.Model):
    """Action holder for a document"""
    document = ForeignKey('Document')
    person = ForeignKey(Person)
    time_added = models.DateTimeField(default=timezone.now)

    CLEAR_ACTION_HOLDERS_STATES = ['approved', 'ann', 'rfcqueue', 'pub', 'dead']  # draft-iesg state slugs
    GROUP_ROLES_OF_INTEREST = ['chair', 'techadv', 'editor', 'secr']

    def __str__(self):
        return str(self.person)

    class Meta:
        constraints = [
            models.UniqueConstraint(fields=['document', 'person'], name='unique_action_holder')
        ]

    def role_for_doc(self):
        """Brief string description of this person's relationship to the doc"""
        roles = []
        if self.person in self.document.authors():
            roles.append('Author')
        if self.person == self.document.ad:
            roles.append('Responsible AD')
        if self.document.shepherd and self.person == self.document.shepherd.person:
            roles.append('Shepherd')
        if self.document.group:
            roles.extend([
                'Group %s' % role.name.name 
                for role in self.document.group.role_set.filter(
                    name__in=self.GROUP_ROLES_OF_INTEREST,
                    person=self.person,
                )
            ])

        if not roles:
            roles.append('Action Holder')
        return ', '.join(roles) 

validate_docname = RegexValidator(
    r'^[-a-z0-9]+$',
    "Provide a valid document name consisting of lowercase letters, numbers and hyphens.",
    'invalid'
)

class Document(DocumentInfo):
    name = models.CharField(max_length=255, validators=[validate_docname,], unique=True)           # immutable
    
    action_holders = models.ManyToManyField(Person, through=DocumentActionHolder, blank=True)

    def __str__(self):
        return self.name

    def get_absolute_url(self):
        """
        Returns an url to the document view.  This differs from .get_href(),
        which returns an url to the document content.
        """
        if not hasattr(self, '_cached_absolute_url'):
            name = self.name
            url = None
            if self.type_id == "draft" and self.get_state_slug() == "rfc":
                name = self.canonical_name()
                url = urlreverse('ietf.doc.views_doc.document_main', kwargs={ 'name': name }, urlconf="ietf.urls")
            elif self.type_id in ('slides','bluesheets','recording'):
                session = self.session_set.first()
                if session:
                    meeting = session.meeting
                    if self.type_id == 'recording':
                        url = self.external_url
                    else:
                        filename = self.uploaded_filename
                        url = '%sproceedings/%s/%s/%s' % (settings.IETF_HOST_URL,meeting.number,self.type_id,filename)
            else:
                url = urlreverse('ietf.doc.views_doc.document_main', kwargs={ 'name': name }, urlconf="ietf.urls")
            self._cached_absolute_url = url
        return self._cached_absolute_url

    def get_related_session(self):
        sessions = self.session_set.all()
        return sessions.first()

    def get_related_proceedings_material(self):
        return self.proceedingsmaterial_set.first()

    def file_tag(self):
        return "<%s>" % self.filename_with_rev()

    def filename_with_rev(self):
        return "%s-%s.txt" % (self.name, self.rev)
    
    def latest_event(self, *args, **filter_args):
        """Get latest event of optional Python type and with filter
        arguments, e.g. d.latest_event(type="xyz") returns a DocEvent
        while d.latest_event(WriteupDocEvent, type="xyz") returns a
        WriteupDocEvent event."""
        model = args[0] if args else DocEvent
        e = model.objects.filter(doc=self).filter(**filter_args).order_by('-time', '-id').first()
        return e

    def canonical_name(self):
        if not hasattr(self, '_canonical_name'):
            name = self.name
            if self.type_id == "draft" and self.get_state_slug() == "rfc":
                a = self.docalias.filter(name__startswith="rfc").order_by('-name').first()
                if a:
                    name = a.name
            self._canonical_name = name
        return self._canonical_name


    def canonical_docalias(self):
        return self.docalias.get(name=self.name)

    def display_name(self):
        name = self.canonical_name()
        if name.startswith('rfc'):
            name = name.upper()
        return name

    def save_with_history(self, events):
        """Save document and put a snapshot in the history models where they
        can be retrieved later. You must pass in at least one event
        with a description of what happened."""

        assert events, "You must always add at least one event to describe the changes in the history log"
        self.time = max(self.time, events[0].time)

        self._has_an_event_so_saving_is_allowed = True
        self.save()
        del self._has_an_event_so_saving_is_allowed

        from ietf.doc.utils import save_document_in_history
        save_document_in_history(self)

    def save(self, *args, **kwargs):
        # if there's no primary key yet, we can allow the save to go
        # through to break the cycle between the document and any
        # events
        assert kwargs.get("force_insert", False) or getattr(self, "_has_an_event_so_saving_is_allowed", None), "Use .save_with_history to save documents"
        super(Document, self).save(*args, **kwargs)

    def telechat_date(self, e=None):
        if not e:
            e = self.latest_event(TelechatDocEvent, type="scheduled_for_telechat")
        return e.telechat_date if e and e.telechat_date and e.telechat_date >= date_today(settings.TIME_ZONE) else None

    def past_telechat_date(self):
        "Return the latest telechat date if it isn't in the future; else None"
        e = self.latest_event(TelechatDocEvent, type="scheduled_for_telechat")
        return e.telechat_date if e and e.telechat_date and e.telechat_date < date_today(settings.TIME_ZONE) else None

    def previous_telechat_date(self):
        "Return the most recent telechat date in the past, if any (even if there's another in the future)"
        e = self.latest_event(
            TelechatDocEvent,
            type="scheduled_for_telechat",
            telechat_date__lt=date_today(settings.TIME_ZONE),
        )
        return e.telechat_date if e else None

    def request_closed_time(self, review_req):
        e = self.latest_event(ReviewRequestDocEvent, type="closed_review_request", review_request=review_req)
        return e.time if e and e.time else None

    def area_acronym(self):
        g = self.group
        if g:
            if g.type_id == "area":
                return g.acronym
            elif g.type_id != "individ" and g.parent:
                return g.parent.acronym
        else:
            return None
    
    def group_acronym(self):
        g = self.group
        if g and g.type_id != "area":
            return g.acronym
        else:
            return "none"

    @memoize
    def returning_item(self):
        e = self.latest_event(TelechatDocEvent, type="scheduled_for_telechat")
        return e.returning_item if e else None

    # This is brittle. Resist the temptation to make it more brittle by combining the search against those description
    # strings to one command. It is coincidence that those states have the same description - one might change.
    # Also, this needs further review - is it really the case that there would be no other changed_document events
    # between when the state was changed to defer and when some bit of code wants to know if we are deferred? Why
    # isn't this just returning whether the state is currently a defer state for that document type?
    def active_defer_event(self):
        if self.type_id == "draft" and self.get_state_slug("draft-iesg") == "defer":
            return self.latest_event(type="changed_state", desc__icontains="State changed to <b>IESG Evaluation - Defer</b>")
        elif self.type_id == "conflrev" and self.get_state_slug("conflrev") == "defer":
            return self.latest_event(type="changed_state", desc__icontains="State changed to <b>IESG Evaluation - Defer</b>")
        elif self.type_id == "statchg" and self.get_state_slug("statchg") == "defer":
            return self.latest_event(type="changed_state", desc__icontains="State changed to <b>IESG Evaluation - Defer</b>")
        return None

    def most_recent_ietflc(self):
        """Returns the most recent IETF LastCallDocEvent for this document"""
        return self.latest_event(LastCallDocEvent,type="sent_last_call")

    def displayname_with_link(self):
        return mark_safe('<a href="%s">%s-%s</a>' % (self.get_absolute_url(), self.name , self.rev))

    def ipr(self,states=('posted','removed')):
        """Returns the IPR disclosures against this document (as a queryset over IprDocRel)."""
        from ietf.ipr.models import IprDocRel
        return IprDocRel.objects.filter(document__docs=self, disclosure__state__in=states)

    def related_ipr(self):
        """Returns the IPR disclosures against this document and those documents this
        document directly or indirectly obsoletes or replaces
        """
        from ietf.ipr.models import IprDocRel
        iprs = (
            IprDocRel.objects.filter(
                document__in=list(self.docalias.all())
                + [x.docalias.first() for x in self.all_related_that_doc(("obs", "replaces"))] # this really is docalias until IprDocRel changes
            )
            .filter(disclosure__state__in=("posted", "removed"))
            .values_list("disclosure", flat=True)
            .distinct()
        )
        return iprs

    def future_presentations(self):
        """ returns related SessionPresentation objects for meetings that
            have not yet ended. This implementation allows for 2 week meetings """
        candidate_presentations = self.sessionpresentation_set.filter(
            session__meeting__date__gte=date_today() - datetime.timedelta(days=15)
        )
        return sorted(
            [pres for pres in candidate_presentations
             if pres.session.meeting.end_date() >= date_today()],
            key=lambda x:x.session.meeting.date,
        )

    def last_presented(self):
        """ returns related SessionPresentation objects for the most recent meeting in the past"""
        # Assumes no two meetings have the same start date - if the assumption is violated, one will be chosen arbitrarily
        today = date_today()
        candidate_presentations = self.sessionpresentation_set.filter(session__meeting__date__lte=today)
        candidate_meetings = set([p.session.meeting for p in candidate_presentations if p.session.meeting.end_date()<today])
        if candidate_meetings:
            mtg = sorted(list(candidate_meetings),key=lambda x:x.date,reverse=True)[0]
            return self.sessionpresentation_set.filter(session__meeting=mtg)
        else:
            return None

    def submission(self):
        s = self.submission_set.filter(rev=self.rev)
        s = s.first()
        return s

    def pub_date(self):
        """Get the publication date for this document

        This is the rfc publication date for RFCs, and the new-revision date for other documents.
        """
        if self.type_id == "rfc":
            # As of Sept 2022, in ietf.sync.rfceditor.update_docs_from_rfc_index() `published_rfc` events are
            # created with a timestamp whose date *in the PST8PDT timezone* is the official publication date
            # assigned by the RFC editor.
            event = self.latest_event(type='published_rfc')
        else:
            event = self.latest_event(type='new_revision')
        return event.time.astimezone(RPC_TZINFO).date() if event else None

    def is_dochistory(self):
        return False

    def fake_history_obj(self, rev):
        """
        Mock up a fake DocHistory object with the given revision, for
        situations where we need an entry but there is none in the DocHistory
        table.
        XXX TODO: Add missing objects to DocHistory instead
        """
        history = DocHistory.objects.filter(doc=self, rev=rev).order_by("time")
        if history.exists():
            return history.first()
        else:
            # fake one
            events = self.docevent_set.order_by("time", "id")
            rev_events = events.filter(rev=rev)
            new_rev_events = rev_events.filter(type='new_revision')
            if new_rev_events.exists():
                time = new_rev_events.first().time
            elif rev_events.exists():
                time = rev_events.first().time
            else:
                time = datetime.datetime.fromtimestamp(0, datetime.timezone.utc)
            dh = DocHistory(name=self.name, rev=rev, doc=self, time=time, type=self.type, title=self.title,
                             stream=self.stream, group=self.group)

        return dh

    def action_holders_enabled(self):
        """Is the action holder list active for this document?"""
        iesg_state = self.get_state('draft-iesg')
        return iesg_state and iesg_state.slug != 'idexists'

class DocumentURL(models.Model):
    doc  = ForeignKey(Document)
    tag  = ForeignKey(DocUrlTagName)
    desc = models.CharField(max_length=255, default='', blank=True)
    url  = models.URLField(max_length=2083) # 2083 is the legal max for URLs

class ExtResource(models.Model):
    name = models.ForeignKey(ExtResourceName, on_delete=models.CASCADE)
    display_name = models.CharField(max_length=255, default='', blank=True)
    value = models.CharField(max_length=2083) # 2083 is the maximum legal URL length
    def __str__(self):
        priority = self.display_name or self.name.name
        return u"%s (%s) %s" % (priority, self.name.slug, self.value)

    class Meta:
        abstract = True
        
    # The to_form_entry_str() and matching from_form_entry_str() class method are
    # defined here to ensure that change request emails suggest resources in the
    # correct format to cut-and-paste into the current textarea on the external
    # resource form. If that is changed to a formset or other non-text entry field,
    # these methods really should not be needed.
    def to_form_entry_str(self):
        """Serialize as a string suitable for entry in a form"""
        if self.display_name:
            return "%s %s (%s)" % (self.name.slug, self.value, self.display_name.strip('()'))
        else:
            return "%s %s" % (self.name.slug, self.value)

    @classmethod
    def from_form_entry_str(cls, s):
        """Create an instance from the form_entry_str format

        Expected format is "<tag> <value>[ (<display name>)]"
        Any text after the value is treated as the display name, with whitespace replaced by
        spaces and leading/trailing parentheses stripped.
        """
        parts = s.split(None, 2)
        display_name = ' '.join(parts[2:]).strip('()')
        kwargs = dict(name_id=parts[0], value=parts[1])
        if display_name:
            kwargs['display_name'] = display_name
        return cls(**kwargs)

    @classmethod
    def from_sibling_class(cls, sib):
        """Create an instance with same base attributes as another subclass instance"""
        kwargs = dict()
        for field in ExtResource._meta.get_fields():
            value = getattr(sib, field.name, None)
            if value:
                kwargs[field.name] = value
        return cls(**kwargs)

class DocExtResource(ExtResource):
    doc = ForeignKey(Document) # Should this really be to DocumentInfo rather than Document?

class RelatedDocHistory(models.Model):
    source = ForeignKey('DocHistory')
    target = ForeignKey('Document', related_name="reversely_related_document_history_set")
    relationship = ForeignKey(DocRelationshipName)
    def __str__(self):
        return u"%s %s %s" % (self.source.doc.name, self.relationship.name.lower(), self.target.name)

class DocHistoryAuthor(DocumentAuthorInfo):
    # use same naming convention as non-history version to make it a bit
    # easier to write generic code
    document = ForeignKey('DocHistory', related_name="documentauthor_set")

    def __str__(self):
        return u"%s %s (%s)" % (self.document.doc.name, self.person, self.order)

class DocHistory(DocumentInfo):
    doc = ForeignKey(Document, related_name="history_set")
    # the name here is used to capture the canonical name at the time
    # - it would perhaps be more elegant to simply call the attribute
    # canonical_name and replace the function on Document with a
    # property
    name = models.CharField(max_length=255)

    def __str__(self):
        return force_str(self.doc.name)

    def get_related_session(self):
        return self.doc.get_related_session()

    def get_related_proceedings_material(self):
        return self.doc.get_related_proceedings_material()

    def canonical_name(self):
        if hasattr(self, '_canonical_name'):
            return self._canonical_name
        return self.name

    def latest_event(self, *args, **kwargs):
        kwargs["time__lte"] = self.time
        return self.doc.latest_event(*args, **kwargs)

    def future_presentations(self):
        return self.doc.future_presentations()

    def last_presented(self):
        return self.doc.last_presented()

    @property
    def groupmilestone_set(self):
        return self.doc.groupmilestone_set

    @property
    def docalias(self):
        return self.doc.docalias

    def is_dochistory(self):
        return True

    def related_ipr(self):
        return self.doc.related_ipr()

    @property
    def documenturl_set(self):
        return self.doc.documenturl_set

    def filename_with_rev(self):
        return self.doc.filename_with_rev()
    
    class Meta:
        verbose_name = "document history"
        verbose_name_plural = "document histories"

class DocAlias(models.Model):
    """This is used for documents that may appear under multiple names,
    and in particular for RFCs, which for continuity still keep the
    same immutable Document.name, in the tables, but will be referred
    to by RFC number, primarily, after achieving RFC status.
    """
    name = models.CharField(max_length=255, unique=True)
    docs = models.ManyToManyField(Document, related_name='docalias')

    @property
    def document(self):
        return self.docs.first()

    def __str__(self):
        return u"%s-->%s" % (self.name, ','.join([force_str(d.name) for d in self.docs.all() if isinstance(d, Document) ]))
    document_link = admin_link("document")
    class Meta:
        verbose_name = "document alias"
        verbose_name_plural = "document aliases"

class DocReminder(models.Model):
    event = ForeignKey('DocEvent')
    type = ForeignKey(DocReminderTypeName)
    due = models.DateTimeField()
    active = models.BooleanField(default=True)


EVENT_TYPES = [
    # core events
    ("new_revision", "Added new revision"),
    ("new_submission", "Uploaded new revision"),
    ("changed_document", "Changed document metadata"),
    ("added_comment", "Added comment"),
    ("added_message", "Added message"),
    ("edited_authors", "Edited the documents author list"),

    ("deleted", "Deleted document"),

    ("changed_state", "Changed state"),

    # misc draft/RFC events
    ("changed_stream", "Changed document stream"),
    ("expired_document", "Expired document"),
    ("extended_expiry", "Extended expiry of document"),
    ("requested_resurrect", "Requested resurrect"),
    ("completed_resurrect", "Completed resurrect"),
    ("changed_consensus", "Changed consensus"),
    ("published_rfc", "Published RFC"),
    ("added_suggested_replaces", "Added suggested replacement relationships"),
    ("reviewed_suggested_replaces", "Reviewed suggested replacement relationships"),
    ("changed_action_holders", "Changed action holders for document"),

    # WG events
    ("changed_group", "Changed group"),
    ("changed_protocol_writeup", "Changed protocol writeup"),
    ("changed_charter_milestone", "Changed charter milestone"),

    # charter events
    ("initial_review", "Set initial review time"),
    ("changed_review_announcement", "Changed WG Review text"),
    ("changed_action_announcement", "Changed WG Action text"),

    # IESG events
    ("started_iesg_process", "Started IESG process on document"),

    ("created_ballot", "Created ballot"),
    ("closed_ballot", "Closed ballot"),
    ("sent_ballot_announcement", "Sent ballot announcement"),
    ("changed_ballot_position", "Changed ballot position"),
    
    ("changed_ballot_approval_text", "Changed ballot approval text"),
    ("changed_ballot_writeup_text", "Changed ballot writeup text"),
    ("changed_rfc_editor_note_text", "Changed RFC Editor Note text"),

    ("changed_last_call_text", "Changed last call text"),
    ("requested_last_call", "Requested last call"),
    ("sent_last_call", "Sent last call"),

    ("scheduled_for_telechat", "Scheduled for telechat"),

    ("iesg_approved", "IESG approved document (no problem)"),
    ("iesg_disapproved", "IESG disapproved document (do not publish)"),
    
    ("approved_in_minute", "Approved in minute"),

    # IANA events
    ("iana_review", "IANA review comment"),
    ("rfc_in_iana_registry", "RFC is in IANA registry"),

    # RFC Editor
    ("rfc_editor_received_announcement", "Announcement was received by RFC Editor"),
    ("requested_publication", "Publication at RFC Editor requested"),
    ("sync_from_rfc_editor", "Received updated information from RFC Editor"),

    # review
    ("requested_review", "Requested review"),
    ("assigned_review_request", "Assigned review request"),
    ("closed_review_request", "Closed review request"),
    ("closed_review_assignment", "Closed review assignment"),

    # downref
    ("downref_approved", "Downref approved"),
    
    # IPR events
    ("posted_related_ipr", "Posted related IPR"),
    ("removed_related_ipr", "Removed related IPR"),

    # Bofreq Editor events
    ("changed_editors", "Changed BOF Request editors")
    ]

class DocEvent(models.Model):
    """An occurrence for a document, used for tracking who, when and what."""
    time = models.DateTimeField(default=timezone.now, help_text="When the event happened", db_index=True)
    type = models.CharField(max_length=50, choices=EVENT_TYPES)
    by = ForeignKey(Person)
    doc = ForeignKey(Document)
    rev = models.CharField(verbose_name="revision", max_length=16, null=True, blank=True)
    desc = models.TextField()

    def for_current_revision(self):
        e = self.doc.latest_event(NewRevisionDocEvent,type='new_revision')
        return not e or (self.time, self.pk) >= (e.time, e.pk)

    def get_dochistory(self):
        return DocHistory.objects.filter(time__lte=self.time,doc__name=self.doc.name).order_by('-time', '-pk').first()

    def __str__(self):
        return u"%s %s by %s at %s" % (self.doc.name, self.get_type_display().lower(), self.by.plain_name(), self.time)
    
    class Meta:
        ordering = ['-time', '-id']
        indexes = [
            models.Index(fields=['type', 'doc']),
            models.Index(fields=['-time', '-id']),
        ]
        
class NewRevisionDocEvent(DocEvent):
    pass

class IanaExpertDocEvent(DocEvent):
    pass

class StateDocEvent(DocEvent):
    state_type = ForeignKey(StateType)
    state = ForeignKey(State, blank=True, null=True)

class ConsensusDocEvent(DocEvent):
    consensus = models.BooleanField(null=True, default=None)

# IESG events
class BallotType(models.Model):
    doc_type = ForeignKey(DocTypeName, blank=True, null=True)
    slug = models.SlugField()
    name = models.CharField(max_length=255)
    question = models.TextField(blank=True)
    used = models.BooleanField(default=True)
    order = models.IntegerField(default=0)
    positions = models.ManyToManyField(BallotPositionName, blank=True)

    def __str__(self):
        return u"%s: %s" % (self.name, self.doc_type.name)
    
    class Meta:
        ordering = ['order']

class BallotDocEvent(DocEvent):
    ballot_type = ForeignKey(BallotType)

    def active_balloter_positions(self):
        """Return dict mapping each active member of the balloting body to a current ballot position (or None if they haven't voted)."""
        res = {}
    
        active_balloters = get_active_balloters(self.ballot_type)
        positions = BallotPositionDocEvent.objects.filter(type="changed_ballot_position",balloter__in=active_balloters, ballot=self).select_related('balloter', 'pos').order_by("-time", "-id")

        for pos in positions:
            if pos.balloter not in res:
                res[pos.balloter] = pos

        for balloter in active_balloters:
            if balloter not in res:
                res[balloter] = None
        return res

    def all_positions(self):
        """Return array holding the current and past positions per AD"""

        positions = []
        seen = {}
        active_balloters = get_active_balloters(self.ballot_type)
        for e in BallotPositionDocEvent.objects.filter(type="changed_ballot_position", ballot=self).select_related('balloter', 'pos').order_by("-time", '-id'):
            if e.balloter not in seen:
                e.is_old_pos = e.balloter not in active_balloters
                e.old_positions = []
                positions.append(e)
                seen[e.balloter] = e
            else:
                latest = seen[e.balloter]
                if latest.old_positions:
                    prev = latest.old_positions[-1]
                else:
                    prev = latest.pos
    
                if e.pos != prev:
                    latest.old_positions.append(e.pos)

        # get rid of trailing "No record" positions, some old ballots
        # have plenty of these
        for p in positions:
            while p.old_positions and p.old_positions[-1].slug == "norecord":
                p.old_positions.pop()

        # add any missing balloters through fake No Record events
        if self.doc.active_ballot() == self:
            norecord = BallotPositionName.objects.get(slug="norecord")
            for balloter in active_balloters:
                if balloter not in seen:
                    e = BallotPositionDocEvent(type="changed_ballot_position", doc=self.doc, rev=self.doc.rev, balloter=balloter)
                    e.by = balloter
                    e.pos = norecord
                    e.is_old_pos = False
                    e.old_positions = []
                    positions.append(e)

        positions.sort(key=lambda p: (p.is_old_pos, p.balloter.last_name()))
        return positions

class IRSGBallotDocEvent(BallotDocEvent):
    duedate = models.DateTimeField(blank=True, null=True)

class BallotPositionDocEvent(DocEvent):
    ballot = ForeignKey(BallotDocEvent, null=True, default=None) # default=None is a temporary migration period fix, should be removed when charter branch is live
    balloter = ForeignKey(Person)
    pos = ForeignKey(BallotPositionName, verbose_name="position", default="norecord")
    discuss = models.TextField(help_text="Discuss text if position is discuss", blank=True)
    discuss_time = models.DateTimeField(help_text="Time discuss text was written", blank=True, null=True)
    comment = models.TextField(help_text="Optional comment", blank=True)
    comment_time = models.DateTimeField(help_text="Time optional comment was written", blank=True, null=True)
    send_email = models.BooleanField(null=True, default=None)

    @memoize
    def any_email_sent(self):
        # When the send_email field is introduced, old positions will have it
        # set to None.  We still essentially return True, False, or don't know:
        sent_list = BallotPositionDocEvent.objects.filter(
            ballot=self.ballot,
            time__lte=self.time,
            balloter=self.balloter,
        ).values_list('send_email', flat=True)
        false = any( s==False for s in sent_list )
        true  = any( s==True for s in sent_list )
        return True if true else False if false else None


class WriteupDocEvent(DocEvent):
    text = models.TextField(blank=True)

class LastCallDocEvent(DocEvent):
    expires = models.DateTimeField(blank=True, null=True)
    
class TelechatDocEvent(DocEvent):
    telechat_date = models.DateField(blank=True, null=True)
    returning_item = models.BooleanField(default=False)

class ReviewRequestDocEvent(DocEvent):
    review_request = ForeignKey('review.ReviewRequest')
    state = ForeignKey(ReviewRequestStateName, blank=True, null=True)

class ReviewAssignmentDocEvent(DocEvent):
    review_assignment = ForeignKey('review.ReviewAssignment')
    state = ForeignKey(ReviewAssignmentStateName, blank=True, null=True)

# charter events
class InitialReviewDocEvent(DocEvent):
    expires = models.DateTimeField(blank=True, null=True)

class AddedMessageEvent(DocEvent):
    import ietf.message.models
    message     = ForeignKey(ietf.message.models.Message, null=True, blank=True,related_name='doc_manualevents')
    msgtype     = models.CharField(max_length=25)
    in_reply_to = ForeignKey(ietf.message.models.Message, null=True, blank=True,related_name='doc_irtomanual')


class SubmissionDocEvent(DocEvent):
    import ietf.submit.models
    submission = ForeignKey(ietf.submit.models.Submission)

# dumping store for removed events
class DeletedEvent(models.Model):
    content_type = ForeignKey(ContentType)
    json = models.TextField(help_text="Deleted object in JSON format, with attribute names chosen to be suitable for passing into the relevant create method.")
    by = ForeignKey(Person)
    time = models.DateTimeField(default=timezone.now)

    def __str__(self):
        return u"%s by %s %s" % (self.content_type, self.by, self.time)

class EditedAuthorsDocEvent(DocEvent):
    """ Capture the reasoning or authority for changing a document author list.
        Allows programs to recognize and not change lists that have been manually verified and corrected.
        Example 'basis' values might be from ['manually adjusted','recomputed by parsing document', etc.]
    """
    basis = models.CharField(help_text="What is the source or reasoning for the changes to the author list",max_length=255)

class BofreqEditorDocEvent(DocEvent):
    """ Capture the proponents of a BOF Request."""
    editors = models.ManyToManyField('person.Person', blank=True)

class BofreqResponsibleDocEvent(DocEvent):
    """ Capture the responsible leadership (IAB and IESG members) for a BOF Request """
    responsible = models.ManyToManyField('person.Person', blank=True)<|MERGE_RESOLUTION|>--- conflicted
+++ resolved
@@ -685,13 +685,8 @@
         if source_lvl not in ['bcp','ps','ds','std']:
             return None
 
-<<<<<<< HEAD
-        if self.target.get_state().slug == 'rfc':
+        if self.target.type_id == 'rfc':
             if not self.target.std_level:
-=======
-        if self.target.document.type_id == 'rfc':
-            if not self.target.document.std_level:
->>>>>>> 9bf0063f
                 target_lvl = 'unkn'
             else:
                 target_lvl = self.target.std_level.slug
@@ -713,13 +708,8 @@
 
     def is_approved_downref(self):
 
-<<<<<<< HEAD
-        if self.target.get_state().slug == 'rfc':
-           if RelatedDocument.objects.filter(relationship_id='downref-approval', target=self.target):
-=======
-        if self.target.document.type_id == "rfc":
+        if self.target.type_id == 'rfc':
            if RelatedDocument.objects.filter(relationship_id='downref-approval', target=self.target).exists():
->>>>>>> 9bf0063f
               return "Approved Downref"
 
         return False
