# Copyright The IETF Trust 2016-2023, All Rights Reserved
# -*- coding: utf-8 -*-


import debug    # pyflakes:ignore
import factory
import factory.fuzzy
import datetime

from typing import Optional         # pyflakes:ignore

from django.conf import settings
from django.utils import timezone

from ietf.doc.models import ( Document, DocEvent, NewRevisionDocEvent, State, DocumentAuthor,
    StateDocEvent, BallotPositionDocEvent, BallotDocEvent, BallotType, IRSGBallotDocEvent, TelechatDocEvent,
    DocumentActionHolder, BofreqEditorDocEvent, BofreqResponsibleDocEvent, DocExtResource )
from ietf.group.models import Group
from ietf.person.factories import PersonFactory
from ietf.group.factories import RoleFactory
from ietf.name.models import ExtResourceName
from ietf.utils.text import xslugify
from ietf.utils.timezone import date_today


def draft_name_generator(type_id,group,n):
        return '%s-%s-%s-%s%d'%( 
              type_id,
              'bogusperson',
              group.acronym if group else 'netherwhere',
              'musings',
              n,
            )

class BaseDocumentFactory(factory.django.DjangoModelFactory):
    class Meta:
        model = Document
        skip_postgeneration_save = True

    title = factory.Faker('sentence',nb_words=5)
    abstract = factory.Faker('paragraph', nb_sentences=5)
    rev = '00'
    std_level_id = None                 # type: Optional[str]
    intended_std_level_id = None
    time = timezone.now()
    expires = factory.LazyAttribute(lambda o: o.time+datetime.timedelta(days=settings.INTERNET_DRAFT_DAYS_TO_EXPIRE))
    pages = factory.fuzzy.FuzzyInteger(2,400)


    @factory.lazy_attribute_sequence
    def name(self, n):
        return draft_name_generator(self.type_id,self.group,n)

    newrevisiondocevent = factory.RelatedFactory('ietf.doc.factories.NewRevisionDocEventFactory','doc')

    @factory.post_generation
    def states(obj, create, extracted, **kwargs): # pylint: disable=no-self-argument
        if create and extracted:
            for (state_type_id,state_slug) in extracted:
                obj.set_state(State.objects.get(type_id=state_type_id,slug=state_slug))
            if obj.type_id == 'draft':
                if not obj.states.filter(type_id='draft-iesg').exists():
                    obj.set_state(State.objects.get(type_id='draft-iesg', slug='idexists'))

    @factory.post_generation
    def authors(obj, create, extracted, **kwargs): # pylint: disable=no-self-argument
        if create and extracted:
            order = 0
            for person in extracted:
                DocumentAuthor.objects.create(document=obj, person=person, email=person.email(), order=order)
                order += 1

    @factory.post_generation
    def relations(obj, create, extracted, **kwargs): # pylint: disable=no-self-argument
        if create and extracted:
            for (rel_id, doc) in extracted:
                obj.relateddocument_set.create(relationship_id=rel_id, target=doc)

    @factory.post_generation
    def create_revisions(obj, create, extracted, **kwargs):  # pylint: disable=no-self-argument
        """Create additional revisions of the document

        Argument should be an iterable of revisions. Remember that range() is exclusive on the end
        index, so range(1, 10) stops at 9.
        """
        if create and extracted:
            for rev in extracted:
                e = NewRevisionDocEventFactory(doc=obj, rev=f'{rev:02d}')
                obj.rev = f'{rev:02d}'
                obj.save_with_history([e])

    @classmethod
    def _after_postgeneration(cls, obj, create, results=None):
        """Save again the instance if creating and at least one hook ran."""
        if create and results:
            # Some post-generation hooks ran, and may have modified us.
            obj._has_an_event_so_saving_is_allowed = True
            obj.save()

#TODO remove this - rename BaseDocumentFactory to DocumentFactory
class DocumentFactory(BaseDocumentFactory):

    type_id = 'draft'
    group = factory.SubFactory('ietf.group.factories.GroupFactory',acronym='none')


class RfcFactory(BaseDocumentFactory):
    type_id = "rfc"
    rfc_number = factory.Sequence(lambda n: n + 1000)
    name = factory.LazyAttribute(lambda o: f"rfc{o.rfc_number:d}")
    expires = None

    @factory.post_generation
    def states(obj, create, extracted, **kwargs):
        if not create:
            return
        if extracted:
            for (state_type_id,state_slug) in extracted:
                obj.set_state(State.objects.get(type_id=state_type_id,slug=state_slug))
        else:
            obj.set_state(State.objects.get(type_id='rfc',slug='published'))


class IndividualDraftFactory(BaseDocumentFactory):

    type_id = 'draft'
    group = factory.SubFactory('ietf.group.factories.GroupFactory',acronym='none')

    @factory.post_generation
    def states(obj, create, extracted, **kwargs):
        if not create:
            return
        if extracted:
            for (state_type_id,state_slug) in extracted:
                obj.set_state(State.objects.get(type_id=state_type_id,slug=state_slug))
            if not obj.get_state('draft-iesg'):
                obj.set_state(State.objects.get(type_id='draft-iesg',slug='idexists'))
        else:
            obj.set_state(State.objects.get(type_id='draft',slug='active'))
            obj.set_state(State.objects.get(type_id='draft-iesg',slug='idexists'))

class IndividualRfcFactory(RfcFactory):
    group = factory.SubFactory('ietf.group.factories.GroupFactory',acronym='none')


class WgDraftFactory(BaseDocumentFactory):
    type_id = 'draft'
    group = factory.SubFactory('ietf.group.factories.GroupFactory',type_id='wg')
    stream_id = 'ietf'

    @factory.post_generation
    def states(obj, create, extracted, **kwargs):
        if not create:
            return
        if extracted:
            for (state_type_id,state_slug) in extracted:
                obj.set_state(State.objects.get(type_id=state_type_id,slug=state_slug))
            if not obj.get_state('draft-iesg'):
                obj.set_state(State.objects.get(type_id='draft-iesg',slug='idexists'))
        else:
            obj.set_state(State.objects.get(type_id='draft',slug='active'))
            obj.set_state(State.objects.get(type_id='draft-stream-ietf',slug='wg-doc'))
            obj.set_state(State.objects.get(type_id='draft-iesg',slug='idexists'))


class WgRfcFactory(RfcFactory):
    group = factory.SubFactory('ietf.group.factories.GroupFactory',type_id='wg')
    stream_id = 'ietf'
    std_level_id = 'ps'


class RgDraftFactory(BaseDocumentFactory):

    type_id = 'draft'
    group = factory.SubFactory('ietf.group.factories.GroupFactory',type_id='rg')
    stream_id = 'irtf'

    @factory.post_generation
    def states(obj, create, extracted, **kwargs):
        if not create:
            return
        if extracted:
            for (state_type_id,state_slug) in extracted:
                obj.set_state(State.objects.get(type_id=state_type_id,slug=state_slug))
            if not obj.get_state('draft-iesg'):
                obj.set_state(State.objects.get(type_id='draft-iesg',slug='idexists'))
        else:
            obj.set_state(State.objects.get(type_id='draft',slug='active'))
            obj.set_state(State.objects.get(type_id='draft-stream-irtf',slug='active'))
            obj.set_state(State.objects.get(type_id='draft-iesg',slug='idexists'))


class RgRfcFactory(RfcFactory):
    group = factory.SubFactory('ietf.group.factories.GroupFactory',type_id='rg')
    stream_id = 'irtf'
    std_level_id = 'inf'


class CharterFactory(BaseDocumentFactory):

    type_id = 'charter'
    group = factory.SubFactory('ietf.group.factories.GroupFactory',type_id='wg')
    name = factory.LazyAttribute(lambda o: 'charter-ietf-%s'%o.group.acronym)

    @factory.post_generation
    def set_group_charter_document(obj, create, extracted, **kwargs):
        if not create:
            return
        obj.group.charter = extracted or obj
        obj.group.save()

class StatusChangeFactory(BaseDocumentFactory):
    type_id='statchg'

    group = factory.SubFactory('ietf.group.factories.GroupFactory',acronym='iesg',type_id='ietf')
    name = factory.Sequence(lambda n: f'status-change-{n}-factoried')

    @factory.post_generation
    def changes_status_of(obj, create, extracted, **kwargs):
        if not create:
            return
        if extracted:
            for (rel, target) in extracted:
                obj.relateddocument_set.create(relationship_id=rel,target=target)
        else:
            obj.relateddocument_set.create(relationship_id='tobcp', target=WgRfcFactory())

    @factory.post_generation
    def states(obj, create, extracted, **kwargs):
        if not create:
            return
        if extracted:
            for state in extracted:
                obj.set_state(state)
        else:
            obj.set_state(State.objects.get(type_id='statchg',slug='appr-sent'))


class ConflictReviewFactory(BaseDocumentFactory):
    type_id='conflrev'

    group = factory.SubFactory('ietf.group.factories.GroupFactory',acronym='none')

    @factory.lazy_attribute_sequence
    def name(self, n):
        return draft_name_generator(self.type_id,self.group,n).replace('conflrev-','conflict-review-')
    
    @factory.post_generation
    def review_of(obj, create, extracted, **kwargs):
        if not create:
            return
        if extracted:
            obj.relateddocument_set.create(relationship_id='conflrev',target=extracted)
        else:
            obj.relateddocument_set.create(relationship_id='conflrev',target=DocumentFactory(name=obj.name.replace('conflict-review-','draft-'),type_id='draft',group=Group.objects.get(type_id='individ')))


    @factory.post_generation
    def states(obj, create, extracted, **kwargs):
        if not create:
            return
        if extracted:
            for state in extracted:
                obj.set_state(state)
        else:
            obj.set_state(State.objects.get(type_id='conflrev',slug='iesgeval'))

# This is very skeletal. It is enough for the tests that use it now, but when it's needed, it will need to be improved with, at least, a group generator that backs the object with a review team.
class ReviewFactory(BaseDocumentFactory):
    type_id = 'review'
    name = factory.LazyAttribute(lambda o: 'review-doesnotexist-00-%s-%s'%(o.group.acronym,date_today().isoformat()))
    group = factory.SubFactory('ietf.group.factories.GroupFactory',type_id='review')

<<<<<<< HEAD
=======
class DocAliasFactory(factory.django.DjangoModelFactory):
    class Meta:
        model = DocAlias
        skip_postgeneration_save = True

    @factory.post_generation
    def document(self, create, extracted, **kwargs):
        if create and extracted:
            self.docs.add(extracted)

    @factory.post_generation
    def docs(self, create, extracted, **kwargs):
        if create and extracted:
            for doc in extracted:
                if not doc in self.docs.all():
                    self.docs.add(doc)


>>>>>>> 3c1fc3c0
class DocEventFactory(factory.django.DjangoModelFactory):
    class Meta:
        model = DocEvent

    type = 'added_comment'
    by = factory.SubFactory('ietf.person.factories.PersonFactory')
    doc = factory.SubFactory(DocumentFactory)
    desc = factory.Faker('sentence',nb_words=6)

    @factory.lazy_attribute
    def rev(self):
        return self.doc.rev

class TelechatDocEventFactory(DocEventFactory):
    class Meta:
        model = TelechatDocEvent

    # note: this is evaluated at import time and not updated - all events will have the same telechat_date
    telechat_date = timezone.now()+datetime.timedelta(days=14)
    type = 'scheduled_for_telechat'

class NewRevisionDocEventFactory(DocEventFactory):
    class Meta:
        model = NewRevisionDocEvent

    type = 'new_revision'
    rev = '00'

    @factory.lazy_attribute
    def desc(self):
         return 'New version available %s-%s'%(self.doc.name,self.rev)

class StateDocEventFactory(DocEventFactory):
    class Meta:
        model = StateDocEvent
        skip_postgeneration_save = True

    type = 'changed_state'
    state_type_id = 'draft-iesg'

    @factory.post_generation
    def state(obj, create, extracted, **kwargs):
        if not create:
            return
        if extracted:
            (state_type_id, state_slug) = extracted
            obj.state = State.objects.get(type_id=state_type_id,slug=state_slug)
        else:
            obj.state = State.objects.get(type_id='draft-iesg',slug='ad-eval')
        obj.save()

# All of these Ballot* factories are extremely skeletal. Flesh them out as needed by tests.
class BallotTypeFactory(factory.django.DjangoModelFactory):
    class Meta:
        model = BallotType
        django_get_or_create = ('slug','doc_type_id')

    doc_type_id = 'draft'
    slug = 'approve'


class BallotDocEventFactory(DocEventFactory):
    class Meta:
        model = BallotDocEvent

    ballot_type = factory.SubFactory(BallotTypeFactory)
    type = 'created_ballot'

class IRSGBallotDocEventFactory(BallotDocEventFactory):
    class Meta:
        model = IRSGBallotDocEvent

    duedate = timezone.now() + datetime.timedelta(days=14)
    ballot_type = factory.SubFactory(BallotTypeFactory, slug='irsg-approve')

class BallotPositionDocEventFactory(DocEventFactory):
    class Meta:
        model = BallotPositionDocEvent

    type = 'changed_ballot_position'
    ballot = factory.SubFactory(BallotDocEventFactory)
    doc = factory.SelfAttribute('ballot.doc')  # point to same doc as the ballot
    balloter = factory.SubFactory('ietf.person.factories.PersonFactory')
    pos_id = 'discuss'

class DocumentActionHolderFactory(factory.django.DjangoModelFactory):
    class Meta:
        model = DocumentActionHolder
        
    document = factory.SubFactory(WgDraftFactory)
    person = factory.SubFactory('ietf.person.factories.PersonFactory')

class DocumentAuthorFactory(factory.django.DjangoModelFactory):
    class Meta:
        model = DocumentAuthor

    document = factory.SubFactory(DocumentFactory)
    person = factory.SubFactory('ietf.person.factories.PersonFactory')
    email = factory.LazyAttribute(lambda obj: obj.person.email())
    affiliation = factory.Faker('company')
    country = factory.Faker('country')
    order = factory.LazyAttribute(lambda o: o.document.documentauthor_set.count() + 1)

class WgDocumentAuthorFactory(DocumentAuthorFactory):
    document = factory.SubFactory(WgDraftFactory)

class BofreqEditorDocEventFactory(DocEventFactory):
    class Meta:
        model = BofreqEditorDocEvent
        skip_postgeneration_save = True

    type = "changed_editors"
    doc = factory.SubFactory('ietf.doc.factories.BofreqFactory')


    @factory.post_generation
    def editors(obj, create, extracted, **kwargs):
        if not create:
            return
        if extracted:
            obj.editors.set(extracted)
        else:
            obj.editors.set(PersonFactory.create_batch(3))
        obj.desc = f'Changed editors to {", ".join(obj.editors.values_list("name",flat=True)) or "(None)"}'
        obj.save()

class BofreqResponsibleDocEventFactory(DocEventFactory):
    class Meta:
        model = BofreqResponsibleDocEvent
        skip_postgeneration_save = True

    type = "changed_responsible"
    doc = factory.SubFactory('ietf.doc.factories.BofreqFactory')


    @factory.post_generation
    def responsible(obj, create, extracted, **kwargs):
        if not create:
            return
        if extracted:
            obj.responsible.set(extracted)
        else:
            ad = RoleFactory(group__type_id='area',name_id='ad').person
            obj.responsible.set([ad])
        obj.desc = f'Changed responsible leadership to {", ".join(obj.responsible.values_list("name",flat=True)) or "(None)"}'
        obj.save()        

class BofreqFactory(BaseDocumentFactory):
    type_id = 'bofreq'
    title = factory.Faker('sentence')
    name = factory.LazyAttribute(lambda o: 'bofreq-%s-%s'%(xslugify(o.requester_lastname), xslugify(o.title)))

    bofreqeditordocevent = factory.RelatedFactory('ietf.doc.factories.BofreqEditorDocEventFactory','doc')
    bofreqresponsibledocevent = factory.RelatedFactory('ietf.doc.factories.BofreqResponsibleDocEventFactory','doc')

    class Params:
        requester_lastname = factory.Faker('last_name')

    @factory.post_generation
    def states(obj, create, extracted, **kwargs):
        if not create:
            return
        if extracted:
            for (state_type_id,state_slug) in extracted:
                obj.set_state(State.objects.get(type_id=state_type_id,slug=state_slug))
        else:
            obj.set_state(State.objects.get(type_id='bofreq',slug='proposed'))


class ProceedingsMaterialDocFactory(BaseDocumentFactory):
    type_id = 'procmaterials'
    abstract = ''
    expires = None

    @factory.post_generation
    def states(obj, create, extracted, **kwargs):
        if not create:
            return
        if extracted:
            for (state_type_id,state_slug) in extracted:
                obj.set_state(State.objects.get(type_id=state_type_id,slug=state_slug))
        else:
            obj.set_state(State.objects.get(type_id='procmaterials', slug='active'))

class DocExtResourceFactory(factory.django.DjangoModelFactory):

    name = factory.Iterator(ExtResourceName.objects.filter(type_id='url'))
    value = factory.Faker('url')
    doc = factory.SubFactory('ietf.doc.factories.BaseDocumentFactory')
    class Meta:
        model = DocExtResource

class EditorialDraftFactory(BaseDocumentFactory):

    type_id = 'draft'
    group = factory.SubFactory('ietf.group.factories.GroupFactory',acronym='rswg', type_id='edwg')
    stream_id = 'editorial'

    @factory.post_generation
    def states(obj, create, extracted, **kwargs):
        if not create:
            return
        if extracted:
            for (state_type_id,state_slug) in extracted:
                obj.set_state(State.objects.get(type_id=state_type_id,slug=state_slug))
            if not obj.get_state('draft-iesg'):
                obj.set_state(State.objects.get(type_id='draft-iesg',slug='idexists'))
        else:
            obj.set_state(State.objects.get(type_id='draft',slug='active'))
            obj.set_state(State.objects.get(type_id='draft-stream-editorial',slug='active'))
            obj.set_state(State.objects.get(type_id='draft-iesg',slug='idexists'))

class EditorialRfcFactory(RgRfcFactory):
    pass
    
class StatementFactory(BaseDocumentFactory):
    type_id = "statement"
    title = factory.Faker("sentence")
    group = factory.SubFactory("ietf.group.factories.GroupFactory", acronym="iab")

    name = factory.LazyAttribute(
        lambda o: "statement-%s-%s" % (xslugify(o.group.acronym), xslugify(o.title))
    )
    uploaded_filename = factory.LazyAttribute(lambda o: f"{o.name}-{o.rev}.md")

    published_statement_event = factory.RelatedFactory(
        "ietf.doc.factories.DocEventFactory",
        "doc",
        type="published_statement",
        time=timezone.now() - datetime.timedelta(days=1),
    )

    @factory.post_generation
    def states(obj, create, extracted, **kwargs):
        if not create:
            return
        if extracted:
            for state_type_id, state_slug in extracted:
                obj.set_state(State.objects.get(type_id=state_type_id, slug=state_slug))
        else:
            obj.set_state(State.objects.get(type_id="statement", slug="active"))<|MERGE_RESOLUTION|>--- conflicted
+++ resolved
@@ -271,27 +271,6 @@
     name = factory.LazyAttribute(lambda o: 'review-doesnotexist-00-%s-%s'%(o.group.acronym,date_today().isoformat()))
     group = factory.SubFactory('ietf.group.factories.GroupFactory',type_id='review')
 
-<<<<<<< HEAD
-=======
-class DocAliasFactory(factory.django.DjangoModelFactory):
-    class Meta:
-        model = DocAlias
-        skip_postgeneration_save = True
-
-    @factory.post_generation
-    def document(self, create, extracted, **kwargs):
-        if create and extracted:
-            self.docs.add(extracted)
-
-    @factory.post_generation
-    def docs(self, create, extracted, **kwargs):
-        if create and extracted:
-            for doc in extracted:
-                if not doc in self.docs.all():
-                    self.docs.add(doc)
-
-
->>>>>>> 3c1fc3c0
 class DocEventFactory(factory.django.DjangoModelFactory):
     class Meta:
         model = DocEvent
