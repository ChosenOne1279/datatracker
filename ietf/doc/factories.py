--- conflicted
+++ resolved
@@ -509,34 +509,8 @@
             obj.set_state(State.objects.get(type_id='draft-stream-editorial',slug='active'))
             obj.set_state(State.objects.get(type_id='draft-iesg',slug='idexists'))
 
-<<<<<<< HEAD
-class EditorialRfcFactory(RgDraftFactory):
-
-    alias2 = factory.RelatedFactory('ietf.doc.factories.DocAliasFactory','document',name=factory.Sequence(lambda n: 'rfc%04d'%(n+1000)))
-
-    std_level_id = 'inf'
-
-    @factory.post_generation
-    def states(obj, create, extracted, **kwargs):
-        if not create:
-            return
-        if extracted:
-            for (state_type_id,state_slug) in extracted:
-                obj.set_state(State.objects.get(type_id=state_type_id,slug=state_slug))
-            if not obj.get_state('draft-stream-editorial'):
-                obj.set_state(State.objects.get(type_id='draft-stream-editorial', slug='pub'))
-            if not obj.get_state('draft-iesg'):
-                obj.set_state(State.objects.get(type_id='draft-iesg',slug='idexists'))
-        else:
-            obj.set_state(State.objects.get(type_id='draft',slug='rfc'))
-            obj.set_state(State.objects.get(type_id='draft-stream-editorial', slug='pub'))
-            obj.set_state(State.objects.get(type_id='draft-iesg',slug='idexists'))
-
-    @factory.post_generation
-    def reset_canonical_name(obj, create, extracted, **kwargs): 
-        if hasattr(obj, '_canonical_name'):
-            del obj._canonical_name
-        return None
+class EditorialRfcFactory(RgRfcFactory):
+    pass
     
 class StatementFactory(BaseDocumentFactory):
     type_id = "statement"
@@ -563,8 +537,4 @@
             for state_type_id, state_slug in extracted:
                 obj.set_state(State.objects.get(type_id=state_type_id, slug=state_slug))
         else:
-            obj.set_state(State.objects.get(type_id="statement", slug="active"))
-=======
-class EditorialRfcFactory(RgRfcFactory):
-    pass
->>>>>>> 9f0b2b54
+            obj.set_state(State.objects.get(type_id="statement", slug="active"))