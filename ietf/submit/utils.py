--- conflicted
+++ resolved
@@ -114,8 +114,10 @@
     submitter_parsed = submission.submitter_parsed()
     if submitter_parsed["name"] and submitter_parsed["email"]:
         submitter = ensure_person_email_info_exists(submitter_parsed["name"], submitter_parsed["email"]).person
+        submitter_info = u'%s <%s>' % (submitter_parsed["name"], submitter_parsed["email"])
     else:
         submitter = system
+        submitter_info = system.name
 
     # update draft attributes
     try:
@@ -151,17 +153,7 @@
 
     draft.expires = datetime.datetime.now() + datetime.timedelta(settings.INTERNET_DRAFT_DAYS_TO_EXPIRE)
 
-<<<<<<< HEAD
-    submitter_parsed = submission.submitter_parsed()
-    if submitter_parsed["name"] and submitter_parsed["email"]:
-        submitter = ensure_person_email_info_exists(submitter_parsed["name"], submitter_parsed["email"]).person
-        submitter_info = u'%s <%s>' % (submitter_parsed["name"], submitter_parsed["email"])
-    else:
-        submitter = system
-        submitter_info = system.name
-=======
     events = []
->>>>>>> fe0d35a1
 
     # new revision event
     e = NewRevisionDocEvent.objects.create(
