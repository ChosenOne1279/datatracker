# Copyright The IETF Trust 2007, All Rights Reserved

import datetime
import os
import re
import tarfile
import urllib
from tempfile import mkstemp
from collections import OrderedDict, Counter
import csv
import json
import pytz
from pyquery import PyQuery
from wsgiref.handlers import format_date_time
from calendar import timegm

import debug                            # pyflakes:ignore

from django import forms
from django.shortcuts import render, redirect, get_object_or_404
from django.http import HttpResponse, HttpResponseRedirect, HttpResponseForbidden, Http404
from django.contrib import messages
from django.core.urlresolvers import reverse
from django.db.models import Min, Max
from django.conf import settings
from django.forms.models import modelform_factory, inlineformset_factory
from django.forms import ModelForm
from django.template.loader import render_to_string
from django.utils.functional import curry
<<<<<<< HEAD
from django.views.decorators.cache import cache_page
=======
from django.utils.text import slugify
>>>>>>> 53f41a63
from django.views.decorators.csrf import ensure_csrf_cookie
from django.template.defaultfilters import filesizeformat

from ietf.doc.fields import SearchableDocumentsField
from ietf.doc.models import Document, State, DocEvent, NewRevisionDocEvent
from ietf.group.models import Group
from ietf.group.utils import can_manage_materials
from ietf.ietfauth.utils import role_required, has_role
from ietf.meeting.models import Meeting, Session, Schedule, Room, FloorPlan
from ietf.meeting.helpers import get_areas, get_person_by_email, get_schedule_by_name
from ietf.meeting.helpers import build_all_agenda_slices, get_wg_name_list
from ietf.meeting.helpers import get_all_assignments_from_schedule
from ietf.meeting.helpers import get_modified_from_assignments
from ietf.meeting.helpers import get_wg_list, find_ads_for_meeting
from ietf.meeting.helpers import get_meeting, get_schedule, agenda_permissions, get_meetings
from ietf.meeting.helpers import preprocess_assignments_for_agenda, read_agenda_file
from ietf.meeting.helpers import convert_draft_to_pdf, get_earliest_session_date
from ietf.meeting.helpers import can_view_interim_request, can_approve_interim_request
from ietf.meeting.helpers import can_edit_interim_request
from ietf.meeting.helpers import can_request_interim_meeting, get_announcement_initial
from ietf.meeting.helpers import sessions_post_save, is_meeting_approved
from ietf.meeting.helpers import send_interim_cancellation_notice
from ietf.meeting.helpers import send_interim_approval_request
from ietf.meeting.helpers import send_interim_announcement_request
from ietf.meeting.utils import finalize
from ietf.secr.proceedings.utils import handle_upload_file
from ietf.utils.mail import send_mail_message
from ietf.utils.pipe import pipe
from ietf.utils.pdf import pdf_pages
from ietf.utils.text import xslugify

from .forms import (InterimMeetingModelForm, InterimAnnounceForm, InterimSessionModelForm,
    InterimCancelForm)


def get_menu_entries(request):
    '''Setup menu entries for interim meeting view tabs'''
    entries = []
    if has_role(request.user, ('Area Director','Secretariat','IRTF Chair','WG Chair', 'RG Chair')):
        entries.append(("Upcoming", reverse("ietf.meeting.views.upcoming")))
        entries.append(("Pending", reverse("ietf.meeting.views.interim_pending")))
        if has_role(request.user, "Secretariat"):
            entries.append(("Announce", reverse("ietf.meeting.views.interim_announce")))
    return entries

def send_interim_change_notice(request, meeting):
    """Sends an email notifying changes to a previously scheduled / announced meeting"""
    group = meeting.session_set.first().group
    form = InterimAnnounceForm(get_announcement_initial(meeting, is_change=True))
    message = form.save(user=request.user)
    message.related_groups.add(group)
    send_mail_message(request, message)

# -------------------------------------------------
# View Functions
# -------------------------------------------------

def materials(request, num=None):
    meeting = get_meeting(num)
    begin_date = meeting.get_submission_start_date()
    cut_off_date = meeting.get_submission_cut_off_date()
    cor_cut_off_date = meeting.get_submission_correction_date()
    now = datetime.date.today()
    if settings.SERVER_MODE != 'production' and '_testoverride' in request.REQUEST:
        pass
    elif now > cor_cut_off_date:
        return render(request, "meeting/materials_upload_closed.html", {
            'meeting_num': meeting.number,
            'begin_date': begin_date,
            'cut_off_date': cut_off_date,
            'cor_cut_off_date': cor_cut_off_date
        })

    #sessions  = Session.objects.filter(meeting__number=meeting.number, timeslot__isnull=False)
    schedule = get_schedule(meeting, None)
    sessions  = Session.objects.filter(meeting__number=meeting.number, timeslotassignments__schedule=schedule).select_related()
    plenaries = sessions.filter(name__icontains='plenary')
    ietf      = sessions.filter(group__parent__type__slug = 'area').exclude(group__acronym='edu')
    irtf      = sessions.filter(group__parent__acronym = 'irtf')
    training  = sessions.filter(group__acronym__in=['edu','iaoc'], type_id__in=['session', 'other', ])
    iab       = sessions.filter(group__parent__acronym = 'iab')

    cache_version = Document.objects.filter(session__meeting__number=meeting.number).aggregate(Max('time'))["time__max"]
    return render(request, "meeting/materials.html", {
        'meeting_num': meeting.number,
        'plenaries': plenaries, 'ietf': ietf, 'training': training, 'irtf': irtf, 'iab': iab,
        'cut_off_date': cut_off_date,
        'cor_cut_off_date': cor_cut_off_date,
        'submission_started': now > begin_date,
        'cache_version': cache_version,
    })

def current_materials(request):
    meetings = Meeting.objects.exclude(number__startswith='interim-').order_by('-number')
    if meetings:
        return redirect(materials, meetings[0].number)
    else:
        raise Http404

def ascii_alphanumeric(string):
    return re.match(r'^[a-zA-Z0-9]*$', string)

class SaveAsForm(forms.Form):
    savename = forms.CharField(max_length=16)

@role_required('Area Director','Secretariat')
def agenda_create(request, num=None, owner=None, name=None):
    meeting  = get_meeting(num)
    person   = get_person_by_email(owner)
    schedule = get_schedule_by_name(meeting, person, name)

    if schedule is None:
        # here we have to return some ajax to display an error.
        messages.error("Error: No meeting information for meeting %s owner %s schedule %s available" % (num, owner, name)) # pylint: disable=no-value-for-parameter
        return redirect(edit_agenda, num=num, owner=owner, name=name)

    # authorization was enforced by the @group_require decorator above.

    saveasform = SaveAsForm(request.POST)
    if not saveasform.is_valid():
        messages.info(request, "This name is not valid. Please choose another one.")
        return redirect(edit_agenda, num=num, owner=owner, name=name)

    savedname = saveasform.cleaned_data['savename']

    if not ascii_alphanumeric(savedname):
        messages.info(request, "This name contains illegal characters. Please choose another one.")
        return redirect(edit_agenda, num=num, owner=owner, name=name)

    # create the new schedule, and copy the assignments
    try:
        sched = meeting.schedule_set.get(name=savedname, owner=request.user.person)
        if sched:
            return redirect(edit_agenda, meeting.number, sched.name)
        else:
            messages.info(request, "Agenda creation failed. Please try again.")
            return redirect(edit_agenda, num=num, owner=owner, name=name)

    except Schedule.DoesNotExist:
        pass

    # must be done
    newschedule = Schedule(name=savedname,
                           owner=request.user.person,
                           meeting=meeting,
                           visible=False,
                           public=False)

    newschedule.save()
    if newschedule is None:
        return HttpResponse(status=500)

    # keep a mapping so that extendedfrom references can be chased.
    mapping = {};
    for ss in schedule.assignments.all():
        # hack to copy the object, creating a new one
        # just reset the key, and save it again.
        oldid = ss.pk
        ss.pk = None
        ss.schedule=newschedule
        ss.save()
        mapping[oldid] = ss.pk
        #print "Copying %u to %u" % (oldid, ss.pk)

    # now fix up any extendedfrom references to new set.
    for ss in newschedule.assignments.all():
        if ss.extendedfrom is not None:
            oldid = ss.extendedfrom.id
            newid = mapping[oldid]
            #print "Fixing %u to %u" % (oldid, newid)
            ss.extendedfrom = newschedule.assignments.get(pk = newid)
            ss.save()


    # now redirect to this new schedule.
    return redirect(edit_agenda, meeting.number, newschedule.owner_email(), newschedule.name)


@role_required('Secretariat')
@ensure_csrf_cookie
def edit_timeslots(request, num=None):

    meeting = get_meeting(num)
    timeslots = meeting.timeslot_set.exclude(location=None).select_related("location", "type")

    time_slices,date_slices,slots = meeting.build_timeslices()

    meeting_base_url = request.build_absolute_uri(meeting.base_url())
    site_base_url = request.build_absolute_uri('/')[:-1] # skip the trailing slash

    rooms = meeting.room_set.order_by("capacity")

    # this import locate here to break cyclic loop.
    from ietf.meeting.ajax import timeslot_roomsurl, AddRoomForm, timeslot_slotsurl, AddSlotForm
    roomsurl  = reverse(timeslot_roomsurl, args=[meeting.number])
    adddayurl = reverse(timeslot_slotsurl, args=[meeting.number])

    return render(request, "meeting/timeslot_edit.html",
                                         {"timeslots": timeslots,
                                          "meeting_base_url": meeting_base_url,
                                          "site_base_url": site_base_url,
                                          "rooms":rooms,
                                          "addroom":  AddRoomForm(),
                                          "roomsurl": roomsurl,
                                          "addday":   AddSlotForm(),
                                          "adddayurl":adddayurl,
                                          "time_slices":time_slices,
                                          "slot_slices": slots,
                                          "date_slices":date_slices,
                                          "meeting":meeting,
                                          "hide_menu": True,
                                      })

class RoomForm(ModelForm):
    class Meta:
        model = Room
        exclude = ('meeting',)

@role_required('Secretariat')
def edit_roomurl(request, num, roomid):
    meeting = get_meeting(num)

    try:
        room = meeting.room_set.get(pk=roomid)
    except Room.DoesNotExist:
        raise Http404("No room %u for meeting %s" % (roomid, meeting.name))

    if request.POST:
        roomform = RoomForm(request.POST, instance=room)
        new_room = roomform.save(commit=False)
        new_room.meeting = meeting
        new_room.save()
        roomform.save_m2m()
        return HttpResponseRedirect( reverse(edit_timeslots, args=[meeting.number]) )

    roomform = RoomForm(instance=room)
    meeting_base_url = request.build_absolute_uri(meeting.base_url())
    site_base_url = request.build_absolute_uri('/')[:-1] # skip the trailing slash
    return render(request, "meeting/room_edit.html",
                                         {"meeting_base_url": meeting_base_url,
                                          "site_base_url": site_base_url,
                                          "editroom":  roomform,
                                          "meeting":meeting,
                                          "hide_menu": True,
                                      })

##############################################################################
#@role_required('Area Director','Secretariat')
# disable the above security for now, check it below.
@ensure_csrf_cookie
def edit_agenda(request, num=None, owner=None, name=None):

    if request.method == 'POST':
        return agenda_create(request, num, owner, name)

    user     = request.user
    meeting  = get_meeting(num)
    person   = get_person_by_email(owner)
    if name is None:
        schedule = meeting.agenda
    else:
        schedule = get_schedule_by_name(meeting, person, name)
    if schedule is None:
        raise Http404("No meeting information for meeting %s owner %s schedule %s available" % (num, owner, name))

    meeting_base_url = request.build_absolute_uri(meeting.base_url())
    site_base_url = request.build_absolute_uri('/')[:-1] # skip the trailing slash

    rooms = meeting.room_set.filter(session_types__slug='session').distinct().order_by("capacity")
    saveas = SaveAsForm()
    saveasurl=reverse(edit_agenda,
                      args=[meeting.number, schedule.owner_email(), schedule.name])

    can_see, can_edit,secretariat = agenda_permissions(meeting, schedule, user)

    if not can_see:
        return render(request, "meeting/private_agenda.html",
                                             {"schedule":schedule,
                                              "meeting": meeting,
                                              "meeting_base_url":meeting_base_url,
                                              "hide_menu": True
                                          }, status=403, content_type="text/html")

    assignments = get_all_assignments_from_schedule(schedule)

    # get_modified_from needs the query set, not the list
    modified = get_modified_from_assignments(assignments)

    area_list = get_areas()
    wg_name_list = get_wg_name_list(assignments)
    wg_list = get_wg_list(wg_name_list)
    ads = find_ads_for_meeting(meeting)
    for ad in ads:
        # set the default to avoid needing extra arguments in templates
        # django 1.3+
        ad.default_hostscheme = site_base_url

    time_slices,date_slices = build_all_agenda_slices(meeting)

    return render(request, "meeting/landscape_edit.html",
                                         {"schedule":schedule,
                                          "saveas": saveas,
                                          "saveasurl": saveasurl,
                                          "meeting_base_url": meeting_base_url,
                                          "site_base_url": site_base_url,
                                          "rooms":rooms,
                                          "time_slices":time_slices,
                                          "date_slices":date_slices,
                                          "modified": modified,
                                          "meeting":meeting,
                                          "area_list": area_list,
                                          "area_directors" : ads,
                                          "wg_list": wg_list ,
                                          "assignments": assignments,
                                          "show_inline": set(["txt","htm","html"]),
                                          "hide_menu": True,
                                      })

##############################################################################
#  show the properties associated with an agenda (visible, public)
#
AgendaPropertiesForm = modelform_factory(Schedule, fields=('name','visible', 'public'))

@role_required('Area Director','Secretariat')
def edit_agenda_properties(request, num=None, owner=None, name=None):
    meeting  = get_meeting(num)
    person   = get_person_by_email(owner)
    schedule = get_schedule_by_name(meeting, person, name)
    if schedule is None:
        raise Http404("No meeting information for meeting %s owner %s schedule %s available" % (num, owner, name))

    cansee, canedit, secretariat = agenda_permissions(meeting, schedule, request.user)

    if not (canedit or has_role(request.user,'Secretariat')):
        return HttpResponseForbidden("You may not edit this agenda")
    else:
        if request.method == 'POST':
            form = AgendaPropertiesForm(instance=schedule,data=request.POST)
            if form.is_valid():
               form.save()
               return HttpResponseRedirect(reverse('ietf.meeting.views.list_agendas',kwargs={'num': num}))
        else: 
            form = AgendaPropertiesForm(instance=schedule)
        return render(request, "meeting/properties_edit.html",
                                             {"schedule":schedule,
                                              "form":form,
                                              "meeting":meeting,
                                          })

##############################################################################
# show list of agendas.
#

@role_required('Area Director','Secretariat')
def list_agendas(request, num=None ):

    meeting = get_meeting(num)
    user = request.user

    schedules = meeting.schedule_set
    if not has_role(user, 'Secretariat'):
        schedules = schedules.filter(visible = True) | schedules.filter(owner = user.person)

    schedules = schedules.order_by('owner', 'name')

    schedules = sorted(list(schedules),key=lambda x:not x.is_official)

    return render(request, "meeting/agenda_list.html",
                                         {"meeting":   meeting,
                                          "schedules": schedules,
                                          })

@ensure_csrf_cookie
def agenda(request, num=None, name=None, base=None, ext=None, owner=None, utc=""):
    base = base if base else 'agenda'
    ext = ext if ext else '.html'
    mimetype = {
        ".html":"text/html; charset=%s"%settings.DEFAULT_CHARSET,
        ".txt": "text/plain; charset=%s"%settings.DEFAULT_CHARSET,
        ".csv": "text/csv; charset=%s"%settings.DEFAULT_CHARSET,
    }

    meetings = get_meetings(num)

    # We do not have the appropriate data in the datatracker for IETF 64 and earlier.
    # So that we're not producing misleading pages...
    
    meeting = meetings.first()
    if not meetings.exists() or (meeting.number.isdigit() and meeting.number <= 64 and not meeting.agenda.assignments.exists()):
        if ext == '.html':
            return HttpResponseRedirect( 'https://www.ietf.org/proceedings/%s' % num )
        else:
            raise Http404

    if name is None:
        schedule = get_schedule(meeting, name)
    else:
        person   = get_person_by_email(owner)
        schedule = get_schedule_by_name(meeting, person, name)

    if schedule == None:
        base = base.replace("-utc", "")
        return render(request, "meeting/no-"+base+ext, {'meeting':meeting }, content_type=mimetype[ext])

    updated = meeting.updated()
    filtered_assignments = schedule.assignments.exclude(timeslot__type__in=['lead','offagenda'])
    filtered_assignments = preprocess_assignments_for_agenda(filtered_assignments, meeting)

    if ext == ".csv":
        return agenda_csv(schedule, filtered_assignments)

    # extract groups hierarchy, it's a little bit complicated because
    # we can be dealing with historic groups
    seen = set()
    groups = [a.session.historic_group for a in filtered_assignments
              if a.session
              and a.session.historic_group
              and a.session.historic_group.type_id in ('wg', 'rg', 'ag', 'iab')
              and a.session.historic_group.historic_parent]
    group_parents = []
    for g in groups:
        if g.historic_parent.acronym not in seen:
            group_parents.append(g.historic_parent)
            seen.add(g.historic_parent.acronym)

    seen = set()
    for p in group_parents:
        p.group_list = []
        for g in groups:
            if g.acronym not in seen and g.historic_parent.acronym == p.acronym:
                p.group_list.append(g)
                seen.add(g.acronym)

        p.group_list.sort(key=lambda g: g.acronym)

    return render(request, "meeting/"+base+ext, {
        "schedule": schedule,
        "filtered_assignments": filtered_assignments,
        "updated": updated,
        "group_parents": group_parents,
        "now": datetime.datetime.now(),
    }, content_type=mimetype[ext])

def agenda_csv(schedule, filtered_assignments):
    response = HttpResponse(content_type="text/csv; charset=%s"%settings.DEFAULT_CHARSET)
    writer = csv.writer(response, delimiter=',', quoting=csv.QUOTE_ALL)

    headings = ["Date", "Start", "End", "Session", "Room", "Area", "Acronym", "Type", "Description", "Session ID", "Agenda", "Slides"]

    def write_row(row):
        encoded_row = [v.encode('utf-8') if isinstance(v, unicode) else v for v in row]

        while len(encoded_row) < len(headings):
            encoded_row.append(None) # produce empty entries at the end as necessary

        writer.writerow(encoded_row)

    def agenda_field(item):
        agenda_doc = item.session.agenda()
        if agenda_doc:
            return "http://www.ietf.org/proceedings/{schedule.meeting.number}/agenda/{agenda.external_url}".format(schedule=schedule, agenda=agenda_doc)
        else:
            return ""

    def slides_field(item):
        return "|".join("http://www.ietf.org/proceedings/{schedule.meeting.number}/slides/{slide.external_url}".format(schedule=schedule, slide=slide) for slide in item.session.slides())

    write_row(headings)

    for item in filtered_assignments:
        row = []
        row.append(item.timeslot.time.strftime("%Y-%m-%d"))
        row.append(item.timeslot.time.strftime("%H%M"))
        row.append(item.timeslot.end_time().strftime("%H%M"))

        if item.timeslot.type_id == "break":
            row.append(item.timeslot.type.name)
            row.append(schedule.meeting.break_area)
            row.append("")
            row.append("")
            row.append("")
            row.append(item.timeslot.name)
            row.append("b{}".format(item.timeslot.pk))
        elif item.timeslot.type_id == "reg":
            row.append(item.timeslot.type.name)
            row.append(schedule.meeting.reg_area)
            row.append("")
            row.append("")
            row.append("")
            row.append(item.timeslot.name)
            row.append("r{}".format(item.timeslot.pk))
        elif item.timeslot.type_id == "other":
            row.append("None")
            row.append(item.timeslot.location.name if item.timeslot.location else "")
            row.append("")
            row.append(item.session.historic_group.acronym)
            row.append(item.session.historic_group.historic_parent.acronym.upper() if item.session.historic_group.historic_parent else "")
            row.append(item.session.name)
            row.append(item.session.pk)
        elif item.timeslot.type_id == "plenary":
            row.append(item.session.name)
            row.append(item.timeslot.location.name if item.timeslot.location else "")
            row.append("")
            row.append(item.session.historic_group.acronym if item.session.historic_group else "")
            row.append("")
            row.append(item.session.name)
            row.append(item.session.pk)
            row.append(agenda_field(item))
            row.append(slides_field(item))
        elif item.timeslot.type_id == "session":
            row.append(item.timeslot.name)
            row.append(item.timeslot.location.name if item.timeslot.location else "")
            row.append(item.session.historic_group.historic_parent.acronym.upper() if item.session.historic_group.historic_parent else "")
            row.append(item.session.historic_group.acronym if item.session.historic_group else "")
            row.append("BOF" if item.session.historic_group.state_id in ("bof", "bof-conc") else item.session.historic_group.type.name)
            row.append(item.session.historic_group.name if item.session.historic_group else "")
            row.append(item.session.pk)
            row.append(agenda_field(item))
            row.append(slides_field(item))

        if len(row) > 3:
            write_row(row)

    return response

@role_required('Area Director','Secretariat','IAB')
def agenda_by_room(request, num=None, name=None, owner=None):
    meeting = get_meeting(num) 
    if name is None:
        schedule = get_schedule(meeting)
    else:
        person   = get_person_by_email(owner)
        schedule = get_schedule_by_name(meeting, person, name)
    ss_by_day = OrderedDict()
    for day in schedule.assignments.dates('timeslot__time','day'):
        ss_by_day[day]=[]
    for ss in schedule.assignments.order_by('timeslot__location__functional_name','timeslot__location__name','timeslot__time'):
        day = ss.timeslot.time.date()
        ss_by_day[day].append(ss)
    return render(request,"meeting/agenda_by_room.html",{"meeting":meeting,"schedule":schedule,"ss_by_day":ss_by_day})

@role_required('Area Director','Secretariat','IAB')
def agenda_by_type(request, num=None, type=None, name=None, owner=None):
    meeting = get_meeting(num) 
    if name is None:
        schedule = get_schedule(meeting)
    else:
        person   = get_person_by_email(owner)
        schedule = get_schedule_by_name(meeting, person, name)
    assignments = schedule.assignments.order_by('session__type__slug','timeslot__time')
    if type:
        assignments = assignments.filter(session__type__slug=type)
    return render(request,"meeting/agenda_by_type.html",{"meeting":meeting,"schedule":schedule,"assignments":assignments})

@role_required('Area Director','Secretariat','IAB')
def agenda_by_type_ics(request,num=None,type=None):
    meeting = get_meeting(num) 
    schedule = get_schedule(meeting)
    assignments = schedule.assignments.order_by('session__type__slug','timeslot__time')
    if type:
        assignments = assignments.filter(session__type__slug=type)
    updated = meeting.updated()
    return render(request,"meeting/agenda.ics",{"schedule":schedule,"updated":updated,"assignments":assignments},content_type="text/calendar")

def session_agenda(request, num, session):
    d = Document.objects.filter(type="agenda", session__meeting__number=num)
    if session == "plenaryt":
        d = d.filter(session__name__icontains="technical", session__slots__type="plenary")
    elif session == "plenaryw":
        d = d.filter(session__name__icontains="admin", session__slots__type="plenary")
    else:
        d = d.filter(session__group__acronym=session)

    if d:
        agenda = d[0]
        html5_preamble = "<!doctype html><html lang=en><head><meta charset=utf-8><title>%s</title></head><body>"
        html5_postamble = "</body></html>"
        content, path = read_agenda_file(num, agenda)
        _, ext = os.path.splitext(path)
        ext = ext.lstrip(".").lower()

        if not content:
            content = "Could not read agenda file '%s'" % path
            return HttpResponse(content, content_type="text/plain; charset=%s"%settings.DEFAULT_CHARSET)

        if ext == "txt":
            return HttpResponse(content, content_type="text/plain; charset=%s"%settings.DEFAULT_CHARSET)
        elif ext == "pdf":
            return HttpResponse(content, content_type="application/pdf")
        elif ext in ["html", "htm"]:
            content=re.sub("(\r\n|\r)", "\n", content)
            d = PyQuery(content)
            d("head title").empty()
            d("head title").append(str(agenda))
            d('meta[http-equiv]').remove()
            content = "<!doctype html>" + d.html()
        else:
            content = "<p>Unrecognized agend file '%s'</p>" % agenda.external_url
            content = (html5_preamble % agenda) + content + html5_postamble

        return HttpResponse(content)

    raise Http404("No agenda for the %s session of IETF %s is available" % (session, num))

def session_draft_list(num, session):
    try:
        agendas = Document.objects.filter(type="agenda",
                                         session__meeting__number=num,
                                         session__group__acronym=session,
                                         states=State.objects.get(type="agenda", slug="active")).distinct()
    except Document.DoesNotExist:
        raise Http404

    drafts = set()
    for agenda in agendas:
        content, _ = read_agenda_file(num, agenda)
        if content:
            drafts.update(re.findall('(draft-[-a-z0-9]*)', content))

    result = []
    for draft in drafts:
        try:
            if re.search('-[0-9]{2}$', draft):
                doc_name = draft
            else:
                doc = Document.objects.get(name=draft)
                doc_name = draft + "-" + doc.rev

            if doc_name not in result:
                result.append(doc_name)
        except Document.DoesNotExist:
            pass

    return sorted(result)

def session_draft_tarfile(request, num, session):
    drafts = session_draft_list(num, session);

    response = HttpResponse(content_type='application/octet-stream')
    response['Content-Disposition'] = 'attachment; filename=%s-drafts.tgz'%(session)
    tarstream = tarfile.open('','w:gz',response)
    mfh, mfn = mkstemp()
    os.close(mfh)
    manifest = open(mfn, "w")

    for doc_name in drafts:
        pdf_path = os.path.join(settings.INTERNET_DRAFT_PDF_PATH, doc_name + ".pdf")

        if not os.path.exists(pdf_path):
            convert_draft_to_pdf(doc_name)

        if os.path.exists(pdf_path):
            try:
                tarstream.add(pdf_path, str(doc_name + ".pdf"))
                manifest.write("Included:  "+pdf_path+"\n")
            except Exception, e:
                manifest.write(("Failed (%s): "%e)+pdf_path+"\n")
        else:
            manifest.write("Not found: "+pdf_path+"\n")

    manifest.close()
    tarstream.add(mfn, "manifest.txt")
    tarstream.close()
    os.unlink(mfn)
    return response

def session_draft_pdf(request, num, session):
    drafts = session_draft_list(num, session);
    curr_page = 1
    pmh, pmn = mkstemp()
    os.close(pmh)
    pdfmarks = open(pmn, "w")
    pdf_list = ""

    for draft in drafts:
        pdf_path = os.path.join(settings.INTERNET_DRAFT_PDF_PATH, draft + ".pdf")
        if not os.path.exists(pdf_path):
            convert_draft_to_pdf(draft)

        if os.path.exists(pdf_path):
            pages = pdf_pages(pdf_path)
            pdfmarks.write("[/Page "+str(curr_page)+" /View [/XYZ 0 792 1.0] /Title (" + draft + ") /OUT pdfmark\n")
            pdf_list = pdf_list + " " + pdf_path
            curr_page = curr_page + pages

    pdfmarks.close()
    pdfh, pdfn = mkstemp()
    os.close(pdfh)
    pipe("gs -dBATCH -dNOPAUSE -q -sDEVICE=pdfwrite -sOutputFile=" + pdfn + " " + pdf_list + " " + pmn)

    pdf = open(pdfn,"r")
    pdf_contents = pdf.read()
    pdf.close()

    os.unlink(pmn)
    os.unlink(pdfn)
    return HttpResponse(pdf_contents, content_type="application/pdf")

def week_view(request, num=None, name=None, owner=None):
    meeting = get_meeting(num)

    if name is None:
        schedule = get_schedule(meeting)
    else:
        person   = get_person_by_email(owner)
        schedule = get_schedule_by_name(meeting, person, name)

    if not schedule:
        raise Http404

    filtered_assignments = schedule.assignments.exclude(timeslot__type__in=['lead','offagenda'])
    filtered_assignments = preprocess_assignments_for_agenda(filtered_assignments, meeting)
    
    items = []
    for a in filtered_assignments:
        # we don't HTML escape any of these as the week-view code is using createTextNode
        item = {
            "key": str(a.timeslot.pk),
            "day": a.timeslot.time.strftime("%w"),
            "time": a.timeslot.time.strftime("%H%M") + "-" + a.timeslot.end_time().strftime("%H%M"),
            "duration": a.timeslot.duration.seconds,
            "time_id": a.timeslot.time.strftime("%m%d%H%M"),
            "dayname": "{weekday}, {month} {day_of_month}, {year}".format(
                weekday=a.timeslot.time.strftime("%A").upper(),
                month=a.timeslot.time.strftime("%B"),
                day_of_month=a.timeslot.time.strftime("%d").lstrip("0"),
                year=a.timeslot.time.strftime("%Y"),
            ),
            "type": a.timeslot.type.name
        }

        if a.session:
            if a.session.historic_group:
                item["group"] = a.session.historic_group.acronym

            if a.session.name:
                item["name"] = a.session.name
            elif a.timeslot.type_id == "break":
                item["name"] = a.timeslot.name
                item["area"] = a.timeslot.type_id
                item["group"] = a.timeslot.type_id
            elif a.session.historic_group:
                item["name"] = a.session.historic_group.name
                if a.session.historic_group.state_id == "bof":
                    item["name"] += " BOF"

                item["state"] = a.session.historic_group.state.name
                if a.session.historic_group.historic_parent:
                    item["area"] = a.session.historic_group.historic_parent.acronym

            if a.timeslot.show_location:
                item["room"] = a.timeslot.get_location()

            if a.session and a.session.agenda():
                item["agenda"] = a.session.agenda().get_absolute_url()

        items.append(item)

    return render(request, "meeting/week-view.html", {
        "items": json.dumps(items),
    })

@role_required('Area Director','Secretariat','IAB')
def room_view(request, num=None, name=None, owner=None):
    meeting = get_meeting(num)

    rooms = meeting.room_set.order_by('functional_name','name')
    if not rooms.exists():
        return HttpResponse("No rooms defined yet")

    if name is None:
        schedule = get_schedule(meeting)
    else:
        person   = get_person_by_email(owner)
        schedule = get_schedule_by_name(meeting, person, name)

    assignments = schedule.assignments.all()
    unavailable = meeting.timeslot_set.filter(type__slug='unavail')
    if not (assignments.exists() or unavailable.exists()):
        return HttpResponse("No sessions/timeslots available yet")

    earliest = None
    latest = None

    if assignments:
        earliest = assignments.aggregate(Min('timeslot__time'))['timeslot__time__min']
        latest =  assignments.aggregate(Max('timeslot__time'))['timeslot__time__max']
        
    if unavailable:
        earliest_unavailable = unavailable.aggregate(Min('time'))['time__min']
        if not earliest or ( earliest_unavailable and earliest_unavailable < earliest ):
            earliest = earliest_unavailable
        latest_unavailable = unavailable.aggregate(Max('time'))['time__max']
        if not latest or ( latest_unavailable and latest_unavailable > latest ):
            latest = latest_unavailable

    if not (earliest and latest):
        raise Http404

    base_time = earliest
    base_day = datetime.datetime(base_time.year,base_time.month,base_time.day)

    day = base_day
    days = []
    while day <= latest :
        days.append(day)
        day += datetime.timedelta(days=1)

    unavailable = list(unavailable)
    for t in unavailable:
        t.delta_from_beginning = (t.time - base_time).total_seconds()
        t.day = (t.time-base_day).days

    assignments = list(assignments)
    for ss in assignments:
        ss.delta_from_beginning = (ss.timeslot.time - base_time).total_seconds()
        ss.day = (ss.timeslot.time-base_day).days

    template = "meeting/room-view.html"
    return render(request, template,{"meeting":meeting,"schedule":schedule,"unavailable":unavailable,"assignments":assignments,"rooms":rooms,"days":days})

def ical_agenda(request, num=None, name=None, ext=None):
    meeting = get_meeting(num)
    schedule = get_schedule(meeting, name)
    updated = meeting.updated()

    if schedule is None:
        raise Http404

    q = request.META.get('QUERY_STRING','') or ""
    filter = set(urllib.unquote(q).lower().split(','))
    include = [ i for i in filter if not (i.startswith('-') or i.startswith('~')) ]
    include_types = set(["plenary","other"])
    exclude = []

    # Process the special flags.
    #   "-wgname" will remove a working group from the output.
    #   "~Type" will add that type to the output.
    #   "-~Type" will remove that type from the output
    # Current types are:
    #   Session, Other (default on), Break, Plenary (default on)
    # Non-Working Group "wg names" include:
    #   edu, ietf, tools, iesg, iab

    for item in filter:
        if len(item) > 2 and item[0] == '-' and item[1] == '~':
            include_types -= set([item[2:]])
        elif len(item) > 1 and item[0] == '-':
            exclude.append(item[1:])
        elif len(item) > 1 and item[0] == '~':
            include_types |= set([item[1:]])

    assignments = schedule.assignments.exclude(timeslot__type__in=['lead','offagenda'])
    assignments = preprocess_assignments_for_agenda(assignments, meeting)

    assignments = [a for a in assignments if
                   (a.timeslot.type_id in include_types
                    or (a.session.historic_group and a.session.historic_group.acronym in include)
                    or (a.session.historic_group and a.session.historic_group.historic_parent and a.session.historic_group.historic_parent.acronym in include))
                   and (not a.session.historic_group or a.session.historic_group.acronym not in exclude)]

    return render(request, "meeting/agenda.ics", {
        "schedule": schedule,
        "assignments": assignments,
        "updated": updated
    }, content_type="text/calendar")

@cache_page(15 * 60)
def json_agenda(request, num=None ):
    meeting = get_meeting(num)

    sessions = []
    room_names = set()
    parent_acronyms = set()
    for asgn in meeting.agenda.assignments.exclude(session__type__in=['lead','offagenda','break','reg']):
        sessdict = dict()
        sessdict['objtype'] = 'session'
        if asgn.session.group.type_id in ['wg','rg']:
            sessdict['group'] = asgn.session.group.acronym
            sessdict['parent'] = asgn.session.group.parent.acronym
            parent_acronyms.add(asgn.session.group.parent.acronym)
        if asgn.session.name:
            sessdict['name'] = asgn.session.name
        elif asgn.session.short:
            sessdict['name'] = asgn.session.short
        else:
            sessdict['name'] = asgn.session.group.name
        sessdict['start'] = asgn.timeslot.utc_start_time().strftime("%Y-%m-%dT%H:%M:%SZ")
        sessdict['duration'] = str(asgn.timeslot.duration)
        sessdict['location'] = asgn.room_name
        room_names.add(asgn.room_name) 
        if asgn.session.agenda():
            sessdict['agenda'] = '/api/v1/doc/document/%s'%asgn.session.agenda().name
        if asgn.session.slides():
            sessdict['slides'] = []
            for slides in asgn.session.slides():
                sessdict['slides'].append('/api/v1/doc/document/%s'%slides.name)
        modified = asgn.session.modified
        for doc in asgn.session.materials.all():
            rev_docevent = doc.latest_event(NewRevisionDocEvent,'new_revision')
            modified = max(modified, (rev_docevent and rev_docevent.time) or modified)
        sessdict['modified'] = modified
        sessions.append(sessdict)

    rooms = []
    for room in meeting.room_set.filter(name__in=room_names):
        roomdict = dict()
        roomdict['objtype'] = 'location'
        roomdict['name'] = room.name
        if room.floorplan:
            roomdict['level_name'] = room.floorplan.name
            roomdict['level_sort'] = room.floorplan.order
        if room.x1 is not None:
            roomdict['x'] = room.x1+(room.x2/2.0)
            roomdict['y'] = room.y1+(room.y2/2.0)
        roomdict['modified'] = room.time
        if room.floorplan and room.floorplan.image:
            roomdict['map'] = room.floorplan.image.url
            roomdict['modified'] = max(room.time,room.floorplan.time)
        rooms.append(roomdict)

    parents = []
    for parent in Group.objects.filter(acronym__in=parent_acronyms):
        parentdict = dict()
        parentdict['objtype'] = 'parent'
        parentdict['name'] = parent.acronym
        parentdict['description'] = parent.name
        parentdict['modified'] = parent.time
        parents.append(parentdict)

    meetinfo = []
    meetinfo.extend(sessions)
    meetinfo.extend(rooms)
    meetinfo.extend(parents)
    meetinfo.sort(key=lambda x: x['modified'],reverse=True)
    last_modified = meetinfo and meetinfo[0]['modified']

    tz = pytz.timezone(settings.PRODUCTION_TIMEZONE)

    for obj in meetinfo:
        obj['modified'] = tz.localize(obj['modified']).astimezone(pytz.utc).strftime('%Y-%m-%dT%H:%M:%SZ')

    data = {"%s"%num: meetinfo}

    response = HttpResponse(json.dumps(data, indent=2), content_type='application/json;charset=%s'%settings.DEFAULT_CHARSET)
    if last_modified:
        last_modified = tz.localize(last_modified).astimezone(pytz.utc)
        response['Last-Modified'] = format_date_time(timegm(last_modified.timetuple()))
    return response

def meeting_requests(request, num=None):
    meeting = get_meeting(num)
    sessions = Session.objects.filter(meeting__number=meeting.number, type__slug='session', group__parent__isnull = False).exclude(requested_by=0).order_by("group__parent__acronym","status__slug","group__acronym")

    groups_not_meeting = Group.objects.filter(state='Active',type__in=['WG','RG','BOF']).exclude(acronym__in = [session.group.acronym for session in sessions]).order_by("parent__acronym","acronym")

    return render(request, "meeting/requests.html",
        {"meeting": meeting, "sessions":sessions,
         "groups_not_meeting": groups_not_meeting})

def get_sessions(num, acronym):
    meeting = get_meeting(num=num,type_in=None)
    sessions = Session.objects.filter(meeting=meeting,group__acronym=acronym,type__in=['session','plenary','other'])

    if not sessions:
        sessions = Session.objects.filter(meeting=meeting,short=acronym,type__in=['session','plenary','other']) 

    def sort_key(session):
        official_sessions = session.timeslotassignments.filter(schedule=session.meeting.agenda)
        if official_sessions:
            return official_sessions.first().timeslot.time
        else:
            return session.requested

    return sorted(sessions,key=sort_key)

def session_details(request, num, acronym ):
    meeting = get_meeting(num=num,type_in=None)
    sessions = get_sessions(num, acronym)

    if not sessions:
        raise Http404

    for session in sessions:

        session.type_counter = Counter()
        ss = session.timeslotassignments.filter(schedule=meeting.agenda).order_by('timeslot__time')
        if ss:
            session.time = ', '.join(x.timeslot.time.strftime("%A %b-%d-%Y %H%M") for x in ss) 
            if session.status.slug == 'canceled':
                session.time += " CANCELLED"
        elif session.meeting.type_id=='interim':
            session.time = session.meeting.date.strftime("%A %b-%d-%Y")
            if session.status.slug == 'canceled':
                session.time += " CANCELLED"
        else:
            session.time = session.status.name

        session.filtered_artifacts = session.sessionpresentation_set.filter(document__type__slug__in=['agenda','minutes','bluesheets'])
        session.filtered_slides    = session.sessionpresentation_set.filter(document__type__slug='slides').order_by('order')
        session.filtered_drafts    = session.sessionpresentation_set.filter(document__type__slug='draft')
        # TODO FIXME Deleted materials shouldn't be in the sessionpresentation_set
        for qs in [session.filtered_artifacts,session.filtered_slides,session.filtered_drafts]:
            qs = [p for p in qs if p.document.get_state_slug(p.document.type_id)!='deleted']
<<<<<<< HEAD
            type_counter.update([p.document.type.slug for p in qs])

        #session.filtered_sessionpresentation_set = [p for p in session.sessionpresentation_set.all() if p.document.get_state_slug(p.document.type_id)!='deleted']
        #type_counter.update([p.document.type.slug for p in session.filtered_sessionpresentation_set])
=======
            session.type_counter.update([p.document.type.slug for p in qs])
>>>>>>> 53f41a63

    can_manage = can_manage_materials(request.user, Group.objects.get(acronym=acronym))

    return render(request, "meeting/session_details.html",
                  { 'sessions':sessions ,
                    'meeting' :meeting ,
                    'acronym' :acronym,
                    'can_manage_materials' : can_manage,
                  })

class SessionDraftsForm(forms.Form):
    drafts = SearchableDocumentsField(required=False)

    def __init__(self, *args, **kwargs):
        self.already_linked = kwargs.pop('already_linked')
        super(self.__class__, self).__init__(*args, **kwargs)

    def clean(self):
        selected = self.cleaned_data['drafts']
        problems = set(selected).intersection(set(self.already_linked)) 
        if problems:
           raise forms.ValidationError("Already linked: %s" % ', '.join([d.name for d in problems]))
        return self.cleaned_data

def add_session_drafts(request, session_id, num):
    # num is redundant, but we're dragging it along an artifact of where we are in the current URL structure
    session = get_object_or_404(Session,pk=session_id)
    if not session.can_manage_materials(request.user):
        raise Http404
    if session.is_material_submission_cutoff() and not has_role(request.user, "Secretariat"):
        raise Http404

    already_linked = [sp.document for sp in session.sessionpresentation_set.filter(document__type_id='draft')]

    session_number = None
    sessions = get_sessions(session.meeting.number,session.group.acronym)
    if len(sessions) > 1:
       session_number = 1 + sessions.index(session)

    if request.method == 'POST':
        form = SessionDraftsForm(request.POST,already_linked=already_linked)
        if form.is_valid():
            for draft in form.cleaned_data['drafts']:
                session.sessionpresentation_set.create(document=draft,rev=None)
                c = DocEvent(type="added_comment", doc=draft, by=request.user.person)
                c.desc = "Added to session: %s" % session
                c.save()
            return redirect('ietf.meeting.views.session_details', num=session.meeting.number, acronym=session.group.acronym)
    else:
        form = SessionDraftsForm(already_linked=already_linked)

    return render(request, "meeting/add_session_drafts.html",
                  { 'session': session,
                    'session_number': session_number,
                    'already_linked': session.sessionpresentation_set.filter(document__type_id='draft'),
                    'form': form,
                  })

class UploadBlueSheetForm(forms.Form):
    file = forms.FileField(label='Bluesheet scan to upload')

@role_required('Secretariat')
def upload_session_bluesheets(request, session_id, num):
    # num is redundant, but we're dragging it along an artifact of where we are in the current URL structure
    session = get_object_or_404(Session,pk=session_id)

    session_number = None
    sessions = get_sessions(session.meeting.number,session.group.acronym)
    if len(sessions) > 1:
       session_number = 1 + sessions.index(session)

    bluesheet_sp = session.sessionpresentation_set.filter(document__type='bluesheets').first()
    
    if request.method == 'POST':
        form = UploadBlueSheetForm(request.POST,request.FILES)
        if form.is_valid():
            file = request.FILES['file']
            _, ext = os.path.splitext(file.name)
            if bluesheet_sp:
                doc = bluesheet_sp.document
                doc.rev = '%02d' % (int(doc.rev)+1)
                bluesheet_sp.rev = doc.rev
                bluesheet_sp.save()
            else:
                sess_time = session.official_timeslotassignment().timeslot.time
                if session.meeting.type_id=='ietf':
                    name = 'bluesheets-%s-%s-%s' % (session.meeting.number, 
                                                    session.group.acronym, 
                                                    sess_time.strftime("%Y%m%d%H%M"))
                    title = 'Bluesheets IETF%s: %s : %s' % (session.meeting.number, 
                                                            session.group.acronym, 
                                                            sess_time.strftime("%a %H:%M"))
                else:
                    name = 'bluesheets-%s-%s' % (session.meeting.number, sess_time.strftime("%Y%m%d%H%M"))
                    title = 'Bluesheets %s: %s' % (session.meeting.number, sess_time.strftime("%a %H:%M"))
                doc = Document.objects.create(
                          name = name,
                          type_id = 'bluesheets',
                          title = title,
                          group = session.group,
                          rev = '00',
                      )
                doc.states.add(State.objects.get(type_id='bluesheets',slug='active'))
                doc.docalias_set.create(name=doc.name)
                session.sessionpresentation_set.create(document=doc,rev='00')
            filename = '%s-%s%s'% ( doc.name, doc.rev, ext)
            doc.external_url = filename
<<<<<<< HEAD
            e = NewRevisionDocEvent.objects.create(doc=doc, by=Person.objects.get(name='(System)'),type='new_revision',desc='New revision available: %s'%doc.rev,rev=doc.rev)
=======
            e = NewRevisionDocEvent.objects.create(doc=doc,time=doc.time,by=request.user.person,type='new_revision',desc='New revision available: %s'%doc.rev,rev=doc.rev)
>>>>>>> 53f41a63
            doc.save_with_history([e])
            handle_upload_file(file, filename, session.meeting, 'bluesheets')
            return redirect('ietf.meeting.views.session_details',num=num,acronym=session.group.acronym)
    else: 
        form = UploadBlueSheetForm()

    return render(request, "meeting/upload_session_bluesheets.html", 
                  {'session': session,
                   'session_number': session_number,
                   'bluesheet_sp' : bluesheet_sp,
                   'form': form,
                  })

VALID_MINUTES_EXTENSIONS = ('.txt','.html','.htm','.pdf')
# FIXME: This form validation code (based on the secretariat upload code) only looks at filename extensions
#        It should look at the contents of the files instead. 
class UploadMinutesForm(forms.Form):
    file = forms.FileField(label='Minutes file to upload. Note that you can only upload minutes in txt, html, or pdf formats.')
    apply_to_all = forms.BooleanField(label='Apply to all group sessions at this meeting',initial=True,required=False)

    def __init__(self, num_sessions, *args, **kwargs):
        super(UploadMinutesForm, self).__init__(*args, **kwargs)
        if num_sessions<2:
            self.fields.pop('apply_to_all')

    def clean_file(self):
        file = self.cleaned_data['file']
        if file._size > settings.SECR_MAX_UPLOAD_SIZE:
            raise forms.ValidationError('Please keep filesize under %s. Requested upload size is %s' % (filesizeformat(settings.SECR_MAX_UPLOAD_SIZE),filesizeformat(file._size)))
        if os.path.splitext(file.name)[1].lower() not in VALID_MINUTES_EXTENSIONS:
            raise forms.ValidationError('Only these file types supported for minutes: %s' % ','.join(VALID_MINUTES_EXTENSIONS))
        return file

def upload_session_minutes(request, session_id, num):
    # num is redundant, but we're dragging it along an artifact of where we are in the current URL structure
    session = get_object_or_404(Session,pk=session_id)

    if not session.can_manage_materials(request.user):
        return HttpResponseForbidden("You don't have permission to upload minutes for this session.")
    if session.is_material_submission_cutoff() and not has_role(request.user, "Secretariat"):
        return HttpResponseForbidden("The materials cutoff for this session has passed. Contact the secretariat for further action.")

    session_number = None
    sessions = get_sessions(session.meeting.number,session.group.acronym)
    num_sessions = len(sessions)
    if len(sessions) > 1:
       session_number = 1 + sessions.index(session)

    minutes_sp = session.sessionpresentation_set.filter(document__type='minutes').first()
    
    if request.method == 'POST':
        form = UploadMinutesForm(num_sessions,request.POST,request.FILES)
        if form.is_valid():
            file = request.FILES['file']
            _, ext = os.path.splitext(file.name)
            apply_to_all = True
            if num_sessions > 1:
                apply_to_all = form.cleaned_data['apply_to_all']
            if minutes_sp:
                doc = minutes_sp.document
                doc.rev = '%02d' % (int(doc.rev)+1)
                minutes_sp.rev = doc.rev
                minutes_sp.save()
            else:
                sess_time = session.official_timeslotassignment().timeslot.time
                if session.meeting.type_id=='ietf':
                    name = 'minutes-%s-%s' % (session.meeting.number, 
                                                 session.group.acronym) 
                    title = 'Minutes IETF%s: %s' % (session.meeting.number, 
                                                         session.group.acronym) 
                    if not apply_to_all:
                        name += '-%s' % (sess_time.strftime("%Y%m%d%H%M"),)
                        title += ': %s' % (sess_time.strftime("%a %H:%M"),)
                else:
                    name = 'minutes-%s-%s' % (session.meeting.number, sess_time.strftime("%Y%m%d%H%M"))
                    title = 'Minutes %s: %s' % (session.meeting.number, sess_time.strftime("%a %H:%M"))
                doc = Document.objects.create(
                          name = name,
                          type_id = 'minutes',
                          title = title,
                          group = session.group,
                          rev = '00',
                      )
                doc.states.add(State.objects.get(type_id='minutes',slug='active'))
                doc.docalias_set.create(name=doc.name)
                session.sessionpresentation_set.create(document=doc,rev='00')
            if apply_to_all:
                for other_session in sessions:
                    if other_session != session:
                        other_session.sessionpresentation_set.filter(document__type='minutes').delete()
                        other_session.sessionpresentation_set.create(document=doc,rev=doc.rev)
            filename = '%s-%s%s'% ( doc.name, doc.rev, ext)
            doc.external_url = filename
            e = NewRevisionDocEvent.objects.create(doc=doc,time=doc.time,by=request.user.person,type='new_revision',desc='New revision available: %s'%doc.rev,rev=doc.rev)
            doc.save_with_history([e])
            # The way this function builds the filename it will never trigger the file delete in handle_file_upload.
            handle_upload_file(file, filename, session.meeting, 'minutes')
            return redirect('ietf.meeting.views.session_details',num=num,acronym=session.group.acronym)
    else: 
        form = UploadMinutesForm(num_sessions)

    return render(request, "meeting/upload_session_minutes.html", 
                  {'session': session,
                   'session_number': session_number,
                   'minutes_sp' : minutes_sp,
                   'form': form,
                  })

VALID_AGENDA_EXTENSIONS = ('.txt','.html','.htm',)
# FIXME: This form validation code (based on the secretariat upload code) only looks at filename extensions
#        It should look at the contents of the files instead. 
class UploadAgendaForm(forms.Form):
    file = forms.FileField(label='Agenda file to upload. Note that you can only upload agendas in txt or html formats.')
    apply_to_all = forms.BooleanField(label='Apply to all group sessions at this meeting',initial=True,required=False)

    def __init__(self, num_sessions, *args, **kwargs):
        super(UploadAgendaForm, self).__init__(*args, **kwargs)
        if num_sessions<2:
            self.fields.pop('apply_to_all')

    def clean_file(self):
        file = self.cleaned_data['file']
        if file._size > settings.SECR_MAX_UPLOAD_SIZE:
            raise forms.ValidationError('Please keep filesize under %s. Requested upload size is %s' % (filesizeformat(settings.SECR_MAX_UPLOAD_SIZE),filesizeformat(file._size)))
        if os.path.splitext(file.name)[1].lower() not in VALID_AGENDA_EXTENSIONS:
            raise forms.ValidationError('Only these file types supported for agendas: %s' % ','.join(VALID_AGENDA_EXTENSIONS))
        return file

def upload_session_agenda(request, session_id, num):
    # num is redundant, but we're dragging it along an artifact of where we are in the current URL structure
    session = get_object_or_404(Session,pk=session_id)

    if not session.can_manage_materials(request.user):
        return HttpResponseForbidden("You don't have permission to upload an agenda for this session.")
    if session.is_material_submission_cutoff() and not has_role(request.user, "Secretariat"):
        return HttpResponseForbidden("The materials cutoff for this session has passed. Contact the secretariat for further action.")

    session_number = None
    sessions = get_sessions(session.meeting.number,session.group.acronym)
    num_sessions = len(sessions)
    if len(sessions) > 1:
       session_number = 1 + sessions.index(session)

    agenda_sp = session.sessionpresentation_set.filter(document__type='agenda').first()
    
    if request.method == 'POST':
        form = UploadAgendaForm(num_sessions,request.POST,request.FILES)
        if form.is_valid():
            file = request.FILES['file']
            _, ext = os.path.splitext(file.name)
            apply_to_all = True
            if num_sessions > 1:
                apply_to_all = form.cleaned_data['apply_to_all']
            if agenda_sp:
                doc = agenda_sp.document
                doc.rev = '%02d' % (int(doc.rev)+1)
                agenda_sp.rev = doc.rev
                agenda_sp.save()
            else:
                sess_time = session.official_timeslotassignment().timeslot.time
                if session.meeting.type_id=='ietf':
                    name = 'agenda-%s-%s' % (session.meeting.number, 
                                                 session.group.acronym) 
                    title = 'Agenda IETF%s: %s' % (session.meeting.number, 
                                                         session.group.acronym) 
                    if not apply_to_all:
                        name += '-%s' % (sess_time.strftime("%Y%m%d%H%M"),)
                        title += ': %s' % (sess_time.strftime("%a %H:%M"),)
                else:
                    name = 'agenda-%s-%s' % (session.meeting.number, sess_time.strftime("%Y%m%d%H%M"))
                    title = 'Agenda %s: %s' % (session.meeting.number, sess_time.strftime("%a %H:%M"))
                doc = Document.objects.create(
                          name = name,
                          type_id = 'agenda',
                          title = title,
                          group = session.group,
                          rev = '00',
                      )
                doc.states.add(State.objects.get(type_id='agenda',slug='active'))
                doc.docalias_set.create(name=doc.name)
                session.sessionpresentation_set.create(document=doc,rev='00')
            if apply_to_all:
                for other_session in sessions:
                    if other_session != session:
                        other_session.sessionpresentation_set.filter(document__type='agenda').delete()
                        other_session.sessionpresentation_set.create(document=doc,rev=doc.rev)
            filename = '%s-%s%s'% ( doc.name, doc.rev, ext)
            doc.external_url = filename
            e = NewRevisionDocEvent.objects.create(doc=doc,time=doc.time,by=request.user.person,type='new_revision',desc='New revision available: %s'%doc.rev,rev=doc.rev)
            doc.save_with_history([e])
            # The way this function builds the filename it will never trigger the file delete in handle_file_upload.
            handle_upload_file(file, filename, session.meeting, 'agenda')
            return redirect('ietf.meeting.views.session_details',num=num,acronym=session.group.acronym)
    else: 
        form = UploadAgendaForm(num_sessions)

    return render(request, "meeting/upload_session_agenda.html", 
                  {'session': session,
                   'session_number': session_number,
                   'agenda_sp' : agenda_sp,
                   'form': form,
                  })

VALID_SLIDE_EXTENSIONS = ('.doc','.docx','.pdf','.ppt','.pptx','.txt') # Note the removal of .zip
# FIXME: This form validation code (based on the secretariat upload code) only looks at filename extensions
#        It should look at the contents of the files instead. 
class UploadSlidesForm(forms.Form):
    title = forms.CharField(max_length=255)
    file = forms.FileField(label='Slides file to upload.')
    apply_to_all = forms.BooleanField(label='Apply to all group sessions at this meeting',initial=True,required=False)

    def __init__(self, num_sessions, *args, **kwargs):
        super(UploadSlidesForm, self).__init__(*args, **kwargs)
        if num_sessions<2:
            self.fields.pop('apply_to_all')

    def clean_file(self):
        file = self.cleaned_data['file']
        if file._size > settings.SECR_MAX_UPLOAD_SIZE:
            raise forms.ValidationError('Please keep filesize under %s. Requested upload size is %s' % (filesizeformat(settings.SECR_MAX_UPLOAD_SIZE),filesizeformat(file._size)))
        if os.path.splitext(file.name)[1].lower() not in VALID_SLIDE_EXTENSIONS:
            raise forms.ValidationError('Only these file types supported for slides: %s' % ','.join(VALID_SLIDE_EXTENSIONS))
        return file

def upload_session_slides(request, session_id, num, name):
    # num is redundant, but we're dragging it along an artifact of where we are in the current URL structure
    session = get_object_or_404(Session,pk=session_id)
    if not session.can_manage_materials(request.user):
        return HttpResponseForbidden("You don't have permission to upload slides for this session.")
    if session.is_material_submission_cutoff() and not has_role(request.user, "Secretariat"):
        return HttpResponseForbidden("The materials cutoff for this session has passed. Contact the secretariat for further action.")

    session_number = None
    sessions = get_sessions(session.meeting.number,session.group.acronym)
    num_sessions = len(sessions)
    if len(sessions) > 1:
       session_number = 1 + sessions.index(session)

    slides = None
    slides_sp = None
    if name:
        slides = Document.objects.filter(name=name).first()
        if not (slides and slides.type_id=='slides'):
            raise Http404
        slides_sp = session.sessionpresentation_set.filter(document=slides).first()
    
    if request.method == 'POST':
        form = UploadSlidesForm(num_sessions,request.POST,request.FILES)
        if form.is_valid():
            file = request.FILES['file']
            _, ext = os.path.splitext(file.name)
            apply_to_all = True
            if num_sessions > 1:
                apply_to_all = form.cleaned_data['apply_to_all']
            if slides_sp:
                doc = slides_sp.document
                doc.rev = '%02d' % (int(doc.rev)+1)
                doc.title = form.cleaned_data['title']
                slides_sp.rev = doc.rev
                slides_sp.save()
            else:
                title = form.cleaned_data['title']
                sess_time = session.official_timeslotassignment().timeslot.time
                if session.meeting.type_id=='ietf':
                    name = 'slides-%s-%s' % (session.meeting.number, 
                                             session.group.acronym) 
                    if not apply_to_all:
                        name += '-%s' % (sess_time.strftime("%Y%m%d%H%M"),)
                else:
                    name = 'slides-%s-%s' % (session.meeting.number, sess_time.strftime("%Y%m%d%H%M"))
                name = name + '-' + slugify(title)
                doc = Document.objects.create(
                          name = name,
                          type_id = 'slides',
                          title = title,
                          group = session.group,
                          rev = '00',
                      )
                doc.states.add(State.objects.get(type_id='slides',slug='active'))
                doc.states.add(State.objects.get(type_id='reuse_policy',slug='single'))
                doc.docalias_set.create(name=doc.name)
                max_order = session.sessionpresentation_set.filter(document__type='slides').aggregate(Max('order'))['order__max'] or 0
                session.sessionpresentation_set.create(document=doc,rev=doc.rev,order=max_order+1)
            if apply_to_all:
                for other_session in sessions:
                    if other_session != session:
                        max_order = other_session.sessionpresentation_set.filter(document__type='slides').aggregate(Max('order'))['order__max'] or 0
                        other_session.sessionpresentation_set.create(document=doc,rev=doc.rev,order=max_order+1)
            filename = '%s-%s%s'% ( doc.name, doc.rev, ext)
            doc.external_url = filename
            e = NewRevisionDocEvent.objects.create(doc=doc,time=doc.time,by=request.user.person,type='new_revision',desc='New revision available: %s'%doc.rev,rev=doc.rev)
            doc.save_with_history([e])
            # The way this function builds the filename it will never trigger the file delete in handle_file_upload.
            handle_upload_file(file, filename, session.meeting, 'slides')
            return redirect('ietf.meeting.views.session_details',num=num,acronym=session.group.acronym)
    else: 
        initial = {}
        if slides:
            initial = {'title':slides.title}
        form = UploadSlidesForm(num_sessions, initial=initial)

    return render(request, "meeting/upload_session_slides.html", 
                  {'session': session,
                   'session_number': session_number,
                   'slides_sp' : slides_sp,
                   'form': form,
                  })

@role_required('Secretariat')
def make_schedule_official(request, num, owner, name):

    meeting  = get_meeting(num)
    person   = get_person_by_email(owner)
    schedule = get_schedule_by_name(meeting, person, name)

    if schedule is None:
        raise Http404

    if request.method == 'POST':
        if not (schedule.public and schedule.visible):
            schedule.public = True
            schedule.visible = True
            schedule.save()
        meeting.agenda = schedule
        meeting.save()
        return HttpResponseRedirect(reverse('ietf.meeting.views.list_agendas',kwargs={'num':num}))

    if not schedule.public:
        messages.warning(request,"This schedule will be made public as it is made official.")

    if not schedule.visible:
        messages.warning(request,"This schedule will be made visible as it is made official.")

    return render(request, "meeting/make_schedule_official.html",
                  { 'schedule' : schedule,
                    'meeting' : meeting,
                  }
                 )
    

@role_required('Secretariat','Area Director')
def delete_schedule(request, num, owner, name):

    meeting  = get_meeting(num)
    person   = get_person_by_email(owner)
    schedule = get_schedule_by_name(meeting, person, name)

    if schedule.name=='Empty-Schedule':
        return HttpResponseForbidden('You may not delete the default empty schedule')

    if schedule == meeting.agenda:
        return HttpResponseForbidden('You may not delete the official agenda for %s'%meeting)

    if not ( has_role(request.user, 'Secretariat') or person.user == request.user ):
        return HttpResponseForbidden("You may not delete other user's schedules")

    if request.method == 'POST':
        schedule.delete()
        return HttpResponseRedirect(reverse('ietf.meeting.views.list_agendas',kwargs={'num':num}))

    return render(request, "meeting/delete_schedule.html",
                  { 'schedule' : schedule,
                    'meeting' : meeting,
                  }
                 )
  
# -------------------------------------------------
# Interim Views
# -------------------------------------------------


def ajax_get_utc(request):
    '''Ajax view that takes arguments time, timezone, date and returns UTC data'''
    time = request.GET.get('time')
    timezone = request.GET.get('timezone')
    date = request.GET.get('date')
    time_re = re.compile(r'^\d{2}:\d{2}')
    # validate input
    if not time_re.match(time) or not date:
        return HttpResponse(json.dumps({'error': True}),
                            content_type='application/json')
    hour, minute = time.split(':')
    if not (int(hour) <= 23 and int(minute) <= 59):
        return HttpResponse(json.dumps({'error': True}),
                            content_type='application/json')
    year, month, day = date.split('-')
    dt = datetime.datetime(int(year), int(month), int(day), int(hour), int(minute))
    tz = pytz.timezone(timezone)
    aware_dt = tz.localize(dt, is_dst=None)
    utc_dt = aware_dt.astimezone(pytz.utc)
    utc = utc_dt.strftime('%H:%M')
    # calculate utc day offset
    naive_utc_dt = utc_dt.replace(tzinfo=None)
    utc_day_offset = (naive_utc_dt.date() - dt.date()).days
    html = "<span>{utc} UTC</span>".format(utc=utc)
    if utc_day_offset != 0:
        html = html + "<span class='day-offset'> {0:+d} Day</span>".format(utc_day_offset)
    context_data = {'timezone': timezone, 
                    'time': time, 
                    'utc': utc, 
                    'utc_day_offset': utc_day_offset,
                    'html': html}
    return HttpResponse(json.dumps(context_data),
                        content_type='application/json')


@role_required('Secretariat',)
def interim_announce(request):
    '''View which shows interim meeting requests awaiting announcement'''
    meetings = Meeting.objects.filter(type='interim', session__status='scheda').distinct()
    menu_entries = get_menu_entries(request)
    selected_menu_entry = 'announce'

    return render(request, "meeting/interim_announce.html", {
        'menu_entries': menu_entries,
        'selected_menu_entry': selected_menu_entry,
        'meetings': meetings})


@role_required('Secretariat',)
def interim_send_announcement(request, number):
    '''View for sending the announcement of a new interim meeting'''
    meeting = get_object_or_404(Meeting, number=number)
    group = meeting.session_set.first().group

    if request.method == 'POST':
        form = InterimAnnounceForm(request.POST,
                                   initial=get_announcement_initial(meeting))
        if form.is_valid():
            message = form.save(user=request.user)
            message.related_groups.add(group)
            meeting.session_set.update(status_id='sched')
            send_mail_message(request, message)
            messages.success(request, 'Interim meeting announcement sent')
            return redirect(interim_announce)

    form = InterimAnnounceForm(initial=get_announcement_initial(meeting))

    return render(request, "meeting/interim_send_announcement.html", {
        'meeting': meeting,
        'form': form})


@role_required('Area Director', 'Secretariat', 'IRTF Chair', 'WG Chair',
               'RG Chair')
def interim_pending(request):
    '''View which shows interim meeting requests pending approval'''
    meetings = Meeting.objects.filter(type='interim', session__status='apprw').distinct().order_by('date')
    menu_entries = get_menu_entries(request)
    selected_menu_entry = 'pending'

    meetings = [m for m in meetings if can_view_interim_request(
        m, request.user)]
    for meeting in meetings:
        if can_approve_interim_request(meeting, request.user):
            meeting.can_approve = True

    return render(request, "meeting/interim_pending.html", {
        'menu_entries': menu_entries,
        'selected_menu_entry': selected_menu_entry,
        'meetings': meetings})


@role_required('Area Director', 'Secretariat', 'IRTF Chair', 'WG Chair',
               'RG Chair')
def interim_request(request):
    '''View for requesting an interim meeting'''
    SessionFormset = inlineformset_factory(
        Meeting,
        Session,
        form=InterimSessionModelForm,
        can_delete=False, extra=2)

    if request.method == 'POST':
        form = InterimMeetingModelForm(request, data=request.POST)
        formset = SessionFormset(instance=Meeting(), data=request.POST)
        if form.is_valid() and formset.is_valid():
            group = form.cleaned_data.get('group')
            is_approved = form.cleaned_data.get('approved', False)
            is_virtual = form.is_virtual()
            meeting_type = form.cleaned_data.get('meeting_type')

            # pre create meeting
            if meeting_type in ('single', 'multi-day'):
                meeting = form.save(date=get_earliest_session_date(formset))

                # need to use curry here to pass custom variable to form init
                SessionFormset.form = staticmethod(curry(
                    InterimSessionModelForm,
                    user=request.user,
                    group=group,
                    is_approved_or_virtual=(is_approved or is_virtual)))
                formset = SessionFormset(instance=meeting, data=request.POST)
                formset.is_valid()
                formset.save()
                sessions_post_save(formset)

                if not (is_approved or is_virtual):
                    send_interim_approval_request(meetings=[meeting])
                elif not has_role(request.user, 'Secretariat'):
                    send_interim_announcement_request(meeting=meeting)

            # series require special handling, each session gets it's own
            # meeting object we won't see this on edit because series are
            # subsequently dealt with individually
            elif meeting_type == 'series':
                series = []
                SessionFormset.form = staticmethod(curry(
                    InterimSessionModelForm,
                    user=request.user,
                    group=group,
                    is_approved_or_virtual=(is_approved or is_virtual)))
                formset = SessionFormset(instance=Meeting(), data=request.POST)
                formset.is_valid()  # re-validate
                for session_form in formset.forms:
                    if not session_form.has_changed():
                        continue
                    # create meeting
                    form = InterimMeetingModelForm(request, data=request.POST)
                    form.is_valid()
                    meeting = form.save(date=session_form.cleaned_data['date'])
                    # create save session
                    session = session_form.save(commit=False)
                    session.meeting = meeting
                    session.save()
                    series.append(meeting)
                    sessions_post_save([session_form])

                if not (is_approved or is_virtual):
                    send_interim_approval_request(meetings=series)
                elif not has_role(request.user, 'Secretariat'):
                    send_interim_announcement_request(meeting=meeting)

            messages.success(request, 'Interim meeting request submitted')
            return redirect(upcoming)

    else:
        initial = {'meeting_type': 'single', 'group': request.GET.get('group', '')}
        form = InterimMeetingModelForm(request=request, 
                                       initial=initial)
        formset = SessionFormset()

    return render(request, "meeting/interim_request.html", {
        "form": form,
        "formset": formset})


@role_required('Area Director', 'Secretariat', 'IRTF Chair', 'WG Chair',
               'RG Chair')
def interim_request_cancel(request, number):
    '''View for cancelling an interim meeting request'''
    meeting = get_object_or_404(Meeting, number=number)
    group = meeting.session_set.first().group
    if not can_view_interim_request(meeting, request.user):
        return HttpResponseForbidden("You do not have permissions to cancel this meeting request")

    if request.method == 'POST':
        form = InterimCancelForm(request.POST)
        if form.is_valid():
            if 'comments' in form.changed_data:
                meeting.session_set.update(agenda_note=form.cleaned_data.get('comments'))
            if meeting.session_set.first().status.slug == 'sched':
                meeting.session_set.update(status_id='canceled')
                send_interim_cancellation_notice(meeting)
            else:
                meeting.session_set.update(status_id='canceledpa')
            messages.success(request, 'Interim meeting cancelled')
            return redirect(upcoming)
    else:
        form = InterimCancelForm(initial={'group': group.acronym, 'date': meeting.date})

    return render(request, "meeting/interim_request_cancel.html", {
        "form": form,
        "meeting": meeting})


@role_required('Area Director', 'Secretariat', 'IRTF Chair', 'WG Chair',
               'RG Chair')
def interim_request_details(request, number):
    '''View details of an interim meeting reqeust'''
    meeting = get_object_or_404(Meeting, number=number)
    sessions = meeting.session_set.all()
    can_edit = can_edit_interim_request(meeting, request.user)
    can_approve = can_approve_interim_request(meeting, request.user)

    if request.method == 'POST':
        if request.POST.get('approve') and can_approve_interim_request(meeting, request.user):
            meeting.session_set.update(status_id='scheda')
            messages.success(request, 'Interim meeting approved')
            if has_role(request.user, 'Secretariat'):
                return redirect(interim_send_announcement, number=number)
            else:
                send_interim_announcement_request(meeting)
                return redirect(interim_pending)
        if request.POST.get('disapprove') and can_approve_interim_request(meeting, request.user):
            meeting.session_set.update(status_id='disappr')
            messages.success(request, 'Interim meeting disapproved')
            return redirect(interim_pending)

    return render(request, "meeting/interim_request_details.html", {
        "meeting": meeting,
        "sessions": sessions,
        "can_edit": can_edit,
        "can_approve": can_approve})


@role_required('Area Director', 'Secretariat', 'IRTF Chair', 'WG Chair',
               'RG Chair')
def interim_request_edit(request, number):
    '''Edit details of an interim meeting reqeust'''
    meeting = get_object_or_404(Meeting, number=number)
    if not can_edit_interim_request(meeting, request.user):
        return HttpResponseForbidden("You do not have permissions to edit this meeting request")

    SessionFormset = inlineformset_factory(
        Meeting,
        Session,
        form=InterimSessionModelForm,
        can_delete=False,
        extra=1)

    if request.method == 'POST':
        form = InterimMeetingModelForm(request=request, instance=meeting,
                                       data=request.POST)
        group = Group.objects.get(pk=form.data['group'])
        is_approved = is_meeting_approved(meeting)
        SessionFormset.form = staticmethod(curry(
            InterimSessionModelForm,
            user=request.user,
            group=group,
            is_approved_or_virtual=is_approved))
        formset = SessionFormset(instance=meeting,
                                 data=request.POST)
        if form.is_valid() and formset.is_valid():
            meeting = form.save(date=get_earliest_session_date(formset))
            formset.save()
            sessions_post_save(formset)

            message = 'Interim meeting request saved'
            if (form.has_changed() or formset.has_changed()) and meeting.session_set.filter(status='sched'):
                send_interim_change_notice(request, meeting)
                message = message + ' and change announcement sent'
            messages.success(request, message)
            return redirect(interim_request_details, number=number)
        else:
            assert False, (form.errors, formset.errors)

    else:
        form = InterimMeetingModelForm(request=request, instance=meeting)
        formset = SessionFormset(instance=meeting)

    return render(request, "meeting/interim_request_edit.html", {
        "meeting": meeting,
        "form": form,
        "formset": formset})


def upcoming(request):
    '''List of upcoming meetings'''
    today = datetime.datetime.today()
    meetings = Meeting.objects.filter(date__gte=today).exclude(
        session__status__in=('apprw', 'scheda', 'canceledpa')).order_by('date')

    # extract groups hierarchy for display filter
    seen = set()
    groups = [m.session_set.first().group for m
              in meetings.filter(type='interim')]
    group_parents = []
    for g in groups:
        if g.parent.acronym not in seen:
            group_parents.append(g.parent)
            seen.add(g.parent.acronym)

    seen = set()
    for p in group_parents:
        p.group_list = []
        for g in groups:
            if g.acronym not in seen and g.parent == p:
                p.group_list.append(g)
                seen.add(g.acronym)

        p.group_list.sort(key=lambda g: g.acronym)

    # add menu entries
    menu_entries = get_menu_entries(request)
    selected_menu_entry = 'upcoming'

    # add menu actions
    actions = []
    if can_request_interim_meeting(request.user):
        actions.append(('Request new interim meeting',
                        reverse('ietf.meeting.views.interim_request')))
    actions.append(('Download as .ics',
                    reverse('ietf.meeting.views.upcoming_ical')))

    return render(request, 'meeting/upcoming.html', {
                  'meetings': meetings,
                  'menu_actions': actions,
                  'menu_entries': menu_entries,
                  'selected_menu_entry': selected_menu_entry,
                  'group_parents': group_parents})


def upcoming_ical(request):
    '''Return Upcoming meetings in iCalendar file'''
    filters = request.GET.getlist('filters')
    today = datetime.datetime.today()
    meetings = Meeting.objects.filter(date__gte=today).exclude(
        session__status__in=('apprw', 'schedpa')).order_by('date')

    assignments = []
    for meeting in meetings:
        items = meeting.agenda.assignments.order_by(
            'session__type__slug', 'timeslot__time')
        assignments.extend(items)

    # apply filters
    if filters:
        assignments = [a for a in assignments if
                       a.session.group.acronym in filters or
                       a.session.group.parent.acronym in filters]

    # gather vtimezones
    vtimezones = set()
    for meeting in meetings:
        if meeting.vtimezone():
            vtimezones.add(meeting.vtimezone())
    vtimezones = ''.join(vtimezones)

    # icalendar response file should have '\r\n' line endings per RFC5545
    response = render_to_string('meeting/upcoming.ics', {
        'vtimezones': vtimezones,
        'assignments': assignments})
    response = re.sub("\r(?!\n)|(?<!\r)\n", "\r\n", response)

    response = HttpResponse(response, content_type='text/calendar')
    response['Content-Disposition'] = 'attachment; filename="upcoming.ics"'
    return response
    

def floor_plan(request, num=None, floor=None, ):
    meeting = get_meetings(num).first()
    schedule = meeting.agenda
    floors = FloorPlan.objects.filter(meeting=meeting).order_by('order')
    if floor:
        floors = [ f for f in floors if xslugify(f.name) == floor ]
    return render(request, 'meeting/floor-plan.html', {
            "schedule": schedule,
            "number": num,
            "floors": floors,
        })

@role_required('Secretariat')
def proceedings(request, num=None):

    meeting = get_meeting(num)

    if meeting.number <= 64 or not meeting.agenda.assignments.exists():
            return HttpResponseRedirect( 'https://www.ietf.org/proceedings/%s' % num )

    begin_date = meeting.get_submission_start_date()
    cut_off_date = meeting.get_submission_cut_off_date()
    cor_cut_off_date = meeting.get_submission_correction_date()
    now = datetime.date.today()

    schedule = get_schedule(meeting, None)
    sessions  = Session.objects.filter(meeting__number=meeting.number, timeslotassignments__schedule=schedule).select_related()
    plenaries = sessions.filter(name__icontains='plenary')
    ietf      = sessions.filter(group__parent__type__slug = 'area').exclude(group__acronym='edu')
    irtf      = sessions.filter(group__parent__acronym = 'irtf')
    training  = sessions.filter(group__acronym__in=['edu','iaoc'], type_id__in=['session', 'other', ])
    iab       = sessions.filter(group__parent__acronym = 'iab')

    cache_version = Document.objects.filter(session__meeting__number=meeting.number).aggregate(Max('time'))["time__max"]
    return render(request, "meeting/proceedings.html", {
        'meeting': meeting,
        'plenaries': plenaries, 'ietf': ietf, 'training': training, 'irtf': irtf, 'iab': iab,
        'cut_off_date': cut_off_date,
        'cor_cut_off_date': cor_cut_off_date,
        'submission_started': now > begin_date,
        'cache_version': cache_version,
    })

@role_required('Secretariat')
def finalize_proceedings(request, num=None):

    meeting = get_meeting(num)

    if meeting.number <= 64 or not meeting.agenda.assignments.exists() or meeting.proceedings_final:
        raise Http404

    if request.method=='POST':
        finalize(meeting)
        return HttpResponseRedirect(reverse('ietf.meeting.views.proceedings',kwargs={'num':meeting.number}))
    
    return render(request, "meeting/finalize.html", {'meeting':meeting,})

@role_required('Secretariat')
def proceedings_acknowledgements(request, num=None):

    meeting = get_meeting(num)
    if meeting.number < 95:
        return HttpResponseRedirect( 'https://www.ietf.org/proceedings/%s/acknowledgement.html' % num )
    return render(request, "meeting/proceedings_acknowledgements.html", {
        'meeting': meeting,
    })

@role_required('Secretariat')
def proceedings_overview(request, num=None):
    '''Display Overview for given meeting'''
    meeting = get_meeting(num)
    if meeting.number < 95:
        return HttpResponseRedirect( 'https://www.ietf.org/proceedings/%s/overview.html' % num )
    overview_template = '/meeting/proceedings/%s/overview.rst' % meeting.number
    template = render_to_string(overview_template, {})

    return render(request, "meeting/proceedings_overview.html", {
        'meeting': meeting,
        'template': template,
    })<|MERGE_RESOLUTION|>--- conflicted
+++ resolved
@@ -27,11 +27,8 @@
 from django.forms import ModelForm
 from django.template.loader import render_to_string
 from django.utils.functional import curry
-<<<<<<< HEAD
 from django.views.decorators.cache import cache_page
-=======
 from django.utils.text import slugify
->>>>>>> 53f41a63
 from django.views.decorators.csrf import ensure_csrf_cookie
 from django.template.defaultfilters import filesizeformat
 
@@ -1036,14 +1033,7 @@
         # TODO FIXME Deleted materials shouldn't be in the sessionpresentation_set
         for qs in [session.filtered_artifacts,session.filtered_slides,session.filtered_drafts]:
             qs = [p for p in qs if p.document.get_state_slug(p.document.type_id)!='deleted']
-<<<<<<< HEAD
-            type_counter.update([p.document.type.slug for p in qs])
-
-        #session.filtered_sessionpresentation_set = [p for p in session.sessionpresentation_set.all() if p.document.get_state_slug(p.document.type_id)!='deleted']
-        #type_counter.update([p.document.type.slug for p in session.filtered_sessionpresentation_set])
-=======
             session.type_counter.update([p.document.type.slug for p in qs])
->>>>>>> 53f41a63
 
     can_manage = can_manage_materials(request.user, Group.objects.get(acronym=acronym))
 
@@ -1151,11 +1141,7 @@
                 session.sessionpresentation_set.create(document=doc,rev='00')
             filename = '%s-%s%s'% ( doc.name, doc.rev, ext)
             doc.external_url = filename
-<<<<<<< HEAD
-            e = NewRevisionDocEvent.objects.create(doc=doc, by=Person.objects.get(name='(System)'),type='new_revision',desc='New revision available: %s'%doc.rev,rev=doc.rev)
-=======
-            e = NewRevisionDocEvent.objects.create(doc=doc,time=doc.time,by=request.user.person,type='new_revision',desc='New revision available: %s'%doc.rev,rev=doc.rev)
->>>>>>> 53f41a63
+            e = NewRevisionDocEvent.objects.create(doc=doc,by=request.user.person,type='new_revision',desc='New revision available: %s'%doc.rev,rev=doc.rev)
             doc.save_with_history([e])
             handle_upload_file(file, filename, session.meeting, 'bluesheets')
             return redirect('ietf.meeting.views.session_details',num=num,acronym=session.group.acronym)
