--- conflicted
+++ resolved
@@ -429,10 +429,6 @@
     return meeting
 
 def week_view(request, num=None):
-<<<<<<< HEAD
-    #timeslots, update, meeting, venue, ads, plenaryw_agenda, plenaryt_agenda = agenda_info(num)
-=======
->>>>>>> 740487d6
     meeting = get_meeting(num)
     timeslots = TimeSlot.objects.filter(meeting = meeting.number)
 
