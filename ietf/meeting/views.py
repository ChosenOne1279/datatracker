--- conflicted
+++ resolved
@@ -3335,13 +3335,9 @@
     
     for session in interim_sessions:
         session.historic_group = session.group
-<<<<<<< HEAD
+        session.filter_keywords = filter_keywords_for_session(session)
 
     entries = list(ietf_meetings)
-=======
-        session.filter_keywords = filter_keywords_for_session(session)
-
->>>>>>> d67b2985
     entries.extend(list(interim_sessions))
     entries.sort(key = lambda o: pytz.utc.localize(datetime.datetime.combine(o.date, datetime.datetime.min.time())) if isinstance(o,Meeting) else o.official_timeslotassignment().timeslot.utc_start_time())
     
@@ -3388,10 +3384,7 @@
         filter_params = parse_agenda_filter_params(request.GET)
     except ValueError as e:
         return HttpResponseBadRequest(str(e))
-<<<<<<< HEAD
         
-=======
->>>>>>> d67b2985
     today = datetime.date.today()
 
     # get meetings starting 7 days ago -- we'll filter out sessions in the past further down
