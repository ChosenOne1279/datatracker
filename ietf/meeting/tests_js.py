import time
from pyquery import PyQuery 
from unittest import skipIf

from django.contrib.staticfiles.testing import StaticLiveServerTestCase
from django.core.urlresolvers import reverse as urlreverse

import debug                            # pyflakes:ignore

from ietf.group import colors
from ietf.meeting.test_data import make_meeting_test_data
from ietf.meeting.models import SchedTimeSessAssignment
from ietf.utils.test_utils import set_coverage_checking
from ietf import settings

skip_selenium = getattr(settings,'SKIP_SELENIUM',None)
skip_message  = ""
if skip_selenium:
    skip_message = "settings.SKIP_SELENIUM = %s" % skip_selenium
else:
    try:
        from selenium import webdriver
        from selenium.webdriver.common.action_chains import ActionChains
    except ImportError as e:
        skip_selenium = True
        skip_message = str(e)

def condition_data():
        make_meeting_test_data()
        colors.fg_group_colors['FARFUT'] = 'blue'
        colors.bg_group_colors['FARFUT'] = 'white'

   
@skipIf(skip_selenium, skip_message)
class ScheduleEditTests(StaticLiveServerTestCase):
    def setUp(self):
        set_coverage_checking(False)
        condition_data()
        self.driver = webdriver.PhantomJS(service_log_path=settings.TEST_GHOSTDRIVER_LOG_PATH)
        self.driver.set_window_size(1024,768)

    def tearDown(self):
        set_coverage_checking(True)        

    def debugSnapshot(self,filename='debug_this.png'):
        self.driver.execute_script("document.body.bgColor = 'white';")
        self.driver.save_screenshot(filename)

    def absreverse(self,*args,**kwargs):
        return '%s%s'%(self.live_server_url,urlreverse(*args,**kwargs))

    def login(self):
        url = '%s%s'%(self.live_server_url, urlreverse('django.contrib.auth.views.login'))
        self.driver.get(url)
        self.driver.find_element_by_name('username').send_keys('plain')
        self.driver.find_element_by_name('password').send_keys('plain+password')
        self.driver.find_element_by_xpath('//button[@type="submit"]').click()
    
    def testUnschedule(self):
        
        self.assertEqual(SchedTimeSessAssignment.objects.filter(session__meeting__number=42,session__group__acronym='mars').count(),1)

        self.login()
        url = self.absreverse('ietf.meeting.views.edit_agenda',kwargs=dict(num='42',name='test-agenda',owner='plain@example.com'))
        self.driver.get(url)

        q = PyQuery(self.driver.page_source)
        self.assertEqual(len(q('#sortable-list #session_1')),0)

        element = self.driver.find_element_by_id('session_1')
        target  = self.driver.find_element_by_id('sortable-list')
        ActionChains(self.driver).drag_and_drop(element,target).perform()

        q = PyQuery(self.driver.page_source)
        self.assertTrue(len(q('#sortable-list #session_1'))>0)

        time.sleep(0.1) # The API that modifies the database runs async
        self.assertEqual(SchedTimeSessAssignment.objects.filter(session__meeting__number=42,session__group__acronym='mars').count(),0)

<<<<<<< HEAD
@skipIf(skip_selenium, skip_message)
class InterimRequestTests(StaticLiveServerTestCase):
    def setUp(self):
        set_coverage_checking(False)
        condition_data()
        self.driver = webdriver.PhantomJS(service_log_path=settings.TEST_GHOSTDRIVER_LOG_PATH)
        self.driver.set_window_size(1024,768)
        
    def tearDown(self):
        set_coverage_checking(True)

    def absreverse(self,*args,**kwargs):
        return '%s%s'%(self.live_server_url,urlreverse(*args,**kwargs))
        
    def testInterimRequest(self):
        url = self.absreverse('ietf.meeting.views.interim_request')
        self.driver.get(url)
        element = self.driver.find_element_by_id('id_form-0-date')
        self.assertTrue(element)

    def testJustSitThere(self):
        time.sleep(10000)
        
=======
>>>>>>> ca87b89a
# The following are useful debugging tools

# If you add this to a LiveServerTestCase and run just this test, you can browse
# to the test server with the data loaded by setUp() to debug why, for instance,
# a particular view isn't giving you what you expect
#    def testJustSitThere(self):
#        time.sleep(10000)

# The LiveServerTestCase server runs in a mode like production - it hides crashes with the
# user-friendly message about mail being sent to the maintainers, and eats that mail.
# Loading the page that crashed with just a TestCase will at least let you see the
# traceback.
#
#from ietf.utils.test_utils import TestCase
#class LookAtCrashTest(TestCase):
#    def setUp(self):
#        condition_data()
#
#    def testOpenSchedule(self):
#        url = urlreverse('ietf.meeting.views.edit_agenda', kwargs=dict(num='42',name='test-agenda'))
#        r = self.client.get(url)<|MERGE_RESOLUTION|>--- conflicted
+++ resolved
@@ -11,6 +11,7 @@
 from ietf.meeting.test_data import make_meeting_test_data
 from ietf.meeting.models import SchedTimeSessAssignment
 from ietf.utils.test_utils import set_coverage_checking
+from ietf.utils.pipe import pipe
 from ietf import settings
 
 skip_selenium = getattr(settings,'SKIP_SELENIUM',None)
@@ -23,7 +24,13 @@
         from selenium.webdriver.common.action_chains import ActionChains
     except ImportError as e:
         skip_selenium = True
-        skip_message = str(e)
+        skip_message = "     Skipping selenium tests: %s" % e
+    code, out, err = pipe('phantomjs -v')
+    if not code == 0:
+        skip_selenium = True
+        skip_message = "     Skipping selenium tests: 'phantomjs' executable not found."
+    if skip_selenium:
+        sys.stderr.write(skip_message+'\n')
 
 def condition_data():
         make_meeting_test_data()
@@ -40,6 +47,7 @@
         self.driver.set_window_size(1024,768)
 
     def tearDown(self):
+        self.driver.close()
         set_coverage_checking(True)        
 
     def debugSnapshot(self,filename='debug_this.png'):
@@ -77,32 +85,6 @@
         time.sleep(0.1) # The API that modifies the database runs async
         self.assertEqual(SchedTimeSessAssignment.objects.filter(session__meeting__number=42,session__group__acronym='mars').count(),0)
 
-<<<<<<< HEAD
-@skipIf(skip_selenium, skip_message)
-class InterimRequestTests(StaticLiveServerTestCase):
-    def setUp(self):
-        set_coverage_checking(False)
-        condition_data()
-        self.driver = webdriver.PhantomJS(service_log_path=settings.TEST_GHOSTDRIVER_LOG_PATH)
-        self.driver.set_window_size(1024,768)
-        
-    def tearDown(self):
-        set_coverage_checking(True)
-
-    def absreverse(self,*args,**kwargs):
-        return '%s%s'%(self.live_server_url,urlreverse(*args,**kwargs))
-        
-    def testInterimRequest(self):
-        url = self.absreverse('ietf.meeting.views.interim_request')
-        self.driver.get(url)
-        element = self.driver.find_element_by_id('id_form-0-date')
-        self.assertTrue(element)
-
-    def testJustSitThere(self):
-        time.sleep(10000)
-        
-=======
->>>>>>> ca87b89a
 # The following are useful debugging tools
 
 # If you add this to a LiveServerTestCase and run just this test, you can browse
