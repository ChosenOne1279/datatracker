# Copyright The IETF Trust 2016-2019, All Rights Reserved
# -*- coding: utf-8 -*-


from __future__ import absolute_import, print_function, unicode_literals

import datetime
import itertools
import re
import six

from collections import defaultdict, namedtuple

from django.db.models import Q, Max, F
from django.template.defaultfilters import pluralize
from django.template.loader import render_to_string
from django.urls import reverse as urlreverse
from django.contrib.sites.models import Site
from simple_history.utils import update_change_reason

import debug                            # pyflakes:ignore
from ietf.dbtemplate.models import DBTemplate

from ietf.group.models import Group, Role
from ietf.doc.models import (Document, ReviewRequestDocEvent, ReviewAssignmentDocEvent, State,
                             LastCallDocEvent, TelechatDocEvent,
                             DocumentAuthor, DocAlias)
from ietf.iesg.models import TelechatDate
from ietf.mailtrigger.utils import gather_address_lists
from ietf.person.models import Person
from ietf.ietfauth.utils import has_role, is_authorized_in_doc_stream
from ietf.review.models import (ReviewRequest, ReviewAssignment, ReviewRequestStateName, ReviewTypeName, 
                                ReviewerSettings, UnavailablePeriod, ReviewWish, NextReviewerInTeam,
                                ReviewSecretarySettings, ReviewTeamSettings)
from ietf.utils.mail import send_mail
from ietf.doc.utils import extract_complete_replaces_ancestor_mapping_for_docs
from ietf.utils import log

# The origin date is used to have a single reference date for "every X days".
# This date is arbitrarily chosen and has no special meaning, but should be consistent.
ORIGIN_DATE_PERIODIC_REMINDERS = datetime.date(2019, 1, 1)


def active_review_teams():
    return Group.objects.filter(reviewteamsettings__isnull=False,state="active")

def close_review_request_states():
    return ReviewRequestStateName.objects.filter(used=True).exclude(slug__in=["requested", "assigned"])

def can_request_review_of_doc(user, doc):
    if not user.is_authenticated:
        return False

    if doc.type_id == 'draft' and doc.get_state_slug() != 'active':
        return False

    return (is_authorized_in_doc_stream(user, doc)
            or Role.objects.filter(person__user=user, name="secr", group__in=active_review_teams()).exists())

def can_manage_review_requests_for_team(user, team, allow_personnel_outside_team=True):
    if not user.is_authenticated:
        return False

    return (Role.objects.filter(name="secr", person__user=user, group=team).exists()
            or (allow_personnel_outside_team and has_role(user, "Secretariat")))

def can_access_review_stats_for_team(user, team):
    if not user.is_authenticated:
        return False

    return (Role.objects.filter(name__in=("secr", "reviewer"), person__user=user, group=team).exists()
            or has_role(user, ["Secretariat", "Area Director"]))

def review_assignments_to_list_for_docs(docs):
    assignment_qs = ReviewAssignment.objects.filter(
        state__in=["assigned", "accepted", "part-completed", "completed"],
    ).prefetch_related("result")

    doc_names = [d.name for d in docs]

    return extract_revision_ordered_review_assignments_for_documents_and_replaced(assignment_qs, doc_names)

def augment_review_requests_with_events(review_reqs):
    req_dict = { r.pk: r for r in review_reqs }
    for e in ReviewRequestDocEvent.objects.filter(review_request__in=review_reqs, type__in=["assigned_review_request", "closed_review_request"]).order_by("time"):
        setattr(req_dict[e.review_request_id], e.type + "_event", e)

def no_review_from_teams_on_doc(doc, rev):
    return Group.objects.filter(
        reviewrequest__doc__name=doc.name,
        reviewrequest__requested_rev=rev,
        reviewrequest__state__slug="no-review-version",
    ).distinct()

def unavailable_periods_to_list(past_days=14):
    return UnavailablePeriod.objects.filter(
        Q(end_date=None) | Q(end_date__gte=datetime.date.today() - datetime.timedelta(days=past_days)),
    ).order_by("start_date")

def current_unavailable_periods_for_reviewers(team):
    """Return dict with currently active unavailable periods for reviewers."""
    today = datetime.date.today()

    unavailable_period_qs = UnavailablePeriod.objects.filter(
        Q(end_date__gte=today) | Q(end_date=None),
        Q(start_date__lte=today) | Q(start_date=None),
        team=team,
    ).order_by("end_date")

    res = defaultdict(list)
    for period in unavailable_period_qs:
        res[period.person_id].append(period)

    return res

def reviewer_rotation_list(team, skip_unavailable=False, dont_skip=[]):
    """Returns person id -> index in rotation (next reviewer has index 0)."""
    reviewers = list(Person.objects.filter(role__name="reviewer", role__group=team))
    reviewers.sort(key=lambda p: p.last_name())

    next_reviewer_index = 0

    # now to figure out where the rotation is currently at
    saved_reviewer = NextReviewerInTeam.objects.filter(team=team).select_related("next_reviewer").first()
    if saved_reviewer:
        n = saved_reviewer.next_reviewer

        if n not in reviewers:
            # saved reviewer might not still be here, if not just
            # insert and use that position (Python will wrap around,
            # so no harm done by using the index on the original list
            # afterwards)
            reviewers_with_next = reviewers[:] + [n]
            reviewers_with_next.sort(key=lambda p: p.last_name())
            next_reviewer_index = reviewers_with_next.index(n)
        else:
            next_reviewer_index = reviewers.index(n)

    rotation_list = reviewers[next_reviewer_index:] + reviewers[:next_reviewer_index]

    if skip_unavailable:
        # prune reviewers not in the rotation (but not the assigned
        # reviewer who must have been available for assignment anyway)
        reviewers_to_skip = set()

        unavailable_periods = current_unavailable_periods_for_reviewers(team)
        for person_id, periods in unavailable_periods.items():
            if periods and person_id not in dont_skip:
                reviewers_to_skip.add(person_id)

        days_needed_for_reviewers = days_needed_to_fulfill_min_interval_for_reviewers(team)
        for person_id, days_needed in days_needed_for_reviewers.items():
            if person_id not in dont_skip:
                reviewers_to_skip.add(person_id)

        rotation_list = [p.pk for p in rotation_list if p.pk not in reviewers_to_skip]

    return rotation_list

def days_needed_to_fulfill_min_interval_for_reviewers(team):
    """Returns person_id -> days needed until min_interval is fulfilled
    for reviewer (in case it is necessary to wait, otherwise reviewer
    is absent in result)."""
    latest_assignments = dict(ReviewAssignment.objects.filter(
        review_request__team=team,
    ).values_list("reviewer__person").annotate(Max("assigned_on")))

    min_intervals = dict(ReviewerSettings.objects.filter(team=team).values_list("person_id", "min_interval"))

    now = datetime.datetime.now()

    res = {}
    for person_id, latest_assignment_time in latest_assignments.items():
        if latest_assignment_time is not None:
            min_interval = min_intervals.get(person_id)
            if min_interval is None:
                continue

            days_needed = max(0, min_interval - (now - latest_assignment_time).days)
            if days_needed > 0:
                res[person_id] = days_needed

    return res

ReviewAssignmentData = namedtuple("ReviewAssignmentData", [
    "assignment_pk", "request_pk", "doc_name", "doc_pages", "req_time", "state", "assigned_time", "deadline", "reviewed_rev", "result", "team", "reviewer",
    "late_days",
    "request_to_assignment_days", "assignment_to_closure_days", "request_to_closure_days"])


def extract_review_assignment_data(teams=None, reviewers=None, time_from=None, time_to=None, ordering=[]):
    """Yield data on each review assignment, sorted by (*ordering, assigned_on)
    for easy use with itertools.groupby. Valid entries in *ordering are "team" and "reviewer"."""

    filters = Q()

    if teams:
        filters &= Q(review_request__team__in=teams)

    if reviewers:
        filters &= Q(reviewer__person__in=reviewers)

    if time_from:
        filters &= Q(review_request__time__gte=time_from)

    if time_to:
        filters &= Q(review_request__time__lte=time_to)

    # This doesn't do the left-outer join on docevent that the previous code did. These variables could be renamed
    event_qs = ReviewAssignment.objects.filter(filters)

    event_qs = event_qs.values_list(
        "pk", "review_request__pk", "review_request__doc__name", "review_request__doc__pages", "review_request__time", "state", "review_request__deadline", "reviewed_rev", "result", "review_request__team",
        "reviewer__person", "assigned_on", "completed_on"
    )

    event_qs = event_qs.order_by(*[o.replace("reviewer", "reviewer__person").replace("team","review_request__team") for o in ordering] + ["review_request__time", "assigned_on", "pk", "completed_on"])

    def positive_days(time_from, time_to):
        if time_from is None or time_to is None:
            return None

        delta = time_to - time_from
        seconds = delta.total_seconds()
        if seconds > 0:
            return seconds / float(24 * 60 * 60)
        else:
            return 0.0

    requested_time = assigned_time = closed_time = None

    for assignment in event_qs:

        assignment_pk, request_pk, doc_name, doc_pages, req_time, state, deadline, reviewed_rev, result, team, reviewer, assigned_on, completed_on = assignment

        requested_time = req_time
        assigned_time = assigned_on
        closed_time = completed_on

        late_days = positive_days(datetime.datetime.combine(deadline, datetime.time.max), closed_time)
        request_to_assignment_days = positive_days(requested_time, assigned_time)
        assignment_to_closure_days = positive_days(assigned_time, closed_time)
        request_to_closure_days = positive_days(requested_time, closed_time)

        d = ReviewAssignmentData(assignment_pk, request_pk, doc_name, doc_pages, req_time, state, assigned_time, deadline, reviewed_rev, result, team, reviewer,
                              late_days, request_to_assignment_days, assignment_to_closure_days,
                              request_to_closure_days)

        yield d


def aggregate_raw_period_review_assignment_stats(review_assignment_data, count=None):
    """Take a sequence of review request data from
    extract_review_assignment_data and aggregate them."""

    state_dict = defaultdict(int)
    late_state_dict = defaultdict(int)
    result_dict = defaultdict(int)
    assignment_to_closure_days_list = []
    assignment_to_closure_days_count = 0

    for (assignment_pk, request_pk, doc, doc_pages, req_time, state, assigned_time, deadline, reviewed_rev, result, team, reviewer,
         late_days, request_to_assignment_days, assignment_to_closure_days, request_to_closure_days) in review_assignment_data:
        if count == "pages":
            c = doc_pages
        else:
            c = 1

        state_dict[state] += c

        if late_days is not None and late_days > 0:
            late_state_dict[state] += c

        if state in ("completed", "part-completed"):
            result_dict[result] += c
            if assignment_to_closure_days is not None:
                assignment_to_closure_days_list.append(assignment_to_closure_days)
                assignment_to_closure_days_count += c

    return state_dict, late_state_dict, result_dict, assignment_to_closure_days_list, assignment_to_closure_days_count

def sum_period_review_assignment_stats(raw_aggregation):
    """Compute statistics from aggregated review request data for one aggregation point."""
    state_dict, late_state_dict, result_dict, assignment_to_closure_days_list, assignment_to_closure_days_count = raw_aggregation

    res = {}
    res["state"] = state_dict
    res["result"] = result_dict

    res["open"] = sum(state_dict.get(s, 0) for s in ("assigned", "accepted"))
    res["completed"] = sum(state_dict.get(s, 0) for s in ("completed", "part-completed"))
    res["not_completed"] = sum(state_dict.get(s, 0) for s in state_dict if s in ("rejected", "withdrawn", "overtaken", "no-response"))

    res["open_late"] = sum(late_state_dict.get(s, 0) for s in ("assigned", "accepted"))
    res["open_in_time"] = res["open"] - res["open_late"]
    res["completed_late"] = sum(late_state_dict.get(s, 0) for s in ("completed", "part-completed"))
    res["completed_in_time"] = res["completed"] - res["completed_late"]

    res["average_assignment_to_closure_days"] = float(sum(assignment_to_closure_days_list)) / (assignment_to_closure_days_count or 1) if assignment_to_closure_days_list else None

    return res

def sum_raw_review_assignment_aggregations(raw_aggregations):
    """Collapse a sequence of aggregations into one aggregation."""
    state_dict = defaultdict(int)
    late_state_dict = defaultdict(int)
    result_dict = defaultdict(int)
    assignment_to_closure_days_list = []
    assignment_to_closure_days_count = 0

    for raw_aggr in raw_aggregations:
        i_state_dict, i_late_state_dict, i_result_dict, i_assignment_to_closure_days_list, i_assignment_to_closure_days_count = raw_aggr
        for s, v in i_state_dict.items():
            state_dict[s] += v
        for s, v in i_late_state_dict.items():
            late_state_dict[s] += v
        for r, v in i_result_dict.items():
            result_dict[r] += v

        assignment_to_closure_days_list.extend(i_assignment_to_closure_days_list)
        assignment_to_closure_days_count += i_assignment_to_closure_days_count

    return state_dict, late_state_dict, result_dict, assignment_to_closure_days_list, assignment_to_closure_days_count

def latest_review_assignments_for_reviewers(team, days_back=365):
    """Collect and return stats for reviewers on latest assignments, in
    extract_review_assignment_data format."""

    extracted_data = extract_review_assignment_data(
        teams=[team],
        time_from=datetime.date.today() - datetime.timedelta(days=days_back),
        ordering=["reviewer"],
    )

    assignment_data_for_reviewers = {
        reviewer: list(reversed(list(req_data_items)))
        for reviewer, req_data_items in itertools.groupby(extracted_data, key=lambda data: data.reviewer)
    }

    return assignment_data_for_reviewers

def email_review_assignment_change(request, review_assignment, subject, msg, by, notify_secretary, notify_reviewer, notify_requested_by):
    to, cc = gather_address_lists(
        'review_assignment_changed',
        skipped_recipients=[Person.objects.get(name="(System)").formatted_email(), by.email_address()],
        doc=review_assignment.review_request.doc,
        group=review_assignment.review_request.team,
        review_assignment=review_assignment,
        skip_review_secretary=not notify_secretary,
        skip_review_reviewer=not notify_reviewer,
        skip_review_requested_by=not notify_requested_by,
    )

    if to or cc:
        url = urlreverse("ietf.doc.views_review.review_request_forced_login", kwargs={ "name": review_assignment.review_request.doc.name, "request_id": review_assignment.review_request.pk })
        url = request.build_absolute_uri(url)
        send_mail(request, to, request.user.person.formatted_email(), subject, "review/review_request_changed.txt", {
            "review_req_url": url,
            "review_req": review_assignment.review_request,
            "msg": msg,
        }, cc=cc)
 

def email_review_request_change(request, review_req, subject, msg, by, notify_secretary, notify_reviewer, notify_requested_by):
    """Notify stakeholders about change, skipping a party if the change
    was done by that party."""    
    (to, cc) = gather_address_lists(
        'review_req_changed',
        skipped_recipients=[Person.objects.get(name="(System)").formatted_email(), by.email_address()],
        doc=review_req.doc,
        group=review_req.team,
        review_request=review_req,
        skip_review_secretary=not notify_secretary,
        skip_review_reviewer=not notify_reviewer,
        skip_review_requested_by=not notify_requested_by,
    )
    
    if cc and not to:
        to = cc
        cc = []
    if to or cc:
        url = urlreverse("ietf.doc.views_review.review_request_forced_login", kwargs={ "name": review_req.doc.name, "request_id": review_req.pk })
        url = request.build_absolute_uri(url)
        send_mail(request, to, request.user.person.formatted_email(), subject, "review/review_request_changed.txt", {
                    "review_req_url": url,
                    "review_req": review_req,
                    "msg": msg,
                },
                cc=cc,
            )

def email_reviewer_availability_change(request, team, reviewer_role, msg, by):
    """Notify possibly both secretary and reviewer about change, skipping
    a party if the change was done by that party."""
    (to, cc) = gather_address_lists(
        'review_availability_changed',
        skipped_recipients=[Person.objects.get(name="(System)").formatted_email(), by.email_address()],
        group=team,
        reviewer=reviewer_role,
    )

    if to or cc:
        subject = "Reviewer availability of {} changed in {}".format(reviewer_role.person, team.acronym)
    
        url = urlreverse("ietf.group.views.reviewer_overview", kwargs={ "group_type": team.type_id, "acronym": team.acronym })
        url = request.build_absolute_uri(url)
        send_mail(request, to, None, subject, "review/reviewer_availability_changed.txt", {
            "reviewer_overview_url": url,
            "reviewer": reviewer_role.person,
            "team": team,
            "by": by,
        }, cc=cc)


def assign_review_request_to_reviewer(request, review_req, reviewer, add_skip=False):
    assert review_req.state_id in ("requested", "assigned")
    # In the original implementation, review unassignments could be made on formsets by setting reviewers to None.
    # After refactoring to explicitly model ReviewAssignments, this no longer makes sense. Unassignment is now done
    # with a different view on a ReviewAssignment.
    log.assertion('reviewer is not None')

    if review_req.reviewassignment_set.filter(reviewer=reviewer).exists():
        return

    # Note that assigning a review no longer unassigns other reviews

    if review_req.state_id != 'assigned':
        review_req.state_id = 'assigned'
        review_req.save()
        
    assignment = review_req.reviewassignment_set.create(state_id='assigned', reviewer = reviewer, assigned_on = datetime.datetime.now())

    possibly_advance_next_reviewer_for_team(review_req.team, reviewer.person_id, add_skip)

    descr = "Request for {} review by {} is assigned to {}".format(
            review_req.type.name,
            review_req.team.acronym.upper(),
            reviewer.person if reviewer else "(None)")
    update_change_reason(assignment, descr)
    ReviewRequestDocEvent.objects.create(
        type="assigned_review_request",
        doc=review_req.doc,
        rev=review_req.doc.rev,
        by=request.user.person,
<<<<<<< HEAD
        desc="Request for {} review by {} is assigned to {}".format(
            review_req.type.name,
            review_req.team.acronym.upper(),
            reviewer.person,
        ),
=======
        desc=descr,
>>>>>>> 65d84155
        review_request=review_req,
        state_id='assigned',
    )

    ReviewAssignmentDocEvent.objects.create(
        type="assigned_review_request",
        doc=review_req.doc,
        rev=review_req.doc.rev,
        by=request.user.person,
        desc="Request for {} review by {} is assigned to {}".format(
            review_req.type.name,
            review_req.team.acronym.upper(),
            reviewer.person,
        ),
        review_assignment=assignment,
        state_id='assigned',
    )

    prev_team_reviews = ReviewAssignment.objects.filter(
        review_request__doc=review_req.doc,
        state="completed",
        review_request__team=review_req.team,
    )

    try:
        template = DBTemplate.objects.get(
            path="/group/%s/email/review_assigned.txt" % review_req.team.acronym)
    except DBTemplate.DoesNotExist:
        template = DBTemplate.objects.get(path="/group/defaults/email/review_assigned.txt")

    context = {'assigner': request.user.person, 'reviewer': reviewer, 'prev_team_reviews': prev_team_reviews}
    msg = render_to_string(template.path, context, request=request)

    email_review_request_change(
        request, review_req,
        "%s %s assignment: %s" % (review_req.team.acronym.capitalize(), review_req.type.name,review_req.doc.name),
        msg ,
        by=request.user.person, notify_secretary=False, notify_reviewer=True, notify_requested_by=False)

def possibly_advance_next_reviewer_for_team(team, assigned_review_to_person_id, add_skip=False):
    assert assigned_review_to_person_id is not None

    rotation_list = reviewer_rotation_list(team, skip_unavailable=True, dont_skip=[assigned_review_to_person_id])

    def reviewer_at_index(i):
        if not rotation_list:
            return None

        return rotation_list[i % len(rotation_list)]

    def reviewer_settings_for(person_id):
        return (ReviewerSettings.objects.filter(team=team, person=person_id).first()
                or ReviewerSettings(team=team, person_id=person_id))

    current_i = 0

    if assigned_review_to_person_id == reviewer_at_index(current_i):
        # move 1 ahead
        current_i += 1

    if add_skip:
        settings = reviewer_settings_for(assigned_review_to_person_id)
        settings.skip_next += 1
        settings.save()

    if not rotation_list:
        return

    while True:
        # as a clean-up step go through any with a skip next > 0
        current_reviewer_person_id = reviewer_at_index(current_i)
        settings = reviewer_settings_for(current_reviewer_person_id)
        if settings.skip_next > 0:
            settings.skip_next -= 1
            settings.save()
            current_i += 1
        else:
            nr = NextReviewerInTeam.objects.filter(team=team).first() or NextReviewerInTeam(team=team)
            nr.next_reviewer_id = current_reviewer_person_id
            nr.save()

            break

def close_review_request(request, review_req, close_state, close_comment=''):
    suggested_req = review_req.pk is None

    review_req.state = close_state
# This field no longer exists, and it's not clear what the later reference was...
#    if close_state.slug == "no-review-version":
#        review_req.reviewed_rev = review_req.requested_rev or review_req.doc.rev # save rev for later reference
    review_req.save()
    
    if not suggested_req:
        descr = "Closed request for {} review by {} with state '{}'".format(
            review_req.type.name, review_req.team.acronym.upper(), close_state.name)
        if close_comment:
            descr += ': ' + close_comment
        update_change_reason(review_req, descr)
        ReviewRequestDocEvent.objects.create(
            type="closed_review_request",
            doc=review_req.doc,
            rev=review_req.doc.rev,
            by=request.user.person,
            desc=descr,
            review_request=review_req,
            state=review_req.state,
        )

        for assignment in review_req.reviewassignment_set.filter(state_id__in=['assigned','accepted']):
            assignment.state_id = 'withdrawn'
            assignment.save()
            ReviewAssignmentDocEvent.objects.create(
                type='closed_review_assignment',
                doc=review_req.doc,
                rev=review_req.doc.rev,
                by=request.user.person,
                desc="Request closed, assignment withdrawn: {} {} {} review".format(assignment.reviewer.person.plain_name(), assignment.review_request.type.name, assignment.review_request.team.acronym.upper()),
                review_assignment=assignment,
                state=assignment.state,
            )

        msg = "Review request has been closed by {}.".format(request.user.person)
        if close_comment:
            msg += "\nComment: {}".format(close_comment)
        email_review_request_change(
            request, review_req,
            "Closed review request for {}: {}".format(review_req.doc.name, close_state.name),
            msg=msg, by=request.user.person, notify_secretary=False,
            notify_reviewer=True, notify_requested_by=True)

def suggested_review_requests_for_team(team):

    if not team.reviewteamsettings.autosuggest:
        return []

    system_person = Person.objects.get(name="(System)")

    seen_deadlines = {}

    requests = {}

    now = datetime.datetime.now()

    reviewable_docs_qs = Document.objects.filter(type="draft").exclude(stream="ise")

    requested_state = ReviewRequestStateName.objects.get(slug="requested", used=True)

    last_call_type = ReviewTypeName.objects.get(slug="lc")
    if last_call_type in team.reviewteamsettings.review_types.all():
        # in Last Call
        last_call_docs = reviewable_docs_qs.filter(
            states=State.objects.get(type="draft-iesg", slug="lc", used=True)
        )
        last_call_expiry_events = { e.doc_id: e for e in LastCallDocEvent.objects.order_by("time", "id") }
        for doc in last_call_docs:
            e = last_call_expiry_events[doc.pk] if doc.pk in last_call_expiry_events else LastCallDocEvent(expires=now, time=now)

            deadline = e.expires.date()

            if deadline > seen_deadlines.get(doc.pk, datetime.date.max) or deadline < now.date():
                continue

            requests[doc.pk] = ReviewRequest(
                time=e.time,
                type=last_call_type,
                doc=doc,
                team=team,
                deadline=deadline,
                requested_by=system_person,
                state=requested_state,
            )
            seen_deadlines[doc.pk] = deadline


    telechat_type = ReviewTypeName.objects.get(slug="telechat")
    if telechat_type in team.reviewteamsettings.review_types.all():
        # on Telechat Agenda
        telechat_dates = list(TelechatDate.objects.active().order_by('date').values_list("date", flat=True)[:4])

        telechat_deadline_delta = datetime.timedelta(days=2)

        telechat_docs = reviewable_docs_qs.filter(
            docevent__telechatdocevent__telechat_date__in=telechat_dates
        )

        # we need to check the latest telechat event for each document
        # scheduled for the telechat, as the appearance might have been
        # cancelled/moved
        telechat_events = TelechatDocEvent.objects.filter(
            # turn into list so we don't get a complex and slow join sent down to the DB
            doc__id__in=list(telechat_docs.values_list("pk", flat=True)),
        ).values_list(
            "doc", "pk", "time", "telechat_date"
        ).order_by("doc", "-time", "-id").distinct()

        for doc_pk, events in itertools.groupby(telechat_events, lambda t: t[0]):
            _, _, event_time, event_telechat_date = list(events)[0]

            deadline = None
            if event_telechat_date in telechat_dates:
                deadline = event_telechat_date - telechat_deadline_delta

            if not deadline or deadline > seen_deadlines.get(doc_pk, datetime.date.max):
                continue
                
            if doc_pk in requests:
                # Document was already added in last call, i.e. it is both in last call and telechat
                requests[doc_pk].in_lc_and_telechat = True
            else:
                requests[doc_pk] = ReviewRequest(
                    time=event_time,
                    type=telechat_type,
                    doc_id=doc_pk,
                    team=team,
                    deadline=deadline,
                    requested_by=system_person,
                    state=requested_state,
                )

            seen_deadlines[doc_pk] = deadline

    # filter those with existing explicit requests 
    existing_requests = defaultdict(list)
    for r in ReviewRequest.objects.filter(doc__id__in=iter(requests.keys()), team=team):
        existing_requests[r.doc_id].append(r)

    def blocks(existing, request):
        if existing.doc_id != request.doc_id:
            return False

        no_review_document = existing.state_id == "no-review-document"
        no_review_rev = ( existing.state_id == "no-review-version") and (not existing.requested_rev or existing.requested_rev == request.doc.rev)
        pending = (existing.state_id == "assigned" 
                   and existing.reviewassignment_set.filter(state_id__in=("assigned", "accepted")).exists()
                   and (not existing.requested_rev or existing.requested_rev == request.doc.rev))
        request_closed = existing.state_id not in ('requested','assigned')
        # at least one assignment was completed for the requested version or the current doc version if no specific version was requested:
        some_assignment_completed = existing.reviewassignment_set.filter(reviewed_rev=existing.requested_rev or existing.doc.rev, state_id='completed').exists()

        return any([no_review_document, no_review_rev, pending, request_closed, some_assignment_completed])

    res = [r for r in requests.values()
           if not any(blocks(e, r) for e in existing_requests[r.doc_id])]
    res.sort(key=lambda r: (r.deadline, r.doc_id), reverse=True)
    return res

def extract_revision_ordered_review_assignments_for_documents_and_replaced(review_assignment_queryset, names):
    """Extracts all review assignments for document names (including replaced ancestors), return them neatly sorted."""

    names = set(names)

    replaces = extract_complete_replaces_ancestor_mapping_for_docs(names)

    assignments_for_each_doc = defaultdict(list)
    replacement_name_set = set(e for l in replaces.values() for e in l) | names
    for r in ( review_assignment_queryset.filter(review_request__doc__name__in=replacement_name_set)
                                        .order_by("-reviewed_rev","-assigned_on", "-id").iterator()):
        assignments_for_each_doc[r.review_request.doc.name].append(r)

    # now collect in breadth-first order to keep the revision order intact
    res = defaultdict(list)
    for name in names:
        front = replaces.get(name, [])
        res[name].extend(assignments_for_each_doc.get(name, []))

        seen = set()

        while front:
            replaces_assignments = []
            next_front = []
            for replaces_name in front:
                if replaces_name in seen:
                    continue

                seen.add(replaces_name)

                assignments = assignments_for_each_doc.get(replaces_name, [])
                if assignments:
                    replaces_assignments.append(assignments)

                next_front.extend(replaces.get(replaces_name, []))

            # in case there are multiple replaces, move the ones with
            # the latest reviews up front
            replaces_assignments.sort(key=lambda l: l[0].assigned_on, reverse=True)

            for assignments in replaces_assignments:
                res[name].extend(assignments)

            # move one level down
            front = next_front

    return res

def extract_revision_ordered_review_requests_for_documents_and_replaced(review_request_queryset, names):
    """Extracts all review requests for document names (including replaced ancestors), return them neatly sorted."""

    names = set(names)

    replaces = extract_complete_replaces_ancestor_mapping_for_docs(names)

    requests_for_each_doc = defaultdict(list)
    for r in review_request_queryset.filter(doc__name__in=set(e for l in replaces.values() for e in l) | names).order_by("-time", "-id").iterator():
        requests_for_each_doc[r.doc.name].append(r)

    # now collect in breadth-first order to keep the revision order intact
    res = defaultdict(list)
    for name in names:
        front = replaces.get(name, [])
        res[name].extend(requests_for_each_doc.get(name, []))

        seen = set()

        while front:
            replaces_reqs = []
            next_front = []
            for replaces_name in front:
                if replaces_name in seen:
                    continue

                seen.add(replaces_name)

                reqs = requests_for_each_doc.get(replaces_name, [])
                if reqs:
                    replaces_reqs.append(reqs)

                next_front.extend(replaces.get(replaces_name, []))

            # in case there are multiple replaces, move the ones with
            # the latest reviews up front
            replaces_reqs.sort(key=lambda l: l[0].time, reverse=True)

            for reqs in replaces_reqs:
                res[name].extend(reqs)

            # move one level down
            front = next_front

    return res

# TODO : Change this field to deal with multiple already assigned reviewers
def setup_reviewer_field(field, review_req):
    field.queryset = field.queryset.filter(role__name="reviewer", role__group=review_req.team)
    one_assignment = review_req.reviewassignment_set.first()
    if one_assignment:
        field.initial = one_assignment.reviewer_id

    choices = make_assignment_choices(field.queryset, review_req)
    if not field.required:
        choices = [("", field.empty_label)] + choices

    field.choices = choices

def get_default_filter_re(person):
    if type(person) != Person:
        person = Person.objects.get(id=person)
    groups_to_avoid =  [ r.group for r in person.role_set.all() if r.name in r.group.features.groupman_roles and r.group.features.acts_like_wg ]
    if not groups_to_avoid:
        return '^draft-%s-.*$' % ( person.last_name().lower(), )
    else:
        return '^draft-(%s|%s)-.*$' % ( person.last_name().lower(), '|'.join(['ietf-%s' % g.acronym for g in groups_to_avoid]))

def make_assignment_choices(email_queryset, review_req):
    doc = review_req.doc
    team = review_req.team

    possible_emails = list(email_queryset)
    possible_person_ids = [e.person_id for e in possible_emails]

    aliases = DocAlias.objects.filter(docs=doc).values_list("name", flat=True)

    # settings
    reviewer_settings = {
        r.person_id: r
        for r in ReviewerSettings.objects.filter(team=team, person__in=possible_person_ids)
    }

    for p in possible_person_ids:
        if p not in reviewer_settings:
            reviewer_settings[p] = ReviewerSettings(team=team, filter_re = get_default_filter_re(p))

    # frequency
    days_needed_for_reviewers = days_needed_to_fulfill_min_interval_for_reviewers(team)

    # rotation
    rotation_index = { p.pk: i for i, p in enumerate(reviewer_rotation_list(team)) }

    # previous review of document
    has_reviewed_previous = ReviewRequest.objects.filter(
        doc__name__in=set([doc.name]).union(*extract_complete_replaces_ancestor_mapping_for_docs([doc.name]).values()),
        reviewassignment__reviewer__person__in=possible_person_ids,
        reviewassignment__state="completed",
        team=team,
    ).distinct()

    if review_req.pk is not None:
        has_reviewed_previous = has_reviewed_previous.exclude(pk=review_req.pk)

    has_reviewed_previous = set(has_reviewed_previous.values_list("reviewassignment__reviewer__person", flat=True))

    # review wishes
    wish_to_review = set(ReviewWish.objects.filter(team=team, person__in=possible_person_ids, doc=doc).values_list("person", flat=True))

    # connections
    connections = {}
    # examine the closest connections last to let them override
    connections[doc.ad_id] = "is associated Area Director"
    for r in Role.objects.filter(group=doc.group_id, person__in=possible_person_ids).select_related("name"):
        connections[r.person_id] = "is group {}".format(r.name)
    if doc.shepherd:
        connections[doc.shepherd.person_id] = "is shepherd of document"
    for author in DocumentAuthor.objects.filter(document=doc, person__in=possible_person_ids).values_list("person", flat=True):
        connections[author] = "is author of document"

    # unavailable periods
    unavailable_periods = current_unavailable_periods_for_reviewers(team)

    # reviewers statistics
    assignment_data_for_reviewers = latest_review_assignments_for_reviewers(team)

    ranking = []
    for e in possible_emails:
        settings = reviewer_settings.get(e.person_id)

        # we sort the reviewers by separate axes, listing the most
        # important things first
        scores = []
        explanations = []

        def add_boolean_score(direction, expr, explanation=None):
            scores.append(direction if expr else -direction)
            if expr and explanation:
                explanations.append(explanation)

        # unavailable for review periods
        periods = unavailable_periods.get(e.person_id, [])
        unavailable_at_the_moment = periods and not (e.person_id in has_reviewed_previous and all(p.availability == "canfinish" for p in periods))
        add_boolean_score(-1, unavailable_at_the_moment)

        def format_period(p):
            if p.end_date:
                res = "unavailable until {}".format(p.end_date.isoformat())
            else:
                res = "unavailable indefinitely"
            return "{} ({})".format(res, p.get_availability_display())

        if periods:
            explanations.append(", ".join(format_period(p) for p in periods))

        # misc
        add_boolean_score(+1, e.person_id in has_reviewed_previous, "reviewed document before")
        add_boolean_score(+1, e.person_id in wish_to_review, "wishes to review document")
        add_boolean_score(-1, e.person_id in connections, connections.get(e.person_id)) # reviewer is somehow connected: bad
        add_boolean_score(-1, settings.filter_re and any(re.search(settings.filter_re, n) for n in aliases), "filter regexp matches")

        # minimum interval between reviews
        days_needed = days_needed_for_reviewers.get(e.person_id, 0)
        scores.append(-days_needed)
        if days_needed > 0:
            explanations.append("max frequency exceeded, ready in {} {}".format(days_needed, "day" if days_needed == 1 else "days"))

        # skip next
        scores.append(-settings.skip_next)
        if settings.skip_next > 0:
            explanations.append("skip next {}".format(settings.skip_next))

        # index
        index = rotation_index.get(e.person_id, 0)
        scores.append(-index)
        explanations.append("#{}".format(index + 1))

        # stats
        stats = []
        assignment_data = assignment_data_for_reviewers.get(e.person_id, [])

        currently_open = sum(1 for d in assignment_data if d.state in ["assigned", "accepted"])
        pages = sum(rd.doc_pages for rd in assignment_data if rd.state in ["assigned", "accepted"])
        if currently_open > 0:
            stats.append("currently {count} open, {pages} pages".format(count=currently_open, pages=pages))
        could_have_completed = [d for d in assignment_data if d.state in ["part-completed", "completed", "no-response"]]
        if could_have_completed:
            no_response     = len([d for d in assignment_data if d.state == 'no-response'])
            if no_response:
                stats.append("%s no response" % no_response)
            part_completed  = len([d for d in assignment_data if d.state == 'part-completed'])
            if part_completed:
                stats.append("%s partially complete" % part_completed)
            completed       = len([d for d in assignment_data if d.state == 'completed'])
            if completed:
                stats.append("%s fully completed" % completed)

        if stats:
            explanations.append(", ".join(stats))

        label = six.text_type(e.person)
        if explanations:
            label = "{}: {}".format(label, "; ".join(explanations))

        ranking.append({
            "email": e,
            "scores": scores,
            "label": label,
        })

    ranking.sort(key=lambda r: r["scores"], reverse=True)

    return [(r["email"].pk, r["label"]) for r in ranking]


def send_unavaibility_period_ending_reminder(remind_date):
    reminder_days = 3
    end_date = remind_date + datetime.timedelta(days=reminder_days)
    min_start_date = end_date - datetime.timedelta(days=30)
    periods = UnavailablePeriod.objects.filter(start_date__lte=min_start_date, end_date=end_date)
    log = []
    for period in periods:
        (to, cc) = gather_address_lists('review_availability_changed', group=period.team, reviewer=period.person)
        domain = Site.objects.get_current().domain
        url = urlreverse("ietf.group.views.reviewer_overview", kwargs={ "group_type": period.team.type_id, "acronym": period.team.acronym })
        
        subject = "Reminder: unavailability period of {} is ending soon".format(period.person)
        send_mail(None, to, None, subject, "review/reviewer_unavailability_ending.txt", {
            "reviewer_overview_url": "https://{}{}".format(domain, url),
            "reviewer": period.person,
            "team": period.team,
            "reminder_days": reminder_days,
            "period_start": period.start_date.isoformat(),
            "period_end": period.end_date.isoformat(),
        }, cc=cc)
        log.append("Emailed reminder to {} for ending of unavailability "
                   "of {} in {} soon (unavailability period id {})".format(
            to, period.person, period.team.acronym,period.pk))
    return log


def send_review_reminder_overdue_assignment(remind_date):
    min_overdue_days = 5
    min_deadline = remind_date - datetime.timedelta(days=min_overdue_days)
    teams = Group.objects.exclude(reviewteamsettings=None)
    log = []
    for team in teams:
        assignments = ReviewAssignment.objects.filter(
            state__in=("assigned", "accepted"),
            review_request__deadline__lte=min_deadline,
            review_request__team=team,
        )
        if not assignments:
            continue
            
        (to, cc) = gather_address_lists('review_reminder_overdue_assignment', group=team)
        domain = Site.objects.get_current().domain
        subject = "{} Overdue review{} for team {}".format(
            len(assignments), pluralize(len(assignments)), team.acronym)
        
        send_mail(None, to, None, subject, "review/review_reminder_overdue_assignment.txt", {
            "domain": domain,
            "assignments": assignments,
            "team": team,
            "min_overdue_days": min_overdue_days,
        }, cc=cc)
        log.append("Emailed reminder to {} about {} overdue reviews in {}".format(
            to, assignments.count(), team.acronym,
        ))
    return log


def send_reminder_all_open_reviews(remind_date):
    log = []
    days_since_origin = (remind_date - ORIGIN_DATE_PERIODIC_REMINDERS).days
    relevant_reviewer_settings = ReviewerSettings.objects.filter(remind_days_open_reviews__isnull=False)
    
    for reviewer_settings in relevant_reviewer_settings:
        if days_since_origin % reviewer_settings.remind_days_open_reviews != 0:
            continue
            
        assignments = ReviewAssignment.objects.filter(
            state__in=("assigned", "accepted"),
            reviewer__person=reviewer_settings.person,
        )
        if not assignments:
            continue

        to = reviewer_settings.person.formatted_email()
        subject = "Reminder: you have {} open review assignment{}".format(len(assignments), pluralize(len(assignments)))

        domain = Site.objects.get_current().domain
        url = urlreverse("ietf.group.views.reviewer_overview",
                         kwargs={"group_type": reviewer_settings.team.type_id,
                                 "acronym": reviewer_settings.team.acronym})

        send_mail(None, to, None, subject, "review/reviewer_reminder_all_open_reviews.txt", {
            "reviewer_overview_url": "https://{}{}".format(domain, url),
            "assignments": assignments,
            "team": reviewer_settings.team,
            "remind_days": reviewer_settings.remind_days_open_reviews,
        })
        log.append("Emailed reminder to {} of their {} open reviews".format(to, len(assignments)))

    return log


def send_reminder_unconfirmed_assignments(remind_date):
    """
    Remind reviewers of any assigned ReviewAssignments which they have not
    accepted or rejected, if enabled in ReviewTeamSettings.
    """
    log = []
    days_since_origin = (remind_date - ORIGIN_DATE_PERIODIC_REMINDERS).days
    relevant_review_team_settings = ReviewTeamSettings.objects.filter(
        remind_days_unconfirmed_assignments__isnull=False)

    for review_team_settings in relevant_review_team_settings:
        if days_since_origin % review_team_settings.remind_days_unconfirmed_assignments != 0:
            continue

        assignments = ReviewAssignment.objects.filter(
            state='assigned',
            review_request__team=review_team_settings.group,
        )
        if not assignments:
            continue

        for assignment in assignments:
            to = assignment.reviewer.formatted_email()
            subject = "Reminder: you have not responded to a review assignment"
            domain = Site.objects.get_current().domain
            review_request_url = urlreverse("ietf.doc.views_review.review_request", kwargs={
                "name": assignment.review_request.doc.name,
                "request_id": assignment.review_request.pk
            })

            send_mail(None, to, None, subject, "review/reviewer_reminder_unconfirmed_assignments.txt", {
                "review_request_url": "https://{}{}".format(domain, review_request_url),
                "assignment": assignment,
                "team": assignment.review_request.team,
                "remind_days": review_team_settings.remind_days_unconfirmed_assignments,
            })
            log.append("Emailed reminder to {} about not accepted/rejected review assignment {}".format(to, assignment.pk))

    return log


def review_assignments_needing_reviewer_reminder(remind_date):
    assignment_qs = ReviewAssignment.objects.filter(
        state__in=("assigned", "accepted"),
        reviewer__person__reviewersettings__remind_days_before_deadline__isnull=False,
        reviewer__person__reviewersettings__team=F("review_request__team"),
    ).values_list("pk", "review_request__deadline", "reviewer__person__reviewersettings__remind_days_before_deadline").distinct()

    assignment_pks = []
    for a_pk, deadline, remind_days in assignment_qs:
        if (deadline - remind_date).days == remind_days:
            assignment_pks.append(a_pk)

    return ReviewAssignment.objects.filter(pk__in=assignment_pks).select_related("reviewer", "reviewer__person", "state", "review_request__team")

def email_reviewer_reminder(assignment):
    review_request = assignment.review_request
    team = review_request.team

    deadline_days = (review_request.deadline - datetime.date.today()).days

    subject = "Reminder: deadline for review of {} in {} is {}".format(review_request.doc.name, team.acronym, review_request.deadline.isoformat())

    import ietf.ietfauth.views
    overview_url = urlreverse(ietf.ietfauth.views.review_overview)
    import ietf.doc.views_review
    request_url = urlreverse(ietf.doc.views_review.review_request, kwargs={ "name": review_request.doc.name, "request_id": review_request.pk })

    domain = Site.objects.get_current().domain

    settings = ReviewerSettings.objects.filter(person=assignment.reviewer.person, team=team).first()
    remind_days = settings.remind_days_before_deadline if settings else 0

    send_mail(None, [assignment.reviewer.formatted_email()], None, subject, "review/reviewer_reminder.txt", {
        "reviewer_overview_url": "https://{}{}".format(domain, overview_url),
        "review_request_url": "https://{}{}".format(domain, request_url),
        "review_request": review_request,
        "deadline_days": deadline_days,
        "remind_days": remind_days,
    })

def review_assignments_needing_secretary_reminder(remind_date):
    assignment_qs = ReviewAssignment.objects.filter(
        state__in=("assigned", "accepted"),
        review_request__team__role__person__reviewsecretarysettings__remind_days_before_deadline__isnull=False,
        review_request__team__role__person__reviewsecretarysettings__team=F("review_request__team"),
    ).exclude(
        reviewer=None
    ).values_list("pk", "review_request__deadline", "review_request__team__role", "review_request__team__role__person__reviewsecretarysettings__remind_days_before_deadline").distinct()

    assignment_pks = {}
    for a_pk, deadline, secretary_role_pk, remind_days in assignment_qs:
        if (deadline - remind_date).days == remind_days:
            assignment_pks[a_pk] = secretary_role_pk

    review_assignments = { a.pk: a for a in ReviewAssignment.objects.filter(pk__in=list(assignment_pks.keys())).select_related("reviewer", "reviewer__person", "state", "review_request__team") }
    secretary_roles = { r.pk: r for r in Role.objects.filter(pk__in=list(assignment_pks.values())).select_related("email", "person") }

    return [ (review_assignments[a_pk], secretary_roles[secretary_role_pk]) for a_pk, secretary_role_pk in assignment_pks.items() ]

def email_secretary_reminder(assignment, secretary_role):
    review_request = assignment.review_request
    team = review_request.team

    deadline_days = (review_request.deadline - datetime.date.today()).days

    subject = "Reminder: deadline for review of {} in {} is {}".format(review_request.doc.name, team.acronym, review_request.deadline.isoformat())

    import ietf.group.views
    settings_url = urlreverse(ietf.group.views.change_review_secretary_settings, kwargs={ "acronym": team.acronym, "group_type": team.type_id })
    import ietf.doc.views_review
    request_url = urlreverse(ietf.doc.views_review.review_request, kwargs={ "name": review_request.doc.name, "request_id": review_request.pk })

    domain = Site.objects.get_current().domain

    settings = ReviewSecretarySettings.objects.filter(person=secretary_role.person_id, team=team).first()
    remind_days = settings.remind_days_before_deadline if settings else 0

    send_mail(None, [assignment.reviewer.formatted_email()], None, subject, "review/secretary_reminder.txt", {
        "review_request_url": "https://{}{}".format(domain, request_url),
        "settings_url": "https://{}{}".format(domain, settings_url),
        "review_request": review_request,
        "deadline_days": deadline_days,
        "remind_days": remind_days,
    })<|MERGE_RESOLUTION|>--- conflicted
+++ resolved
@@ -442,15 +442,7 @@
         doc=review_req.doc,
         rev=review_req.doc.rev,
         by=request.user.person,
-<<<<<<< HEAD
-        desc="Request for {} review by {} is assigned to {}".format(
-            review_req.type.name,
-            review_req.team.acronym.upper(),
-            reviewer.person,
-        ),
-=======
         desc=descr,
->>>>>>> 65d84155
         review_request=review_req,
         state_id='assigned',
     )
@@ -542,7 +534,7 @@
 #    if close_state.slug == "no-review-version":
 #        review_req.reviewed_rev = review_req.requested_rev or review_req.doc.rev # save rev for later reference
     review_req.save()
-    
+
     if not suggested_req:
         descr = "Closed request for {} review by {} with state '{}'".format(
             review_req.type.name, review_req.team.acronym.upper(), close_state.name)
