<<<<<<< HEAD
{# Copyright The IETF Trust 2007, All Rights Reserved #}
{% extends "base.html" %}
=======
{% extends "ietf.html" %}

>>>>>>> ab74e5c0
{% load ietf_filters %}
{% load future %}

{% block title %}History for {{ doc.name }}-{{ doc.rev }}{% endblock %}

{% block pagehead %}
	<link rel="alternate" type="application/atom+xml" href="/feed/document-changes/{{ doc.name }}/" />
{% endblock %}

{% block content %}
{{ top|safe }}

{% if diff_revisions and diff_revisions|length > 1 %}
	<h2>Revision differences</h2>

	<form class="form-horizontal" role="form" action="{{rfcdiff_prefix}}" method="get" target="_blank">

		<div class="form-group">
			<div class="col-sm-2 ">
				<label for="url1" class="control-label">From revision</label>
			</div>
			<div class="col-sm-10">
				<select class="form-control" id="url1" name="url1">
					{% for name, rev, time, url in diff_revisions %}
						<option value="{{ url }}" {% if forloop.counter == 2 %} selected="selected" {% endif %}>
							{{ name }}{% if rev %}-{{ rev }}{% endif %}
							({{ time|date:"Y-m-d" }})
						</option>
					{% endfor %}
				</select>
			</div>
		</div>

		<div class="form-group">
			<div class="col-sm-2 ">
				<label for="url2" class="control-label">To revision</label>
			</div>
			<div class="col-sm-10">
				<select class="form-control" id="url2" name="url2">
					{% for name, rev, time, url in diff_revisions %}
						<option value="{{ url }}" {% if forloop.counter == 1 %} selected="selected" {% endif %}>
							{{ name }}{% if rev %}-{{ rev }}{% endif %}
							({{ time|date:"Y-m-d" }})
						</option>
					{% endfor %}
				</select>
			</div>
		</div>

		<div class="form-group">
			<div class="col-sm-2 ">
				<label class="control-label">Diff format</label>
			</div>
			<div class="col-sm-10">
				<div class="btn-group" data-toggle="buttons">
					<label class="btn btn-default active">
						<input type="radio" name="difftype" value="--html"> Side-by-side
					</label>
					<label class="btn btn-default">
						<input type="radio" name="difftype" value="--abdiff"> Before-after
					</label>
					<label class="btn btn-default">
						<input type="radio" name="difftype" value="--chbars"> Change bars
					</label>
					<label class="btn btn-default">
						<input type="radio" name="difftype" value="--hwdiff"> Wdiff
					</label>
				</div>
			</div>
		</div>

		<div class="form-group">
			<div class="col-sm-offset-2 col-sm-10">
				<button type="submit" class="btn btn-primary">Submit</button>
			</div>
		</div>

	</form>
{% endif %}

<h2>Document history</h2>
{% if user|has_role:"Area Director,Secretariat,IANA,RFC Editor" %}
<div class="buttonlist">
	<a class="btn btn-default" href="{% url "doc_add_comment" name=doc.name %}"><span class="fa fa-plus"></span> Add comment</a>
</div>
{% endif %}

<table class="table table-condensed table-striped ietf">
	<thead>
		<tr>
			<th>Date</th>
			<th>Version</th>
			<th>By</th>
			<th>Action</th>
		</tr>
	</thead>

<<<<<<< HEAD
<table class="ietf-table history">
  <tr><th>Date</th><th>Version</th><th>By</th><th>Text</th></tr>

  {% for e in events %}
  <tr class="{% cycle 'oddrow','evenrow' %}" id="history-{{ e.pk }}">
    <td>{{ e.time|date:"Y-m-d" }}</td>
    <td>{{ e.rev }}</td>
    <td>{{ e.by }}</td>
    <td>{{ e.desc|format_history_text }}
    </td>
  </tr>
  {% endfor %}
=======
	<tbody>
		{% for e in events %}
			<tr id="history-{{ e.pk }}">
				<td class="text-nowrap">{{ e.time|date:"Y-m-d" }}</td>
				<td class="text-right">{{ e.rev }}</td>
				<td>{{ e.by|escape }}</td>
				<td>{{ e.desc|format_history_text }}</td>
			</tr>
		{% endfor %}
	</tbody>
>>>>>>> ab74e5c0
</table>
{% endblock content %}<|MERGE_RESOLUTION|>--- conflicted
+++ resolved
@@ -1,10 +1,4 @@
-<<<<<<< HEAD
-{# Copyright The IETF Trust 2007, All Rights Reserved #}
-{% extends "base.html" %}
-=======
 {% extends "ietf.html" %}
-
->>>>>>> ab74e5c0
 {% load ietf_filters %}
 {% load future %}
 
@@ -102,20 +96,6 @@
 		</tr>
 	</thead>
 
-<<<<<<< HEAD
-<table class="ietf-table history">
-  <tr><th>Date</th><th>Version</th><th>By</th><th>Text</th></tr>
-
-  {% for e in events %}
-  <tr class="{% cycle 'oddrow','evenrow' %}" id="history-{{ e.pk }}">
-    <td>{{ e.time|date:"Y-m-d" }}</td>
-    <td>{{ e.rev }}</td>
-    <td>{{ e.by }}</td>
-    <td>{{ e.desc|format_history_text }}
-    </td>
-  </tr>
-  {% endfor %}
-=======
 	<tbody>
 		{% for e in events %}
 			<tr id="history-{{ e.pk }}">
@@ -126,6 +106,5 @@
 			</tr>
 		{% endfor %}
 	</tbody>
->>>>>>> ab74e5c0
 </table>
 {% endblock content %}