--- conflicted
+++ resolved
@@ -62,14 +62,6 @@
   {% endif %}
 </td>
 
-<<<<<<< HEAD
-{% include "idrfc/status_columns.html" %}
-{% include "idrfc/ipr_column.html" %}
-{# <td class="ad">{% if doc.ad_name %}{{ doc.ad_name }}{% else %}&nbsp;{% endif %}</td> #}
-<td class="ad">{{ doc.ad_name|default:"" }}
-{% if doc.id.underlying_document.shepherd %}<br/>{{ doc.id.underlying_document.shepherd.plain_name|default:""}}{% endif %}
-</td>
-=======
 {% include "doc/status_columns.html" %}
 
 <td class="ipr">
@@ -80,5 +72,4 @@
 
 <td class="ad">{{ doc.ad|default:"" }}</td>
 
->>>>>>> 374a2da6
 </tr>