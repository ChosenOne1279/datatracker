{% extends "idrfc/doc_tab_document.html" %}
{% comment %}
Copyright (C) 2009-2010 Nokia Corporation and/or its subsidiary(-ies).
All rights reserved. Contact: Pasi Eronen <pasi.eronen@nokia.com> 

Redistribution and use in source and binary forms, with or without
modification, are permitted provided that the following conditions 
are met:

 * Redistributions of source code must retain the above copyright
   notice, this list of conditions and the following disclaimer.

 * Redistributions in binary form must reproduce the above
   copyright notice, this list of conditions and the following
   disclaimer in the documentation and/or other materials provided
   with the distribution.

 * Neither the name of the Nokia Corporation and/or its
   subsidiary(-ies) nor the names of its contributors may be used
   to endorse or promote products derived from this software
   without specific prior written permission.

THIS SOFTWARE IS PROVIDED BY THE COPYRIGHT HOLDERS AND CONTRIBUTORS
"AS IS" AND ANY EXPRESS OR IMPLIED WARRANTIES, INCLUDING, BUT NOT
LIMITED TO, THE IMPLIED WARRANTIES OF MERCHANTABILITY AND FITNESS FOR
A PARTICULAR PURPOSE ARE DISCLAIMED. IN NO EVENT SHALL THE COPYRIGHT
OWNER OR CONTRIBUTORS BE LIABLE FOR ANY DIRECT, INDIRECT, INCIDENTAL,
SPECIAL, EXEMPLARY, OR CONSEQUENTIAL DAMAGES (INCLUDING, BUT NOT
LIMITED TO, PROCUREMENT OF SUBSTITUTE GOODS OR SERVICES; LOSS OF USE,
DATA, OR PROFITS; OR BUSINESS INTERRUPTION) HOWEVER CAUSED AND ON ANY
THEORY OF LIABILITY, WHETHER IN CONTRACT, STRICT LIABILITY, OR TORT
(INCLUDING NEGLIGENCE OR OTHERWISE) ARISING IN ANY WAY OUT OF THE USE
OF THIS SOFTWARE, EVEN IF ADVISED OF THE POSSIBILITY OF SUCH DAMAGE.
{% endcomment %}

{% load ietf_filters ietf_streams %}

{% block doc_metatable %}
<tr><td colspan='2'>{{ doc.draft_status }} {% ifnotequal doc.draft_status "RFC" %}Internet-Draft ({{ doc.submission|safe }}){% endifnotequal %}
{% ifequal doc.draft_status "Expired" %} 
{% if doc.resurrect_requested_by %}(resurrect requested by {{ doc.resurrect_requested_by }}){% endif %} 
{% endifequal %} </td>

<tr><td>Document Stream:</td><td> {{ stream_info.stream.name|default:"No stream defined" }}</td></tr> 

<tr><td>Last updated:</td><td> {{ doc.publication_date|default:"(data missing)" }}</td></tr>
<<<<<<< HEAD

{% with doc.replaces as r %}{% if r %}<tr><td>Replaces:</td><td> {% filter urlize_ietf_docs %}{{ r|join:", "}}{% endfilter %}</td></tr>{% endif %}{% endwith %}

=======
{% ifequal stream_info.stream.name "IETF" %}<tr><td>IETF WG status:</td><td>{{ stream_info.state.name }} ({{ stream_info.streamed.get_group }}) 
{% if stream_info.tags %}<br /><i>{% for tag in stream_info.tags %}{{ tag.name }}{% if not forloop.last %}, {% endif %}{% endfor %}{% endif %}
</td></tr>
{% else %}
{% if stream_info.stream %}<tr><td>{{ stream_info.stream.name }} status:</td><td>{{ stream_info.state.name }} {% if stream_info.streamed.get_group %}({{ stream_info.streamed.get_group }}) {% endif %}
{% if stream_info.tags %}<br /><i>{% for tag in stream_info.tags %}{{ tag.name }}{% if not forloop.last %}, {% endif %}{% endfor %}{% endif %}
</td></tr>{% endif %}
{% endifequal %}
>>>>>>> cfe6afce
<tr><td>Intended RFC status:</td><td>{% if doc.in_ietf_process %}{{ doc.ietf_process.intended_maturity_level|default:"-"  }}{% else %}-{%endif%}</td></tr> 

{% ifequal doc.draft_status "Active" %}
<tr><td>Other versions:</td><td>
<a href="http://www.ietf.org/id/{{doc.draft_name_and_revision}}.txt">plain text</a>,
{% for ext in doc.file_types %}
{% ifnotequal ext ".txt" %}
<a href="http://www.ietf.org/id/{{doc.draft_name_and_revision}}{{ext}}">{{ext|cut:"."}}</a>,
{% endifnotequal %}
{% endfor %}
{% if not info.has_pdf %}
<a href="http://tools.ietf.org/pdf/{{doc.draft_name_and_revision}}.pdf">pdf</a>,
{% endif %}
<a href="http://tools.ietf.org/html/{{doc.draft_name_and_revision}}">html</a>
</td></tr>
{% endifequal %}


<tr><td colspan='2'><hr size='1' noshade /></td></tr>

{% ifequal stream_info.stream.name "IETF" %}
  <tr>
     <td>IETF WG State:</td>
     <td>{{ stream_info.state.name }} ({{ stream_info.streamed.group }}) 
	{% if stream_info.tags %}<br /><i>{% for tag in stream_info.tags %}{{ tag.name }}{% if not forloop.last %}, {% endif %}{% endfor %}{% endif %}
     </td>
  </tr>
{% else %}
   {% if stream_info.stream %}
   <tr>
      <td>{{ stream_info.stream.name }} status:</td>
      <td>
	 {{ stream_info.state.name }} {% if stream_info.streamed.group %}({{ stream_info.streamed.group }}) {% endif %}
	 {% if stream_info.tags %}<br /><i>{% for tag in stream_info.tags %}{{ tag.name }}{% if not forloop.last %}, {% endif %}{% endfor %}{% endif %}
      </td>
   </tr>
   {% endif %}
{% endifequal %}
<tr><td>Document shepherd:</td><td>{{ stream_info.shepherd|default:"" }}</td></tr> 

<tr><td colspan='2'><hr size='1' noshade /></td></tr>


<tr><td><a href="/idtracker/help/state/">IESG State</>:</td><td>
{% if doc.in_ietf_process and user|in_group:"Area_Director,Secretariat" %}
<a href="{% url doc_change_state name=doc.draft_name %}"> {{ doc.friendly_state|safe }} </a>
{% else %}
 {{ doc.friendly_state|safe }} 
{% endif %}
{% if doc.rfc_editor_state %}<br />RFC Editor State: <a href="http://www.rfc-editor.org/queue2.html#{{doc.draft_name}}">{{ doc.rfc_editor_state|escape }}</a>{% endif %}
{% ifequal doc.draft_status "Expired" %}
{% if doc.resurrect_requested_by %}(resurrect requested by {{ doc.resurrect_requested_by }}){% endif %}
{% endifequal %}
{% if doc.in_ietf_process %}{% if doc.ietf_process.telechat_date %}<br/>On agenda of {{ doc.ietf_process.telechat_date }} IESG telechat {% if doc.ietf_process.telechat_returning_item %} (returning item){%endif%}{%endif%}{% if doc.ietf_process.has_active_iesg_ballot %}<br/><i>({{ doc.ietf_process.iesg_ballot_needed }})</i>{%endif%}{%endif%}
</td></tr>
{# <tr><td>Submission:</td><td>{{ doc.submission|safe }}</td></tr> #}
<tr><td>Responsible AD:</td><td>{% if doc.in_ietf_process %}{{ doc.ietf_process.ad_name|default:"-"|escape }}{%else%}-{%endif%}</td></tr>
{% if doc.in_ietf_process and doc.ietf_process.iesg_note %}<tr><td>IESG Note:</td><td>{{ doc.ietf_process.iesg_note|format_textarea|safe }}</td></tr>{% endif %}
{% if user|in_group:"Area_Director,Secretariat" %}
{% if doc.in_ietf_process %}<tr><td>Send notices to:</td><td>{{ doc.ietf_process.state_change_notice_to}}</td></tr>{% endif %}
{% endif %}{# if user|in_group:... #}

<tr><td colspan='2'><hr size='1' noshade /></td></tr>


{% endblock doc_metatable %}

{% block doc_metalinks %}
{% edit_actions doc %}
<div>
  <a href="mailto:{{doc.draft_name}}@tools.ietf.org?subject=Mail%20regarding%20{{doc.draft_name}}" rel="nofollow">Email Authors</a>
| <a href="/ipr/search/?option=document_search&amp;id_document_tag={{doc.tracker_id}}" rel="nofollow">IPR Disclosures</a>
| <a href="http://www.fenron.net/~fenner/ietf/deps/index.cgi?dep={{doc.draft_name}}" rel="nofollow">Dependencies to this draft</a>
| <a href="http://tools.ietf.org/idnits?url=http://tools.ietf.org/id/{{doc.draft_name_and_revision}}.txt" rel="nofollow" target="_blank">Check nits</a>
{% if doc.in_ietf_process %}| <a href="/feed/comments/{% if info.is_rfc %}rfc{{doc.rfc_number}}{% else %}{{doc.draft_name}}{% endif %}/">Comments feed</a>{% endif %}
| <a href="http://www.google.com/search?as_q={{doc.draft_name}}&as_sitesearch={{ doc.search_archive }}" rel="nofollow" target="_blank">Search Mailing Lists</a>
{% if user|in_group:"Area_Director" %}
| <a href="https://www.iesg.org/bin/c5i?mid=6&rid=77&target={{doc.draft_name}}" rel="nofollow" target="_blank">Search Mailing Lists (ARO)</a>
{% endif %}
</div>
{% if user|in_group:"Area_Director,Secretariat" %}
<div>
{% if doc.in_ietf_process %}
  <a href="{% url doc_ballot_lastcall name=doc.draft_name %}">Last Call Text</a>
| <a href="{% url doc_ballot_writeupnotes name=doc.draft_name %}">Ballot Text</a>
| <a href="{% url doc_ballot_approvaltext name=doc.draft_name %}">Announcement Text</a>
{% endif %}
</div>
{% endif %}
{% endblock %}

{% block doc_text1 %}
{% ifequal doc.draft_status "Active" %}
<div class="markup_draft">
{{ content1|safe }}
</div>
{% else %}
<p>This Internet-Draft is no longer active. Unofficial copies of old Internet-Drafts can be found here:<br/>
<a href="http://tools.ietf.org/id/{{doc.draft_name}}">http://tools.ietf.org/id/{{doc.draft_name}}</a>.</p>

<p style="max-width: 400px;"><b>Abstract:</b><br/> {{ doc.abstract|escape }}</p>

<p><b>Authors:</b><br/>
{% for author in doc.authors.all %}

{% if author.email %}
<a href="mailto:{{ author.email }}">{{ author.person }} &lt;{{author.email}}&gt;</a>
{% else %}
{% if author.person %}
{{ author.person }}
{% else %}
Missing author info #{{ author.person_id }}
{% endif %}
{% endif %}<br />

{% endfor %}</p>

<p>(Note: The e-mail addresses provided for the authors of this Internet-Draft may no longer be valid)</p>

{% endifequal %}
{% endblock %}{# doc_text1 #}

{% block doc_text2 %}
{% ifequal doc.draft_status "Active" %}
<div class="markup_draft">
{{ content2|safe }}
</div>
{% endifequal %}
{% endblock %} {# doc_text2 #}<|MERGE_RESOLUTION|>--- conflicted
+++ resolved
@@ -44,20 +44,9 @@
 <tr><td>Document Stream:</td><td> {{ stream_info.stream.name|default:"No stream defined" }}</td></tr> 
 
 <tr><td>Last updated:</td><td> {{ doc.publication_date|default:"(data missing)" }}</td></tr>
-<<<<<<< HEAD
 
 {% with doc.replaces as r %}{% if r %}<tr><td>Replaces:</td><td> {% filter urlize_ietf_docs %}{{ r|join:", "}}{% endfilter %}</td></tr>{% endif %}{% endwith %}
 
-=======
-{% ifequal stream_info.stream.name "IETF" %}<tr><td>IETF WG status:</td><td>{{ stream_info.state.name }} ({{ stream_info.streamed.get_group }}) 
-{% if stream_info.tags %}<br /><i>{% for tag in stream_info.tags %}{{ tag.name }}{% if not forloop.last %}, {% endif %}{% endfor %}{% endif %}
-</td></tr>
-{% else %}
-{% if stream_info.stream %}<tr><td>{{ stream_info.stream.name }} status:</td><td>{{ stream_info.state.name }} {% if stream_info.streamed.get_group %}({{ stream_info.streamed.get_group }}) {% endif %}
-{% if stream_info.tags %}<br /><i>{% for tag in stream_info.tags %}{{ tag.name }}{% if not forloop.last %}, {% endif %}{% endfor %}{% endif %}
-</td></tr>{% endif %}
-{% endifequal %}
->>>>>>> cfe6afce
 <tr><td>Intended RFC status:</td><td>{% if doc.in_ietf_process %}{{ doc.ietf_process.intended_maturity_level|default:"-"  }}{% else %}-{%endif%}</td></tr> 
 
 {% ifequal doc.draft_status "Active" %}
@@ -81,7 +70,7 @@
 {% ifequal stream_info.stream.name "IETF" %}
   <tr>
      <td>IETF WG State:</td>
-     <td>{{ stream_info.state.name }} ({{ stream_info.streamed.group }}) 
+     <td>{{ stream_info.state.name }} ({{ stream_info.streamed.get_group }}) 
 	{% if stream_info.tags %}<br /><i>{% for tag in stream_info.tags %}{{ tag.name }}{% if not forloop.last %}, {% endif %}{% endfor %}{% endif %}
      </td>
   </tr>
@@ -90,7 +79,7 @@
    <tr>
       <td>{{ stream_info.stream.name }} status:</td>
       <td>
-	 {{ stream_info.state.name }} {% if stream_info.streamed.group %}({{ stream_info.streamed.group }}) {% endif %}
+	 {{ stream_info.state.name }} {% if stream_info.streamed.get_group %}({{ stream_info.streamed.get_group }}) {% endif %}
 	 {% if stream_info.tags %}<br /><i>{% for tag in stream_info.tags %}{{ tag.name }}{% if not forloop.last %}, {% endif %}{% endfor %}{% endif %}
       </td>
    </tr>
