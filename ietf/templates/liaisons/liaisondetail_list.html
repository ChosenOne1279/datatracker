--- conflicted
+++ resolved
@@ -3,52 +3,12 @@
 {% block title %}Liaison Statements{% endblock %}
 
 {% block pagehead %}
-<<<<<<< HEAD
-=======
 <link rel="stylesheet" type="text/css" href="/css/liaisons.css"></link>
->>>>>>> de72df1d
 <link rel="alternate" type="application/atom+xml" href="/feed/liaison/recent/" />
 {% endblock %}
 
 {% block content %}
 
-<<<<<<< HEAD
-<h1>Liaison Statements</h1>
-
-<p><a href="https://datatracker.ietf.org/cgi-bin/ls/liaison_manager.cgi">Liaison Statement Manager</a> (for liaison contacts only; password required)</p>
-
-<table class="ietf-table" width="100%">
-<tr><th width="9%">Date</th><th width="20%">From</th><th width="20%">To</th><th width="50%">Title</th></tr>
-
-{% for liaison in object_list %}
-<tr class="{% cycle oddrow,evenrow %}">
-<td style="white-space:nowrap;">{{ liaison.submitted_date|date:"Y-m-d" }}</td>
-<td>{{ liaison.from_body|escape }}</td>
-<td>
-{% if liaison.by_secretariat %}
-  {% if liaison.submitter_email %}
-    <a href="mailto:{{ liaison.submitter_email}}">{{ liaison.submitter_name|escape }}</a>
-  {% else %}
-    {{ liaison.submitter_name|escape }}
-  {% endif %}
-{% else %}
-  {{ liaison.to_body|escape }}
-{% endif %}
-</td>
-<td>
-{% if liaison.by_secretariat %}
-  {% for file in liaison.uploads_set.all %}
-    <a href="https://datatracker.ietf.org/documents/LIAISON/file{{ file.file_id }}{{ file.file_extension }}">{{ file.file_title|escape }}</a><br/>
-  {% endfor %}
-{% else %}
-  <a href="{{ liaison.detail_id }}/">{{ liaison.title|escape }}</a>
-{% endif %}
-</td>
-</tr>
-{% endfor %}
-
-</table>
-=======
 {% block content-title %}
 <h1>Liaison Statements</h1>
 {% endblock %}
@@ -65,5 +25,4 @@
 
 {% include "liaisons/liaisondetail_simple_list.html" %}
 
->>>>>>> de72df1d
 {% endblock %}
