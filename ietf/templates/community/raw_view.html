--- conflicted
+++ resolved
@@ -5,23 +5,6 @@
 {% with cl.get_rfcs_and_drafts as documents %}
 {% with dc.get_active_fields as fields %}
 <h2>Drafts</h2>
-<<<<<<< HEAD
-<table class="ietf-table">
-<tr>
-  {% for field in fields %}
-  <th>{{ field.description }}</th>
-  {% endfor %}
-</tr>
-{% for doc in documents.1 %}
-<tr class="{% cycle 'oddrow','evenrow' %}">
-  {% for field in fields %}
-  <td>
-    {% show_field field doc %}
-  </td>
-  {% endfor %}
-</tr>
-{% endfor %}
-=======
 <table class="table table-condensed table-striped">
 	<thead>
 		<tr>
@@ -39,28 +22,10 @@
 			</tr>
 		{% endfor %}
 	</tbody>
->>>>>>> ab74e5c0
 </table>
 {% endwith %}
 
 {% with dc.get_active_fields as fields %}
-<<<<<<< HEAD
-<table class="ietf-table">
-<tr>
-  {% for field in fields %}
-  <th>{{ field.rfcDescription }}</th>
-  {% endfor %}
-</tr>
-{% for doc in documents.0 %}
-<tr class="{% cycle 'oddrow','evenrow' %}">
-  {% for field in fields %}
-  <td>
-    {% show_field field doc %}
-  </td>
-  {% endfor %}
-</tr>
-{% endfor %}
-=======
 <h2>RFCs</h2>
 <table class="table table-condensed table-striped">
 	<thead>
@@ -79,7 +44,6 @@
 			</tr>
 		{% endfor %}
 	</tbody>
->>>>>>> ab74e5c0
 </table>
 {% endwith %}
 {% endwith %}