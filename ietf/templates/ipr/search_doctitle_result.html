--- conflicted
+++ resolved
@@ -1,59 +1,6 @@
 {% extends "ipr/search_result.html" %}
 
 {% load ietf_filters %}
-<<<<<<< HEAD
-{% load future %}
-
-        {% block search_result %}
-        <table cellpadding="1" cellspacing="0" border="0">
-           <tr><td colspan="3"><b>{% block search_header %}Search result on {{ q }}{% endblock %}</b></td></tr>
-           {% if not docs %}
-          <tr>
-             <td></td>
-             <td colspan="2">
-            <b>No IPR disclosures related to a document with the word(s) <i>{{ q }}</i> in the title have been submitted.</b>
-             </td>
-          </tr>
-           {% else %}
-          <tr><td colspan="3">Total number of IPR disclosures found: {{ iprs|length }} </td></tr>
-
-          {% block iprlist %}
-             {% for alias in docs %}
-             <tbody bgcolor="#{% cycle 'dadada','eaeaea' as bgcolor %}">
-            <tr >
-               <td colspan="3">
-                  IPR that is related to <b><i>{{ alias.name|rfcspace|lstrip:"0"|rfcnospace }}, "{{ alias.document.title }}"{% if alias.related %}, that was {{ alias.relation|lower }} {{ alias.related.source.name|rfcspace|lstrip:"0"|rfcnospace  }}, "{{ alias.related.source.title }}"{% endif %}
-                  </i><!--,</b> which has the string <b>"<i>{{ q }}</i>"</b> within the document title.-->
-               </td>
-            </tr>
-            {% if alias.document.ipr %}
-               {% for ipr in alias.document.ipr %}
-                  <tr valign="top">
-                 <td width="100">{{ ipr.disclosure.time|date:"Y-m-d" }}</td>
-                 <td width="90"><li>ID # {{ ipr.disclosure.id }}</li></td>
-                 <td>
-                    {% for item in ipr.disclosure.updated_by.all %}
-                       {% if item.source.state_id == "posted" %}
-                      IPR disclosure ID# {{ item.source.id }} "<a href="{% url "ietf.ipr.views.show" item.source.id %}">{{ item.source.title }}</a>" Updates
-                       {% endif %}
-                    {% endfor %}
-                    <a href="{% url "ietf.ipr.views.show" ipr.disclosure.id %}">"{{ ipr.disclosure.title }}"</a>
-                 </td>
-                  </tr>
-               {% endfor %}
-            {% else %}
-            <tr>
-               <td></td>
-               <td colspan="2"><b>No IPR disclosures related to <i>{{ alias.name|rfcspace|lstrip:"0" }}</i> have been submitted</b></td>
-            </tr>
-            {% endif %}
-             </tbody>
-             {% endfor %}
-          {% endblock %}
-           {% endif %}
-        </table>
-        {% endblock %}
-=======
 {% block search_header %}Search result on {{ q }}{% endblock %}
 
 {% block search_result %}
@@ -101,5 +48,4 @@
 		</tbody>
 	</table>
 {% endif %}
-{% endblock %}
->>>>>>> ab74e5c0
+{% endblock %}