--- conflicted
+++ resolved
@@ -24,11 +24,7 @@
     </thead>
     <tbody>
     {% for query in sql_queries %}
-<<<<<<< HEAD
-    <tr class="{% cycle 'odd','even' %}">
-=======
     <tr>
->>>>>>> ab74e5c0
       <td>{{ forloop.counter }}</td>
       <td>{{ query.sql|expand_comma|escape }}</td>
       <td>{{ query.time }}</td>
