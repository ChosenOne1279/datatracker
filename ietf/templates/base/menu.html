--- conflicted
+++ resolved
@@ -1,10 +1,6 @@
-<<<<<<< HEAD
 {# Copyright The IETF Trust 2015-2022, All Rights Reserved #}
 {% load origin %}
 {% origin %}
-=======
-{# Copyright The IETF Trust 2015-2022, All Rights Reserved #}{% load origin %}{% origin %}
->>>>>>> 902e37d2
 {% load ietf_filters managed_groups wg_menu active_groups_menu group_filters cache %}
 {% if flavor != 'top' %}
     {% include "base/menu_user.html" %}
@@ -420,16 +416,6 @@
     </li>
     {% if flavor == 'top' %}
     </ul>
-<<<<<<< HEAD
-=======
-  </li>
-  <li><a href="/group/edu/materials/">Tutorials</a></li>
-  <li><a href="/api/">API Help</a></li>  
-  <li><a href="{% url 'ietf.release.views.release' %}">Release notes</a></li>
-  {% if flavor == "top" %}<li class="divider hidden-xs"></li>{% endif %}
-  <li><a href="https://github.com/ietf-tools/datatracker/issues/new/choose"><span class="fa fa-bug"></span> Report a bug</a></li>
-{% if flavor == "top" %}</ul>{% endif %}
->>>>>>> 902e37d2
 </li>
 {% endif %}
 {% if flavor == 'top' %}
