--- conflicted
+++ resolved
@@ -234,21 +234,17 @@
         ct1['ascii']     = self.ascii
         return ct1
 
-<<<<<<< HEAD
     def available_api_endpoints(self):
         from ietf.ietfauth.utils import has_role
         return [ (v, n) for (v, n, r) in PERSON_API_KEY_VALUES if r==None or has_role(self.user, r) ]
 
 
-=======
 class PersonExtResource(models.Model):
     person = ForeignKey(Person) 
     name = models.ForeignKey(ExtResourceName, on_delete=models.CASCADE)
     display_name = models.CharField(max_length=255, default='', blank=True)
     value = models.CharField(max_length=2083) # 2083 is the maximum legal URL length
 
-@python_2_unicode_compatible
->>>>>>> 7587d564
 class Alias(models.Model):
     """This is used for alternative forms of a name.  This is the
     primary lookup point for names, and should always contain the
