--- conflicted
+++ resolved
@@ -4,12 +4,7 @@
 urlpatterns = [
     url(r'^merge/$', views.merge),
     url(r'^search/(?P<model_name>(person|email))/$', views.ajax_select2_search),
-<<<<<<< HEAD
-    url(r'^(?P<personid>[0-9]+).json$', ajax.person_json),
     url(r'^(?P<personid>[0-9]+)/email.json$', ajax.person_email_json),
-=======
-    url(r'^(?P<personid>[a-z0-9]+)/email.json$', ajax.person_email_json),
->>>>>>> 2b1864f5
     url(r'^(?P<email_or_name>[^/]+)$', views.profile),
     url(r'^(?P<email_or_name>[^/]+)/photo/?$', views.photo),
 ]