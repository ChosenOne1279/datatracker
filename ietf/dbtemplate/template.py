# Copyright The IETF Trust 2012-2020, All Rights Reserved
# -*- coding: utf-8 -*-


import os
import string
from docutils.core import publish_string
from docutils.utils import SystemMessage
import debug                            # pyflakes:ignore

from django.template import Origin, TemplateDoesNotExist, Template as DjangoTemplate
from django.template.loaders.base import Loader as BaseLoader
from django.utils.safestring import mark_safe

from ietf.dbtemplate.models import DBTemplate


BASE_DIR = os.path.dirname(os.path.abspath(__file__))
RST_TEMPLATE = os.path.join(BASE_DIR, 'resources/rst.txt')


class Template(DjangoTemplate):

    def __init__(self, template_string, origin=None, name='<Unknown Template>', engine=None):
        super(Template, self).__init__(template_string, origin, name, engine)
        self.template_string = string.Template(template_string)

    def render(self, context):
        raise NotImplementedError


class PlainTemplate(Template):

    def render(self, context):
        context_dict = {}
        for d in context.dicts:
            context_dict.update(d)
        return self.template_string.safe_substitute(context_dict)


class RSTTemplate(PlainTemplate):

    def render(self, context):
        interpolated_string = super(RSTTemplate, self).render(context)
        try:
            return publish_string(source=interpolated_string,
                                  writer_name='html',
                                  settings_overrides={
                                      'input_encoding': 'unicode',
                                      'output_encoding': 'unicode',
                                      'embed_stylesheet': False,
                                      'xml_declaration': False,
                                      'template': RST_TEMPLATE,
                                      'halt_level': 2,
                                  })
        except SystemMessage as e:
<<<<<<< HEAD
            e.message = mark_safe('<div class="danger preformatted">%s</div>' % str(e).replace('<string>:', 'line '))
=======
>>>>>>> 6a2ed891
            args = list(e.args)
            args[0] = mark_safe('<div class="danger preformatted">%s</div>' % args[0].replace('<string>:', 'line '))
            e.args = tuple(args)
            raise e

class Loader(BaseLoader):
    def __init__(self, engine):
        super(Loader, self).__init__(engine)
        self.is_usable = True

    def get_template(self, template_name, skip=None):
        """
        Call self.get_template_sources() and return a Template object for
        the first template matching template_name. If skip is provided, ignore
        template origins in skip. This is used to avoid recursion during
        template extending.
        """
        tried = []

        for origin in self.get_template_sources(template_name):
            if skip is not None and origin in skip:
                tried.append((origin, 'Skipped'))
                continue

            try:
                template = DBTemplate.objects.get(path=origin)
                contents = template.content
            except DBTemplate.DoesNotExist:
                tried.append((origin, 'Source does not exist'))
                continue
            else:
                if   template.type_id == 'rst':
                    return RSTTemplate(contents, origin, origin.template_name, self.engine)
                elif template.type_id == 'plain':
                    return PlainTemplate(contents, origin, origin.template_name, self.engine)
                elif template.type_id == 'django':
                    return DjangoTemplate(contents, origin, origin.template_name, self.engine)
                else:
                    return Template(contents, origin, origin.template_name, self.engine)

        raise TemplateDoesNotExist(template_name, tried=tried)

    def get_template_sources(self, template_name):
        for template in DBTemplate.objects.filter(path__endswith=template_name):
            yield Origin(
                name=template.path,
                template_name=template_name,
                loader=self,
            )
<|MERGE_RESOLUTION|>--- conflicted
+++ resolved
@@ -54,10 +54,6 @@
                                       'halt_level': 2,
                                   })
         except SystemMessage as e:
-<<<<<<< HEAD
-            e.message = mark_safe('<div class="danger preformatted">%s</div>' % str(e).replace('<string>:', 'line '))
-=======
->>>>>>> 6a2ed891
             args = list(e.args)
             args[0] = mark_safe('<div class="danger preformatted">%s</div>' % args[0].replace('<string>:', 'line '))
             e.args = tuple(args)
