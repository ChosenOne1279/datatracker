[
{
 "fields": {
  "order": 1,
  "used": true,
  "name": "Yes",
  "blocking": false,
  "desc": ""
 },
 "model": "name.ballotpositionname",
 "pk": "yes"
},
{
 "fields": {
  "order": 2,
  "used": true,
  "name": "No Objection",
  "blocking": false,
  "desc": ""
 },
 "model": "name.ballotpositionname",
 "pk": "noobj"
},
{
 "fields": {
  "order": 3,
  "used": true,
  "name": "Block",
  "blocking": true,
  "desc": ""
 },
 "model": "name.ballotpositionname",
 "pk": "block"
},
{
 "fields": {
  "order": 3,
  "used": true,
  "name": "Discuss",
  "blocking": true,
  "desc": ""
 },
 "model": "name.ballotpositionname",
 "pk": "discuss"
},
{
 "fields": {
  "order": 4,
  "used": true,
  "name": "Abstain",
  "blocking": false,
  "desc": ""
 },
 "model": "name.ballotpositionname",
 "pk": "abstain"
},
{
 "fields": {
  "order": 5,
  "used": true,
  "name": "Recuse",
  "blocking": false,
  "desc": ""
 },
 "model": "name.ballotpositionname",
 "pk": "recuse"
},
{
 "fields": {
  "order": 6,
  "used": true,
  "name": "No Record",
  "blocking": false,
  "desc": ""
 },
 "model": "name.ballotpositionname",
 "pk": "norecord"
},
{
 "fields": {
  "order": 0,
  "penalty": 100000,
  "used": true,
  "name": "Conflicts with",
  "desc": ""
 },
 "model": "name.constraintname",
 "pk": "conflict"
},
{
 "fields": {
  "order": 0,
  "penalty": 10000,
  "used": true,
  "name": "Conflicts with (secondary)",
  "desc": ""
 },
 "model": "name.constraintname",
 "pk": "conflic2"
},
{
 "fields": {
  "order": 0,
  "penalty": 1000,
  "used": true,
  "name": "Conflicts with (tertiary)",
  "desc": ""
 },
 "model": "name.constraintname",
 "pk": "conflic3"
},
{
 "fields": {
  "order": 0,
  "penalty": 200000,
  "used": true,
  "name": "Person must be present",
  "desc": ""
 },
 "model": "name.constraintname",
 "pk": "bethere"
},
{
 "fields": {
  "order": 0,
  "used": true,
  "name": "Django",
  "desc": ""
 },
 "model": "name.dbtemplatetypename",
 "pk": "django"
},
{
 "fields": {
  "order": 0,
  "used": true,
  "name": "Plain",
  "desc": ""
 },
 "model": "name.dbtemplatetypename",
 "pk": "plain"
},
{
 "fields": {
  "order": 0,
  "used": true,
  "name": "reStructuredText",
  "desc": ""
 },
 "model": "name.dbtemplatetypename",
 "pk": "rst"
},
{
 "fields": {
  "order": 0,
  "revname": "Conflict reviewed by",
  "used": true,
  "name": "conflict reviews",
  "desc": ""
 },
 "model": "name.docrelationshipname",
 "pk": "conflrev"
},
{
 "fields": {
  "order": 0,
  "revname": "Informatively Referenced by",
  "used": true,
  "name": "Informative Reference",
  "desc": "Informative Reference"
 },
 "model": "name.docrelationshipname",
 "pk": "refinfo"
},
{
 "fields": {
  "order": 0,
  "revname": "Moved to BCP by",
  "used": true,
  "name": "Moves to BCP",
  "desc": ""
 },
 "model": "name.docrelationshipname",
 "pk": "tobcp"
},
{
 "fields": {
  "order": 0,
  "revname": "Moved to Experimental by",
  "used": true,
  "name": "Moves to Experimental",
  "desc": ""
 },
 "model": "name.docrelationshipname",
 "pk": "toexp"
},
{
 "fields": {
  "order": 0,
  "revname": "Moved to Historic by",
  "used": true,
  "name": "Moves to Historic",
  "desc": ""
 },
 "model": "name.docrelationshipname",
 "pk": "tohist"
},
{
 "fields": {
  "order": 0,
  "revname": "Moved to Informational by",
  "used": true,
  "name": "Moves to Informational",
  "desc": ""
 },
 "model": "name.docrelationshipname",
 "pk": "toinf"
},
{
 "fields": {
  "order": 0,
  "revname": "Moved to Internet Standard by",
  "used": true,
  "name": "Moves to Internet Standard",
  "desc": ""
 },
 "model": "name.docrelationshipname",
 "pk": "tois"
},
{
 "fields": {
  "order": 0,
  "revname": "Moved to Proposed Standard by",
  "used": true,
  "name": "Moves to Proposed Standard",
  "desc": ""
 },
 "model": "name.docrelationshipname",
 "pk": "tops"
},
{
 "fields": {
  "order": 0,
  "revname": "Normatively Referenced by",
  "used": true,
  "name": "Normative Reference",
  "desc": "Normative Reference"
 },
 "model": "name.docrelationshipname",
 "pk": "refnorm"
},
{
 "fields": {
  "order": 0,
  "revname": "Obsoleted by",
  "used": true,
  "name": "Obsoletes",
  "desc": ""
 },
 "model": "name.docrelationshipname",
 "pk": "obs"
},
{
 "fields": {
  "order": 0,
  "revname": "Possibly Replaced By",
  "used": true,
  "name": "Possibly Replaces",
  "desc": ""
 },
 "model": "name.docrelationshipname",
 "pk": "possibly-replaces"
},
{
 "fields": {
  "order": 0,
  "revname": "Referenced by",
  "used": true,
  "name": "Reference",
  "desc": "A reference found in a document which does not have split normative/informative reference sections."
 },
 "model": "name.docrelationshipname",
 "pk": "refold"
},
{
 "fields": {
  "order": 0,
  "revname": "Replaced by",
  "used": true,
  "name": "Replaces",
  "desc": ""
 },
 "model": "name.docrelationshipname",
 "pk": "replaces"
},
{
 "fields": {
  "order": 0,
  "revname": "Updated by",
  "used": true,
  "name": "Updates",
  "desc": ""
 },
 "model": "name.docrelationshipname",
 "pk": "updates"
},
{
 "fields": {
  "order": 3,
  "revname": "Possibly Referenced By",
  "used": true,
  "name": "Possible Reference",
  "desc": "Reference of unknown type, likely found in the text of the document."
 },
 "model": "name.docrelationshipname",
 "pk": "refunk"
},
{
 "fields": {
  "order": 0,
  "used": true,
  "name": "Stream state should change",
  "desc": ""
 },
 "model": "name.docremindertypename",
 "pk": "stream-s"
},
{
 "fields": {
  "order": 0,
  "used": true,
  "name": "Approved in minutes",
  "desc": ""
 },
 "model": "name.doctagname",
 "pk": "app-min"
},
{
 "fields": {
  "order": 0,
  "used": true,
  "name": "Has errata",
  "desc": ""
 },
 "model": "name.doctagname",
 "pk": "errata"
},
{
 "fields": {
  "order": 0,
  "used": true,
  "name": "Holding for references",
  "desc": "Holding for normative reference"
 },
 "model": "name.doctagname",
 "pk": "ref"
},
{
 "fields": {
  "order": 0,
  "used": true,
  "name": "IANA",
  "desc": "The document has IANA actions that are not yet completed."
 },
 "model": "name.doctagname",
 "pk": "iana"
},
{
 "fields": {
  "order": 0,
  "used": true,
  "name": "IANA coordination",
  "desc": "RFC-Editor/IANA Registration Coordination"
 },
 "model": "name.doctagname",
 "pk": "iana-crd"
},
{
 "fields": {
  "order": 0,
  "used": true,
  "name": "IESG Review Completed",
  "desc": ""
 },
 "model": "name.doctagname",
 "pk": "iesg-com"
},
{
 "fields": {
  "order": 0,
  "used": true,
  "name": "Missing references",
  "desc": "Awaiting missing normative reference"
 },
 "model": "name.doctagname",
 "pk": "missref"
},
{
 "fields": {
  "order": 0,
  "used": true,
  "name": "Polled for WG adoption but not adopted",
  "desc": ""
 },
 "model": "name.doctagname",
 "pk": "no-adopt"
},
{
 "fields": {
  "order": 0,
  "used": true,
  "name": "Review by RFC Editor",
  "desc": ""
 },
 "model": "name.doctagname",
 "pk": "rfc-rev"
},
{
 "fields": {
  "order": 0,
  "used": true,
  "name": "Revised I-D Needed - Issue raised by WG",
  "desc": ""
 },
 "model": "name.doctagname",
 "pk": "rev-wg"
},
{
 "fields": {
  "order": 0,
  "used": true,
  "name": "Shepherd Needed",
  "desc": ""
 },
 "model": "name.doctagname",
 "pk": "need-sh"
},
{
 "fields": {
  "order": 0,
  "used": true,
  "name": "Via RFC Editor",
  "desc": ""
 },
 "model": "name.doctagname",
 "pk": "via-rfc"
},
{
 "fields": {
  "order": 0,
  "used": true,
  "name": "Waiting for Dependency on Other Document",
  "desc": ""
 },
 "model": "name.doctagname",
 "pk": "w-dep"
},
{
 "fields": {
  "order": 1,
  "used": true,
  "name": "Awaiting Expert Review/Resolution of Issues Raised",
  "desc": ""
 },
 "model": "name.doctagname",
 "pk": "w-expert"
},
{
 "fields": {
  "order": 1,
  "used": true,
  "name": "Editor Needed",
  "desc": ""
 },
 "model": "name.doctagname",
 "pk": "need-ed"
},
{
 "fields": {
  "order": 1,
  "used": true,
  "name": "Point Raised - writeup needed",
  "desc": "IESG discussions on the document have raised some issues that need to be brought to the attention of the authors/WG, but those issues have not been written down yet. (It is common for discussions during a telechat to result in such situations. An AD may raise a possible issue during a telechat and only decide as a result of that discussion whether the issue is worth formally writing up and bringing to the attention of the authors/WG). A document stays in the \"Point Raised - Writeup Needed\" state until *ALL* IESG comments that have been raised have been documented."
 },
 "model": "name.doctagname",
 "pk": "point"
},
{
 "fields": {
  "order": 2,
  "used": true,
  "name": "AD Followup",
  "desc": "A generic substate indicating that the shepherding AD has the action item to determine appropriate next steps. In particular, the appropriate steps (and the corresponding next state or substate) depend entirely on the nature of the issues that were raised and can only be decided with active involvement of the shepherding AD. Examples include:\n\n- if another AD raises an issue, the shepherding AD may first iterate with the other AD to get a better understanding of the exact issue. Or, the shepherding AD may attempt to argue that the issue is not serious enough to bring to the attention of the authors/WG.\n\n- if a documented issue is forwarded to a WG, some further iteration may be needed before it can be determined whether a new revision is needed or whether the WG response to an issue clarifies the issue sufficiently.\n\n- when a new revision appears, the shepherding AD will first look at the changes to determine whether they believe all outstanding issues have been raised satisfactorily, prior to asking the ADs who raised the original issues to verify the changes."
 },
 "model": "name.doctagname",
 "pk": "ad-f-up"
},
{
 "fields": {
  "order": 2,
  "used": true,
  "name": "Awaiting External Review/Resolution of Issues Raised",
  "desc": ""
 },
 "model": "name.doctagname",
 "pk": "w-extern"
},
{
 "fields": {
  "order": 2,
  "used": true,
  "name": "Waiting for Partner Feedback",
  "desc": ""
 },
 "model": "name.doctagname",
 "pk": "w-part"
},
{
 "fields": {
  "order": 3,
  "used": true,
  "name": "Awaiting Merge with Other Document",
  "desc": ""
 },
 "model": "name.doctagname",
 "pk": "w-merge"
},
{
 "fields": {
  "order": 3,
  "used": true,
  "name": "Awaiting Reviews",
  "desc": ""
 },
 "model": "name.doctagname",
 "pk": "w-review"
},
{
 "fields": {
  "order": 3,
  "used": true,
  "name": "External Party",
  "desc": "The document is awaiting review or input from an external party (i.e, someone other than the shepherding AD, the authors, or the WG). See the \"note\" field for more details on who has the action."
 },
 "model": "name.doctagname",
 "pk": "extpty"
},
{
 "fields": {
  "order": 4,
  "used": true,
  "name": "Author or Editor Needed",
  "desc": ""
 },
 "model": "name.doctagname",
 "pk": "need-aut"
},
{
 "fields": {
  "order": 4,
  "used": true,
  "name": "Document Shepherd Followup",
  "desc": ""
 },
 "model": "name.doctagname",
 "pk": "sh-f-up"
},
{
 "fields": {
  "order": 5,
  "used": true,
  "name": "Revised I-D Needed",
  "desc": "An updated I-D is needed to address the issues that have been raised."
 },
 "model": "name.doctagname",
 "pk": "need-rev"
},
{
 "fields": {
  "order": 5,
  "used": true,
  "name": "Waiting for Referenced Document",
  "desc": ""
 },
 "model": "name.doctagname",
 "pk": "w-refdoc"
},
{
 "fields": {
  "order": 6,
  "used": true,
  "name": "Waiting for Referencing Document",
  "desc": ""
 },
 "model": "name.doctagname",
 "pk": "w-refing"
},
{
 "fields": {
  "order": 7,
  "used": true,
  "name": "Revised I-D Needed - Issue raised by WGLC",
  "desc": ""
 },
 "model": "name.doctagname",
 "pk": "rev-wglc"
},
{
 "fields": {
  "order": 8,
  "used": true,
  "name": "Revised I-D Needed - Issue raised by AD",
  "desc": ""
 },
 "model": "name.doctagname",
 "pk": "rev-ad"
},
{
 "fields": {
  "order": 9,
  "used": true,
  "name": "Revised I-D Needed - Issue raised by IESG",
  "desc": ""
 },
 "model": "name.doctagname",
 "pk": "rev-iesg"
},
{
 "fields": {
  "order": 10,
  "used": true,
  "name": "Doc Shepherd Follow-up Underway",
  "desc": ""
 },
 "model": "name.doctagname",
 "pk": "sheph-u"
},
{
 "fields": {
  "order": 11,
  "used": true,
  "name": "Other - see Comment Log",
  "desc": ""
 },
 "model": "name.doctagname",
 "pk": "other"
},
{
 "fields": {
  "order": 0,
  "prefix": "agenda",
  "used": true,
  "name": "Agenda",
  "desc": ""
 },
 "model": "name.doctypename",
 "pk": "agenda"
},
{
 "fields": {
  "order": 0,
  "prefix": "bluesheets",
  "used": true,
  "name": "Bluesheets",
  "desc": ""
 },
 "model": "name.doctypename",
 "pk": "bluesheets"
},
{
 "fields": {
  "order": 0,
  "prefix": "charter",
  "used": true,
  "name": "Charter",
  "desc": ""
 },
 "model": "name.doctypename",
 "pk": "charter"
},
{
 "fields": {
  "order": 0,
  "prefix": "conflict-review",
  "used": true,
  "name": "Conflict Review",
  "desc": ""
 },
 "model": "name.doctypename",
 "pk": "conflrev"
},
{
 "fields": {
  "order": 0,
  "prefix": "draft",
  "used": true,
  "name": "Draft",
  "desc": ""
 },
 "model": "name.doctypename",
 "pk": "draft"
},
{
 "fields": {
  "order": 0,
  "prefix": "",
  "used": false,
  "name": "Liaison",
  "desc": ""
 },
 "model": "name.doctypename",
 "pk": "liaison"
},
{
 "fields": {
  "order": 0,
  "prefix": "liai-att",
  "used": true,
  "name": "Liaison Attachment",
  "desc": ""
 },
 "model": "name.doctypename",
 "pk": "liai-att"
},
{
 "fields": {
  "order": 0,
  "prefix": "minutes",
  "used": true,
  "name": "Minutes",
  "desc": ""
 },
 "model": "name.doctypename",
 "pk": "minutes"
},
{
 "fields": {
  "order": 0,
  "prefix": "recording",
  "used": true,
  "name": "Recording",
  "desc": ""
 },
 "model": "name.doctypename",
 "pk": "recording"
},
{
 "fields": {
  "order": 0,
  "prefix": "",
  "used": true,
  "name": "Review",
  "desc": ""
 },
 "model": "name.doctypename",
 "pk": "review"
},
{
 "fields": {
  "order": 0,
  "prefix": "",
  "used": false,
  "name": "Shepherd's writeup",
  "desc": ""
 },
 "model": "name.doctypename",
 "pk": "shepwrit"
},
{
 "fields": {
  "order": 0,
  "prefix": "slides",
  "used": true,
  "name": "Slides",
  "desc": ""
 },
 "model": "name.doctypename",
 "pk": "slides"
},
{
 "fields": {
  "order": 0,
  "prefix": "status-change",
  "used": true,
  "name": "Status Change",
  "desc": ""
 },
 "model": "name.doctypename",
 "pk": "statchg"
},
{
 "fields": {
  "order": 1,
  "next_states": [
   "auth",
   "aut-appr",
   "grp-appr",
   "manual",
   "cancel"
  ],
  "used": true,
  "name": "Uploaded",
  "desc": ""
 },
 "model": "name.draftsubmissionstatename",
 "pk": "uploaded"
},
{
 "fields": {
  "order": 2,
  "next_states": [
   "cancel",
   "posted"
  ],
  "used": true,
  "name": "Awaiting Submitter Authentication",
  "desc": ""
 },
 "model": "name.draftsubmissionstatename",
 "pk": "auth"
},
{
 "fields": {
  "order": 3,
  "next_states": [
   "cancel",
   "posted"
  ],
  "used": true,
  "name": "Awaiting Approval from Previous Version Authors'",
  "desc": ""
 },
 "model": "name.draftsubmissionstatename",
 "pk": "aut-appr"
},
{
 "fields": {
  "order": 4,
  "next_states": [
   "cancel",
   "posted"
  ],
  "used": true,
  "name": "Awaiting Initial Version Approval",
  "desc": ""
 },
 "model": "name.draftsubmissionstatename",
 "pk": "grp-appr"
},
{
 "fields": {
  "order": 5,
  "next_states": [
   "cancel",
   "posted"
  ],
  "used": true,
  "name": "Awaiting Manual Post",
  "desc": ""
 },
 "model": "name.draftsubmissionstatename",
 "pk": "manual"
},
{
 "fields": {
  "order": 6,
  "next_states": [],
  "used": true,
  "name": "Cancelled",
  "desc": ""
 },
 "model": "name.draftsubmissionstatename",
 "pk": "cancel"
},
{
 "fields": {
  "order": 7,
  "next_states": [],
  "used": true,
  "name": "Posted",
  "desc": ""
 },
 "model": "name.draftsubmissionstatename",
 "pk": "posted"
},
{
 "fields": {
  "order": 0,
  "used": true,
  "name": "Comment",
  "desc": ""
 },
 "model": "name.feedbacktypename",
 "pk": "comment"
},
{
 "fields": {
  "order": 0,
  "used": true,
  "name": "Junk",
  "desc": ""
 },
 "model": "name.feedbacktypename",
 "pk": "junk"
},
{
 "fields": {
  "order": 0,
  "used": true,
  "name": "Nomination",
  "desc": ""
 },
 "model": "name.feedbacktypename",
 "pk": "nomina"
},
{
 "fields": {
  "order": 0,
  "used": true,
  "name": "Questionnaire response",
  "desc": ""
 },
 "model": "name.feedbacktypename",
 "pk": "questio"
},
{
 "fields": {
  "order": 1,
  "used": true,
  "name": "Active",
  "desc": ""
 },
 "model": "name.groupmilestonestatename",
 "pk": "active"
},
{
 "fields": {
  "order": 2,
  "used": true,
  "name": "Deleted",
  "desc": ""
 },
 "model": "name.groupmilestonestatename",
 "pk": "deleted"
},
{
 "fields": {
  "order": 3,
  "used": true,
  "name": "For review",
  "desc": ""
 },
 "model": "name.groupmilestonestatename",
 "pk": "review"
},
{
 "fields": {
  "order": 4,
  "used": true,
  "name": "Chartering/rechartering",
  "desc": ""
 },
 "model": "name.groupmilestonestatename",
 "pk": "charter"
},
{
 "fields": {
  "order": 0,
  "used": true,
  "name": "Abandonded",
  "desc": "Formation of the group (most likely a BoF or Proposed WG) was abandoned"
 },
 "model": "name.groupstatename",
 "pk": "abandon"
},
{
 "fields": {
  "order": 0,
  "used": true,
  "name": "Active",
  "desc": ""
 },
 "model": "name.groupstatename",
 "pk": "active"
},
{
 "fields": {
  "order": 0,
  "used": true,
  "name": "BOF",
  "desc": ""
 },
 "model": "name.groupstatename",
 "pk": "bof"
},
{
 "fields": {
  "order": 0,
  "used": true,
  "name": "BOF Concluded",
  "desc": ""
 },
 "model": "name.groupstatename",
 "pk": "bof-conc"
},
{
 "fields": {
  "order": 0,
  "used": true,
  "name": "Concluded",
  "desc": ""
 },
 "model": "name.groupstatename",
 "pk": "conclude"
},
{
 "fields": {
  "order": 0,
  "used": true,
  "name": "Dormant",
  "desc": ""
 },
 "model": "name.groupstatename",
 "pk": "dormant"
},
{
 "fields": {
  "order": 0,
  "used": true,
  "name": "Proposed",
  "desc": ""
 },
 "model": "name.groupstatename",
 "pk": "proposed"
},
{
 "fields": {
  "order": 0,
  "used": true,
  "name": "Replaced",
  "desc": "Replaced by dnssd"
 },
 "model": "name.groupstatename",
 "pk": "replaced"
},
{
 "fields": {
  "order": 0,
  "used": true,
  "name": "Unknown",
  "desc": ""
 },
 "model": "name.groupstatename",
 "pk": "unknown"
},
{
 "fields": {
  "order": 0,
  "used": true,
  "name": "AG",
  "desc": "Area group"
 },
 "model": "name.grouptypename",
 "pk": "ag"
},
{
 "fields": {
  "order": 0,
  "used": true,
  "name": "Area",
  "desc": ""
 },
 "model": "name.grouptypename",
 "pk": "area"
},
{
 "fields": {
  "order": 0,
  "used": true,
  "name": "Directorate",
  "desc": "In many areas, the Area Directors have formed an advisory group or directorate.  These comprise experienced members of the IETF and the technical community represented by the area.  The specific name and the details of the role for each group differ from area to area, but  the primary intent is that these groups assist the Area Director(s), e.g., with the review of specifications produced in the area."
 },
 "model": "name.grouptypename",
 "pk": "dir"
},
{
 "fields": {
  "order": 0,
  "used": true,
  "name": "IAB",
  "desc": ""
 },
 "model": "name.grouptypename",
 "pk": "iab"
},
{
 "fields": {
  "order": 0,
  "used": true,
  "name": "IETF",
  "desc": ""
 },
 "model": "name.grouptypename",
 "pk": "ietf"
},
{
 "fields": {
  "order": 0,
  "used": true,
  "name": "Individual",
  "desc": ""
 },
 "model": "name.grouptypename",
 "pk": "individ"
},
{
 "fields": {
  "order": 0,
  "used": true,
  "name": "IRTF",
  "desc": ""
 },
 "model": "name.grouptypename",
 "pk": "irtf"
},
{
 "fields": {
  "order": 0,
  "used": true,
  "name": "ISOC",
  "desc": ""
 },
 "model": "name.grouptypename",
 "pk": "isoc"
},
{
 "fields": {
  "order": 0,
  "used": true,
  "name": "Nomcom",
  "desc": "An IETF/IAB Nominating Committee.  Use 'SDO' for external nominating committees."
 },
 "model": "name.grouptypename",
 "pk": "nomcom"
},
{
 "fields": {
  "order": 0,
  "used": true,
  "name": "RFC Editor",
  "desc": ""
 },
 "model": "name.grouptypename",
 "pk": "rfcedtyp"
},
{
 "fields": {
  "order": 0,
  "used": true,
  "name": "RG",
  "desc": "Research group"
 },
 "model": "name.grouptypename",
 "pk": "rg"
},
{
 "fields": {
  "order": 0,
  "used": true,
  "name": "SDO",
  "desc": "Standards organization"
 },
 "model": "name.grouptypename",
 "pk": "sdo"
},
{
 "fields": {
  "order": 0,
  "used": true,
  "name": "Team",
  "desc": ""
 },
 "model": "name.grouptypename",
 "pk": "team"
},
{
 "fields": {
  "order": 0,
  "used": true,
  "name": "WG",
  "desc": "Working group"
 },
 "model": "name.grouptypename",
 "pk": "wg"
},
{
 "fields": {
  "order": 1,
  "used": true,
  "name": "Proposed Standard",
  "desc": ""
 },
 "model": "name.intendedstdlevelname",
 "pk": "ps"
},
{
 "fields": {
  "order": 2,
  "used": false,
  "name": "Draft Standard",
  "desc": ""
 },
 "model": "name.intendedstdlevelname",
 "pk": "ds"
},
{
 "fields": {
  "order": 3,
  "used": true,
  "name": "Internet Standard",
  "desc": ""
 },
 "model": "name.intendedstdlevelname",
 "pk": "std"
},
{
 "fields": {
  "order": 4,
  "used": true,
  "name": "Best Current Practice",
  "desc": ""
 },
 "model": "name.intendedstdlevelname",
 "pk": "bcp"
},
{
 "fields": {
  "order": 5,
  "used": true,
  "name": "Informational",
  "desc": ""
 },
 "model": "name.intendedstdlevelname",
 "pk": "inf"
},
{
 "fields": {
  "order": 6,
  "used": true,
  "name": "Experimental",
  "desc": ""
 },
 "model": "name.intendedstdlevelname",
 "pk": "exp"
},
{
 "fields": {
  "order": 7,
  "used": true,
  "name": "Historic",
  "desc": ""
 },
 "model": "name.intendedstdlevelname",
 "pk": "hist"
},
{
 "fields": {
  "order": 0,
  "used": true,
  "name": "Pending",
  "desc": ""
 },
 "model": "name.iprdisclosurestatename",
 "pk": "pending"
},
{
 "fields": {
  "order": 1,
  "used": true,
  "name": "Parked",
  "desc": ""
 },
 "model": "name.iprdisclosurestatename",
 "pk": "parked"
},
{
 "fields": {
  "order": 2,
  "used": true,
  "name": "Posted",
  "desc": ""
 },
 "model": "name.iprdisclosurestatename",
 "pk": "posted"
},
{
 "fields": {
  "order": 3,
  "used": true,
  "name": "Rejected",
  "desc": ""
 },
 "model": "name.iprdisclosurestatename",
 "pk": "rejected"
},
{
 "fields": {
  "order": 4,
  "used": true,
  "name": "Removed",
  "desc": ""
 },
 "model": "name.iprdisclosurestatename",
 "pk": "removed"
},
{
 "fields": {
  "order": 0,
  "used": true,
  "name": "Changed disclosure metadata",
  "desc": ""
 },
 "model": "name.ipreventtypename",
 "pk": "changed_disclosure"
},
{
 "fields": {
  "order": 0,
  "used": true,
  "name": "Comment",
  "desc": ""
 },
 "model": "name.ipreventtypename",
 "pk": "comment"
},
{
 "fields": {
  "order": 0,
  "used": true,
  "name": "Legacy",
  "desc": ""
 },
 "model": "name.ipreventtypename",
 "pk": "legacy"
},
{
 "fields": {
  "order": 0,
  "used": true,
  "name": "MsgIn",
  "desc": ""
 },
 "model": "name.ipreventtypename",
 "pk": "msgin"
},
{
 "fields": {
  "order": 0,
  "used": true,
  "name": "MsgOut",
  "desc": ""
 },
 "model": "name.ipreventtypename",
 "pk": "msgout"
},
{
 "fields": {
  "order": 0,
  "used": true,
  "name": "Parked",
  "desc": ""
 },
 "model": "name.ipreventtypename",
 "pk": "parked"
},
{
 "fields": {
  "order": 0,
  "used": true,
  "name": "Pending",
  "desc": ""
 },
 "model": "name.ipreventtypename",
 "pk": "pending"
},
{
 "fields": {
  "order": 0,
  "used": true,
  "name": "Posted",
  "desc": ""
 },
 "model": "name.ipreventtypename",
 "pk": "posted"
},
{
 "fields": {
  "order": 0,
  "used": true,
  "name": "Private Comment",
  "desc": ""
 },
 "model": "name.ipreventtypename",
 "pk": "private_comment"
},
{
 "fields": {
  "order": 0,
  "used": true,
  "name": "Rejected",
  "desc": ""
 },
 "model": "name.ipreventtypename",
 "pk": "rejected"
},
{
 "fields": {
  "order": 0,
  "used": true,
  "name": "Removed",
  "desc": ""
 },
 "model": "name.ipreventtypename",
 "pk": "removed"
},
{
 "fields": {
  "order": 0,
  "used": true,
  "name": "Submitted",
  "desc": ""
 },
 "model": "name.ipreventtypename",
 "pk": "submitted"
},
{
 "fields": {
  "order": 0,
  "used": true,
  "name": "Update Notify",
  "desc": ""
 },
 "model": "name.ipreventtypename",
 "pk": "update_notify"
},
{
 "fields": {
  "order": 0,
  "used": true,
  "name": "None Selected",
  "desc": "[None selected]"
 },
 "model": "name.iprlicensetypename",
 "pk": "none-selected"
},
{
 "fields": {
  "order": 1,
  "used": true,
  "name": "No License",
  "desc": "a) No License Required for Implementers"
 },
 "model": "name.iprlicensetypename",
 "pk": "no-license"
},
{
 "fields": {
  "order": 2,
  "used": true,
  "name": "Royalty Free",
  "desc": "b) Royalty-Free, Reasonable and Non-Discriminatory License to All Implementers"
 },
 "model": "name.iprlicensetypename",
 "pk": "royalty-free"
},
{
 "fields": {
  "order": 3,
  "used": true,
  "name": "Reasonable",
  "desc": "c) Reasonable and Non-Discriminatory License to All Implementers with Possible Royalty/Fee"
 },
 "model": "name.iprlicensetypename",
 "pk": "reasonable"
},
{
 "fields": {
  "order": 4,
  "used": true,
  "name": "Provided Later",
  "desc": "d) Licensing Declaration to be Provided Later (implies a willingness to commit to the provisions of a), b), or c) above to all implementers; otherwise, the next option 'Unwilling to Commit to the Provisions of a), b), or c) Above'. - must be selected)"
 },
 "model": "name.iprlicensetypename",
 "pk": "provided-later"
},
{
 "fields": {
  "order": 5,
  "used": true,
  "name": "Unwilling to Commit",
  "desc": "e) Unwilling to Commit to the Provisions of a), b), or c) Above"
 },
 "model": "name.iprlicensetypename",
 "pk": "unwilling-to-commit"
},
{
 "fields": {
  "order": 6,
  "used": true,
  "name": "See Below",
  "desc": "f) See Text Below for Licensing Declaration"
 },
 "model": "name.iprlicensetypename",
 "pk": "see-below"
},
{
 "fields": {
  "order": 1,
  "used": true,
  "name": "Submitted",
  "desc": ""
 },
 "model": "name.liaisonstatementeventtypename",
 "pk": "submitted"
},
{
 "fields": {
  "order": 2,
  "used": true,
  "name": "Modified",
  "desc": ""
 },
 "model": "name.liaisonstatementeventtypename",
 "pk": "modified"
},
{
 "fields": {
  "order": 3,
  "used": true,
  "name": "Approved",
  "desc": ""
 },
 "model": "name.liaisonstatementeventtypename",
 "pk": "approved"
},
{
 "fields": {
  "order": 4,
  "used": true,
  "name": "Posted",
  "desc": ""
 },
 "model": "name.liaisonstatementeventtypename",
 "pk": "posted"
},
{
 "fields": {
  "order": 5,
  "used": true,
  "name": "Killed",
  "desc": ""
 },
 "model": "name.liaisonstatementeventtypename",
 "pk": "killed"
},
{
 "fields": {
  "order": 6,
  "used": true,
  "name": "Resurrected",
  "desc": ""
 },
 "model": "name.liaisonstatementeventtypename",
 "pk": "resurrected"
},
{
 "fields": {
  "order": 7,
  "used": true,
  "name": "MsgIn",
  "desc": ""
 },
 "model": "name.liaisonstatementeventtypename",
 "pk": "msgin"
},
{
 "fields": {
  "order": 8,
  "used": true,
  "name": "MsgOut",
  "desc": ""
 },
 "model": "name.liaisonstatementeventtypename",
 "pk": "msgout"
},
{
 "fields": {
  "order": 9,
  "used": true,
  "name": "Comment",
  "desc": ""
 },
 "model": "name.liaisonstatementeventtypename",
 "pk": "comment"
},
{
 "fields": {
  "order": 10,
  "used": true,
  "name": "Private Comment",
  "desc": ""
 },
 "model": "name.liaisonstatementeventtypename",
 "pk": "private_comment"
},
{
 "fields": {
  "order": 1,
  "used": true,
  "name": "For action",
  "desc": ""
 },
 "model": "name.liaisonstatementpurposename",
 "pk": "action"
},
{
 "fields": {
  "order": 2,
  "used": true,
  "name": "For comment",
  "desc": ""
 },
 "model": "name.liaisonstatementpurposename",
 "pk": "comment"
},
{
 "fields": {
  "order": 3,
  "used": true,
  "name": "For information",
  "desc": ""
 },
 "model": "name.liaisonstatementpurposename",
 "pk": "info"
},
{
 "fields": {
  "order": 4,
  "used": true,
  "name": "In response",
  "desc": ""
 },
 "model": "name.liaisonstatementpurposename",
 "pk": "response"
},
{
 "fields": {
  "order": 1,
  "used": true,
  "name": "Pending",
  "desc": ""
 },
 "model": "name.liaisonstatementstate",
 "pk": "pending"
},
{
 "fields": {
  "order": 2,
  "used": true,
  "name": "Approved",
  "desc": ""
 },
 "model": "name.liaisonstatementstate",
 "pk": "approved"
},
{
 "fields": {
  "order": 3,
  "used": true,
  "name": "Posted",
  "desc": ""
 },
 "model": "name.liaisonstatementstate",
 "pk": "posted"
},
{
 "fields": {
  "order": 4,
  "used": true,
  "name": "Dead",
  "desc": ""
 },
 "model": "name.liaisonstatementstate",
 "pk": "dead"
},
{
 "fields": {
  "order": 1,
  "used": true,
  "name": "Action Required",
  "desc": ""
 },
 "model": "name.liaisonstatementtagname",
 "pk": "required"
},
{
 "fields": {
  "order": 2,
  "used": true,
  "name": "Action Taken",
  "desc": ""
 },
 "model": "name.liaisonstatementtagname",
 "pk": "taken"
},
{
 "fields": {
  "order": 0,
  "used": true,
  "name": "IETF",
  "desc": ""
 },
 "model": "name.meetingtypename",
 "pk": "ietf"
},
{
 "fields": {
  "order": 0,
  "used": true,
  "name": "Interim",
  "desc": ""
 },
 "model": "name.meetingtypename",
 "pk": "interim"
},
{
 "fields": {
  "order": 0,
  "used": true,
  "name": "Accepted",
  "desc": ""
 },
 "model": "name.nomineepositionstatename",
 "pk": "accepted"
},
{
 "fields": {
  "order": 0,
  "used": true,
  "name": "Declined",
  "desc": ""
 },
 "model": "name.nomineepositionstatename",
 "pk": "declined"
},
{
 "fields": {
  "order": 0,
  "used": true,
  "name": "Nominated, pending response",
  "desc": ""
 },
 "model": "name.nomineepositionstatename",
 "pk": "pending"
},
{
 "fields": {
  "order": 1,
  "used": true,
  "name": "Requested",
  "desc": ""
 },
 "model": "name.reviewrequeststatename",
 "pk": "requested"
},
{
 "fields": {
  "order": 2,
  "used": true,
  "name": "Accepted",
  "desc": ""
 },
 "model": "name.reviewrequeststatename",
 "pk": "accepted"
},
{
 "fields": {
  "order": 3,
  "used": true,
  "name": "Rejected",
  "desc": ""
 },
 "model": "name.reviewrequeststatename",
 "pk": "rejected"
},
{
 "fields": {
  "order": 4,
  "used": true,
  "name": "Withdrawn",
  "desc": ""
 },
 "model": "name.reviewrequeststatename",
 "pk": "withdrawn"
},
{
 "fields": {
  "order": 5,
  "used": true,
  "name": "Overtaken By Events",
  "desc": ""
 },
 "model": "name.reviewrequeststatename",
 "pk": "overtaken"
},
{
 "fields": {
  "order": 6,
  "used": true,
  "name": "No Response",
  "desc": ""
 },
 "model": "name.reviewrequeststatename",
 "pk": "no-response"
},
{
 "fields": {
  "order": 7,
  "used": true,
  "name": "Team Will not Review Version",
  "desc": ""
 },
 "model": "name.reviewrequeststatename",
 "pk": "no-review-version"
},
{
 "fields": {
  "order": 8,
  "used": true,
  "name": "Team Will not Review Document",
  "desc": ""
 },
 "model": "name.reviewrequeststatename",
 "pk": "no-review-document"
},
{
 "fields": {
  "order": 9,
  "used": true,
  "name": "Partially Completed",
  "desc": ""
 },
 "model": "name.reviewrequeststatename",
 "pk": "part-completed"
},
{
 "fields": {
  "order": 10,
  "used": true,
  "name": "Completed",
  "desc": ""
 },
 "model": "name.reviewrequeststatename",
 "pk": "completed"
},
{
 "fields": {
  "order": 1,
  "used": true,
  "name": "Serious Issues",
  "desc": ""
 },
 "model": "name.reviewresultname",
 "pk": "serious-issues"
},
{
 "fields": {
  "order": 2,
  "used": true,
  "name": "Has Issues",
  "desc": ""
 },
 "model": "name.reviewresultname",
 "pk": "issues"
},
{
 "fields": {
  "order": 3,
  "used": true,
  "name": "Has Nits",
  "desc": ""
 },
 "model": "name.reviewresultname",
 "pk": "nits"
},
{
 "fields": {
  "order": 4,
  "used": true,
  "name": "Not Ready",
  "desc": ""
 },
 "model": "name.reviewresultname",
 "pk": "not-ready"
},
{
 "fields": {
  "order": 5,
  "used": true,
  "name": "On the Right Track",
  "desc": ""
 },
 "model": "name.reviewresultname",
 "pk": "right-track"
},
{
 "fields": {
  "order": 6,
  "used": true,
  "name": "Almost Ready",
  "desc": ""
 },
 "model": "name.reviewresultname",
 "pk": "almost-ready"
},
{
 "fields": {
  "order": 7,
  "used": true,
  "name": "Ready with Issues",
  "desc": ""
 },
 "model": "name.reviewresultname",
 "pk": "ready-issues"
},
{
 "fields": {
  "order": 8,
  "used": true,
  "name": "Ready with Nits",
  "desc": ""
 },
 "model": "name.reviewresultname",
 "pk": "ready-nits"
},
{
 "fields": {
  "order": 9,
  "used": true,
  "name": "Ready",
  "desc": ""
 },
 "model": "name.reviewresultname",
 "pk": "ready"
},
{
 "fields": {
  "order": 1,
  "used": true,
  "name": "Early",
  "desc": ""
 },
 "model": "name.reviewtypename",
 "pk": "early"
},
{
 "fields": {
  "order": 2,
  "used": true,
  "name": "Last Call",
  "desc": ""
 },
 "model": "name.reviewtypename",
 "pk": "lc"
},
{
 "fields": {
  "order": 3,
  "used": true,
  "name": "Telechat",
  "desc": ""
 },
 "model": "name.reviewtypename",
 "pk": "telechat"
},
{
 "fields": {
  "order": 4,
  "used": false,
  "name": "Unknown",
  "desc": ""
 },
 "model": "name.reviewtypename",
 "pk": "unknown"
},
{
 "fields": {
  "order": 0,
  "used": true,
  "name": "CEO",
  "desc": ""
 },
 "model": "name.rolename",
 "pk": "ceo"
},
{
 "fields": {
  "order": 0,
  "used": true,
  "name": "Co-ordinator",
  "desc": ""
 },
 "model": "name.rolename",
 "pk": "coord"
},
{
 "fields": {
  "order": 1,
  "used": true,
  "name": "Chair",
  "desc": ""
 },
 "model": "name.rolename",
 "pk": "chair"
},
{
 "fields": {
  "order": 2,
  "used": true,
  "name": "Area Director",
  "desc": ""
 },
 "model": "name.rolename",
 "pk": "ad"
},
{
 "fields": {
  "order": 2,
  "used": true,
  "name": "Executive Director",
  "desc": ""
 },
 "model": "name.rolename",
 "pk": "execdir"
},
{
 "fields": {
  "order": 3,
  "used": true,
  "name": "Administrative Director",
  "desc": ""
 },
 "model": "name.rolename",
 "pk": "admdir"
},
{
 "fields": {
  "order": 3,
  "used": true,
  "name": "Incoming Area Director",
  "desc": ""
 },
 "model": "name.rolename",
 "pk": "pre-ad"
},
{
 "fields": {
  "order": 4,
  "used": true,
  "name": "Advisor",
  "desc": "Advisor in a group that has explicit membership, such as the NomCom"
 },
 "model": "name.rolename",
 "pk": "advisor"
},
{
 "fields": {
  "order": 4,
  "used": true,
  "name": "Liaison Manager",
  "desc": ""
 },
 "model": "name.rolename",
 "pk": "liaiman"
},
{
 "fields": {
  "order": 4,
  "used": true,
  "name": "Tech Advisor",
  "desc": ""
 },
 "model": "name.rolename",
 "pk": "techadv"
},
{
 "fields": {
  "order": 5,
  "used": true,
  "name": "Authorized Individual",
  "desc": ""
 },
 "model": "name.rolename",
 "pk": "auth"
},
{
 "fields": {
  "order": 5,
  "used": true,
  "name": "Editor",
  "desc": ""
 },
 "model": "name.rolename",
 "pk": "editor"
},
{
 "fields": {
  "order": 6,
  "used": true,
  "name": "Delegate",
  "desc": ""
 },
 "model": "name.rolename",
 "pk": "delegate"
},
{
 "fields": {
  "order": 6,
  "used": true,
  "name": "Secretary",
  "desc": ""
 },
 "model": "name.rolename",
 "pk": "secr"
},
{
 "fields": {
  "order": 7,
  "used": true,
  "name": "Member",
  "desc": "Regular group member in a group that has explicit membership, such as the NomCom"
 },
 "model": "name.rolename",
 "pk": "member"
},
{
 "fields": {
  "order": 10,
  "used": true,
  "name": "At Large Member",
  "desc": ""
 },
 "model": "name.rolename",
 "pk": "atlarge"
},
{
 "fields": {
  "order": 11,
  "used": true,
  "name": "Liaison Member",
  "desc": "Liaison group member in a group that has explicit membership, such as the NomCom"
 },
 "model": "name.rolename",
 "pk": "liaison"
},
{
 "fields": {
  "order": 12,
  "used": true,
  "name": "List Announcer",
  "desc": "Authorised to send announcements to the ietf-announce and other lists"
 },
 "model": "name.rolename",
 "pk": "announce"
},
{
 "fields": {
  "order": 13,
  "used": true,
  "name": "Materials Manager",
  "desc": ""
 },
 "model": "name.rolename",
 "pk": "matman"
},
{
 "fields": {
  "order": 14,
  "used": true,
  "name": "Reviewer",
  "desc": ""
 },
 "model": "name.rolename",
 "pk": "reviewer"
},
{
 "fields": {
  "order": 0,
  "used": true,
  "name": "Boardroom Layout",
  "desc": "Experimental room setup (boardroom and classroom) subject to availability"
 },
 "model": "name.roomresourcename",
 "pk": "boardroom"
},
{
 "fields": {
  "order": 0,
  "used": true,
  "name": "LCD projector",
  "desc": "The room will have a computer projector"
 },
 "model": "name.roomresourcename",
 "pk": "project"
},
{
 "fields": {
  "order": 0,
  "used": true,
  "name": "Meetecho Remote Partition Support",
  "desc": "The room will have a meetecho wrangler"
 },
 "model": "name.roomresourcename",
 "pk": "meetecho"
},
{
 "fields": {
  "order": 0,
  "used": true,
  "name": "second LCD projector",
  "desc": "The room will have a second computer projector"
 },
 "model": "name.roomresourcename",
 "pk": "proj2"
},
{
 "fields": {
  "order": 0,
  "used": true,
  "name": "Approved",
  "desc": ""
 },
 "model": "name.sessionstatusname",
 "pk": "appr"
},
{
 "fields": {
  "order": 0,
  "used": true,
  "name": "Cancelled",
  "desc": ""
 },
 "model": "name.sessionstatusname",
 "pk": "canceled"
},
{
 "fields": {
  "order": 0,
  "used": true,
  "name": "Deleted",
  "desc": ""
 },
 "model": "name.sessionstatusname",
 "pk": "deleted"
},
{
 "fields": {
  "order": 0,
  "used": true,
  "name": "Disapproved",
  "desc": ""
 },
 "model": "name.sessionstatusname",
 "pk": "disappr"
},
{
 "fields": {
  "order": 0,
  "used": true,
<<<<<<< HEAD
  "name": "Scheduled - Announcement to be sent",
  "desc": ""
 },
 "model": "name.sessionstatusname",
 "pk": "scheda"
},
{
 "fields": {
  "order": 0,
  "used": true,
  "name": "Cancelled",
=======
  "name": "Not meeting",
>>>>>>> 1f7d4870
  "desc": ""
 },
 "model": "name.sessionstatusname",
 "pk": "notmeet"
},
{
 "fields": {
  "order": 0,
  "used": true,
<<<<<<< HEAD
  "name": "Cancelled - Pre Announcement",
  "desc": ""
 },
 "model": "name.sessionstatusname",
 "pk": "canceledpa"
},
{
 "fields": {
  "order": 0,
  "used": true,
  "name": "Disapproved",
=======
  "name": "Scheduled",
>>>>>>> 1f7d4870
  "desc": ""
 },
 "model": "name.sessionstatusname",
 "pk": "sched"
},
{
 "fields": {
  "order": 0,
  "used": true,
  "name": "Waiting for Approval",
  "desc": ""
 },
 "model": "name.sessionstatusname",
 "pk": "apprw"
},
{
 "fields": {
  "order": 0,
  "used": true,
  "name": "Waiting for Scheduling",
  "desc": ""
 },
 "model": "name.sessionstatusname",
 "pk": "schedw"
},
{
 "fields": {
  "order": 0,
  "used": true,
  "name": "Best Current Practice",
  "desc": ""
 },
 "model": "name.stdlevelname",
 "pk": "bcp"
},
{
 "fields": {
  "order": 0,
  "used": false,
  "name": "Draft Standard",
  "desc": ""
 },
 "model": "name.stdlevelname",
 "pk": "ds"
},
{
 "fields": {
  "order": 0,
  "used": true,
  "name": "Experimental",
  "desc": ""
 },
 "model": "name.stdlevelname",
 "pk": "exp"
},
{
 "fields": {
  "order": 0,
  "used": true,
  "name": "Historic",
  "desc": ""
 },
 "model": "name.stdlevelname",
 "pk": "hist"
},
{
 "fields": {
  "order": 0,
  "used": true,
  "name": "Informational",
  "desc": ""
 },
 "model": "name.stdlevelname",
 "pk": "inf"
},
{
 "fields": {
  "order": 0,
  "used": true,
  "name": "Internet Standard",
  "desc": ""
 },
 "model": "name.stdlevelname",
 "pk": "std"
},
{
 "fields": {
  "order": 0,
  "used": true,
  "name": "Proposed Standard",
  "desc": ""
 },
 "model": "name.stdlevelname",
 "pk": "ps"
},
{
 "fields": {
  "order": 0,
  "used": true,
  "name": "Unknown",
  "desc": ""
 },
 "model": "name.stdlevelname",
 "pk": "unkn"
},
{
 "fields": {
  "order": 1,
  "used": true,
  "name": "IETF",
  "desc": "IETF stream"
 },
 "model": "name.streamname",
 "pk": "ietf"
},
{
 "fields": {
  "order": 2,
  "used": true,
  "name": "ISE",
  "desc": "Independent Submission Editor stream"
 },
 "model": "name.streamname",
 "pk": "ise"
},
{
 "fields": {
  "order": 3,
  "used": true,
  "name": "IRTF",
  "desc": "Independent Submission Editor stream"
 },
 "model": "name.streamname",
 "pk": "irtf"
},
{
 "fields": {
  "order": 4,
  "used": true,
  "name": "IAB",
  "desc": "IAB stream"
 },
 "model": "name.streamname",
 "pk": "iab"
},
{
 "fields": {
  "order": 5,
  "used": true,
  "name": "Legacy",
  "desc": "Legacy stream"
 },
 "model": "name.streamname",
 "pk": "legacy"
},
{
 "fields": {
  "order": 0,
  "used": true,
  "name": "Break",
  "desc": ""
 },
 "model": "name.timeslottypename",
 "pk": "break"
},
{
 "fields": {
  "order": 0,
  "used": true,
  "name": "Leadership",
  "desc": "Leadership Meetings"
 },
 "model": "name.timeslottypename",
 "pk": "lead"
},
{
 "fields": {
  "order": 0,
  "used": true,
  "name": "Off Agenda",
  "desc": "Other Meetings Not Published on Agenda"
 },
 "model": "name.timeslottypename",
 "pk": "offagenda"
},
{
 "fields": {
  "order": 0,
  "used": true,
  "name": "Other",
  "desc": ""
 },
 "model": "name.timeslottypename",
 "pk": "other"
},
{
 "fields": {
  "order": 0,
  "used": true,
  "name": "Plenary",
  "desc": ""
 },
 "model": "name.timeslottypename",
 "pk": "plenary"
},
{
 "fields": {
  "order": 0,
  "used": true,
  "name": "Registration",
  "desc": ""
 },
 "model": "name.timeslottypename",
 "pk": "reg"
},
{
 "fields": {
  "order": 0,
  "used": true,
  "name": "Room Reserved",
  "desc": "A room has been reserved for use by another body the timeslot indicated"
 },
 "model": "name.timeslottypename",
 "pk": "reserved"
},
{
 "fields": {
  "order": 0,
  "used": true,
  "name": "Room Unavailable",
  "desc": "A room was not booked for the timeslot indicated"
 },
 "model": "name.timeslottypename",
 "pk": "unavail"
},
{
 "fields": {
  "order": 0,
  "used": true,
  "name": "Session",
  "desc": ""
 },
 "model": "name.timeslottypename",
 "pk": "session"
},
{
 "fields": {
  "label": "State"
 },
 "model": "doc.statetype",
 "pk": "draft"
},
{
 "fields": {
  "label": "IESG state"
 },
 "model": "doc.statetype",
 "pk": "draft-iesg"
},
{
 "fields": {
  "label": "IANA state"
 },
 "model": "doc.statetype",
 "pk": "draft-iana"
},
{
 "fields": {
  "label": "RFC Editor state"
 },
 "model": "doc.statetype",
 "pk": "draft-rfceditor"
},
{
 "fields": {
  "label": "IETF WG state"
 },
 "model": "doc.statetype",
 "pk": "draft-stream-ietf"
},
{
 "fields": {
  "label": "IRTF state"
 },
 "model": "doc.statetype",
 "pk": "draft-stream-irtf"
},
{
 "fields": {
  "label": "ISE state"
 },
 "model": "doc.statetype",
 "pk": "draft-stream-ise"
},
{
 "fields": {
  "label": "IAB state"
 },
 "model": "doc.statetype",
 "pk": "draft-stream-iab"
},
{
 "fields": {
  "label": "State"
 },
 "model": "doc.statetype",
 "pk": "slides"
},
{
 "fields": {
  "label": "State"
 },
 "model": "doc.statetype",
 "pk": "minutes"
},
{
 "fields": {
  "label": "State"
 },
 "model": "doc.statetype",
 "pk": "agenda"
},
{
 "fields": {
  "label": "State"
 },
 "model": "doc.statetype",
 "pk": "liai-att"
},
{
 "fields": {
  "label": "State"
 },
 "model": "doc.statetype",
 "pk": "charter"
},
{
 "fields": {
  "label": "Conflict Review State"
 },
 "model": "doc.statetype",
 "pk": "conflrev"
},
{
 "fields": {
  "label": "IANA Action state"
 },
 "model": "doc.statetype",
 "pk": "draft-iana-action"
},
{
 "fields": {
  "label": "IANA Review state"
 },
 "model": "doc.statetype",
 "pk": "draft-iana-review"
},
{
 "fields": {
  "label": "RFC Status Change state"
 },
 "model": "doc.statetype",
 "pk": "statchg"
},
{
 "fields": {
  "label": "State"
 },
 "model": "doc.statetype",
 "pk": "recording"
},
{
 "fields": {
  "label": "State"
 },
 "model": "doc.statetype",
 "pk": "bluesheets"
},
{
 "fields": {
  "label": "Policy"
 },
 "model": "doc.statetype",
 "pk": "reuse_policy"
},
{
 "fields": {
  "label": "Review"
 },
 "model": "doc.statetype",
 "pk": "review"
},
{
 "fields": {
  "used": true,
  "name": "Active",
  "next_states": [],
  "slug": "active",
  "type": "agenda",
  "order": 1,
  "desc": ""
 },
 "model": "doc.state",
 "pk": 81
},
{
 "fields": {
  "used": true,
  "name": "Deleted",
  "next_states": [],
  "slug": "deleted",
  "type": "agenda",
  "order": 2,
  "desc": ""
 },
 "model": "doc.state",
 "pk": 82
},
{
 "fields": {
  "used": true,
  "name": "Active",
  "next_states": [],
  "slug": "active",
  "type": "bluesheets",
  "order": 0,
  "desc": ""
 },
 "model": "doc.state",
 "pk": 139
},
{
 "fields": {
  "used": true,
  "name": "Deleted",
  "next_states": [],
  "slug": "deleted",
  "type": "bluesheets",
  "order": 0,
  "desc": ""
 },
 "model": "doc.state",
 "pk": 140
},
{
 "fields": {
  "used": true,
  "name": "Not currently under review",
  "next_states": [],
  "slug": "notrev",
  "type": "charter",
  "order": 0,
  "desc": "The proposed charter is not being considered at this time. A proposed charter will remain in this state until an AD moves it to Informal IESG review."
 },
 "model": "doc.state",
 "pk": 83
},
{
 "fields": {
  "used": true,
  "name": "Informal IESG review",
  "next_states": [],
  "slug": "infrev",
  "type": "charter",
  "order": 0,
  "desc": "This is the initial state when an AD proposes a new charter. The normal next state is Internal review if the idea is accepted, or Not currently under review if the idea is abandoned."
 },
 "model": "doc.state",
 "pk": 84
},
{
 "fields": {
  "used": true,
  "name": "Internal review",
  "next_states": [],
  "slug": "intrev",
  "type": "charter",
  "order": 0,
  "desc": "The IESG and IAB are reviewing the early draft of the charter; this is the initial IESG and IAB review. The usual next state is External review if the idea is adopted, or Informal IESG review if the IESG decides the idea needs more work, or Not currently under review is the idea is abandoned"
 },
 "model": "doc.state",
 "pk": 85
},
{
 "fields": {
  "used": true,
  "name": "External review",
  "next_states": [],
  "slug": "extrev",
  "type": "charter",
  "order": 0,
  "desc": "The IETF community and possibly other standards development organizations (SDOs) are reviewing the proposed charter. The usual next state is IESG review, although it might move to Not currently under review is the idea is abandoned during the external review."
 },
 "model": "doc.state",
 "pk": 86
},
{
 "fields": {
  "used": true,
  "name": "IESG review",
  "next_states": [],
  "slug": "iesgrev",
  "type": "charter",
  "order": 0,
  "desc": "The IESG is reviewing the discussion from the external review of the proposed charter. The usual next state is Approved, or Not currently under review if the idea is abandoned."
 },
 "model": "doc.state",
 "pk": 87
},
{
 "fields": {
  "used": true,
  "name": "Approved",
  "next_states": [],
  "slug": "approved",
  "type": "charter",
  "order": 0,
  "desc": "The charter is approved by the IESG."
 },
 "model": "doc.state",
 "pk": 88
},
{
 "fields": {
  "used": true,
  "name": "Needs Shepherd",
  "next_states": [
   91,
   98,
   99
  ],
  "slug": "needshep",
  "type": "conflrev",
  "order": 1,
  "desc": "A conflict review has been requested, but a shepherding AD has not yet been assigned"
 },
 "model": "doc.state",
 "pk": 90
},
{
 "fields": {
  "used": true,
  "name": "AD Review",
  "next_states": [
   92,
   98,
   99
  ],
  "slug": "adrev",
  "type": "conflrev",
  "order": 2,
  "desc": "The sponsoring AD is reviewing the document and preparing a proposed response"
 },
 "model": "doc.state",
 "pk": 91
},
{
 "fields": {
  "used": true,
  "name": "IESG Evaluation",
  "next_states": [
   93,
   94,
   95,
   98,
   99
  ],
  "slug": "iesgeval",
  "type": "conflrev",
  "order": 3,
  "desc": "The IESG is considering the proposed conflict review response"
 },
 "model": "doc.state",
 "pk": 92
},
{
 "fields": {
  "used": true,
  "name": "IESG Evaluation - Defer",
  "next_states": [
   92,
   94,
   95,
   98,
   99
  ],
  "slug": "defer",
  "type": "conflrev",
  "order": 4,
  "desc": "The evaluation of the proposed conflict review response has been deferred to the next telechat"
 },
 "model": "doc.state",
 "pk": 93
},
{
 "fields": {
  "used": true,
  "name": "Approved Request to Not Publish - point raised",
  "next_states": [
   94
  ],
  "slug": "appr-reqnopub-pr",
  "type": "conflrev",
  "order": 5,
  "desc": "The IESG has approved the conflict review response (a request to not publish), but a point has been raised that should be cleared before moving to announcement to be sent"
 },
 "model": "doc.state",
 "pk": 100
},
{
 "fields": {
  "used": true,
  "name": "Approved No Problem - point raised",
  "next_states": [
   95
  ],
  "slug": "appr-noprob-pr",
  "type": "conflrev",
  "order": 6,
  "desc": "The IESG has approved the conflict review response, but a point has been raised that should be cleared before proceeding to announcement to be sent"
 },
 "model": "doc.state",
 "pk": 101
},
{
 "fields": {
  "used": true,
  "name": "Approved Request to Not Publish - announcement to be sent",
  "next_states": [
   96,
   98
  ],
  "slug": "appr-reqnopub-pend",
  "type": "conflrev",
  "order": 7,
  "desc": "The IESG has approved the conflict review response (a request to not publish), but the secretariat has not yet sent the response"
 },
 "model": "doc.state",
 "pk": 94
},
{
 "fields": {
  "used": true,
  "name": "Approved No Problem - announcement to be sent",
  "next_states": [
   97,
   98
  ],
  "slug": "appr-noprob-pend",
  "type": "conflrev",
  "order": 8,
  "desc": "The IESG has approved the conflict review response, but the secretariat has not yet sent the response"
 },
 "model": "doc.state",
 "pk": 95
},
{
 "fields": {
  "used": true,
  "name": "Approved Request to Not Publish - announcement sent",
  "next_states": [
   96
  ],
  "slug": "appr-reqnopub-sent",
  "type": "conflrev",
  "order": 9,
  "desc": "The secretariat has delivered the IESG's approved conflict review response (a request to not publish) to the requester"
 },
 "model": "doc.state",
 "pk": 96
},
{
 "fields": {
  "used": true,
  "name": "Approved No Problem - announcement sent",
  "next_states": [
   97
  ],
  "slug": "appr-noprob-sent",
  "type": "conflrev",
  "order": 10,
  "desc": "The secretariat has delivered the IESG's approved conflict review response to the requester"
 },
 "model": "doc.state",
 "pk": 97
},
{
 "fields": {
  "used": true,
  "name": "Withdrawn",
  "next_states": [
   90
  ],
  "slug": "withdraw",
  "type": "conflrev",
  "order": 11,
  "desc": "The request for conflict review was withdrawn"
 },
 "model": "doc.state",
 "pk": 98
},
{
 "fields": {
  "used": true,
  "name": "Dead",
  "next_states": [
   90
  ],
  "slug": "dead",
  "type": "conflrev",
  "order": 12,
  "desc": "The conflict review has been abandoned"
 },
 "model": "doc.state",
 "pk": 99
},
{
 "fields": {
  "used": true,
  "name": "Active",
  "next_states": [],
  "slug": "active",
  "type": "draft",
  "order": 1,
  "desc": ""
 },
 "model": "doc.state",
 "pk": 1
},
{
 "fields": {
  "used": true,
  "name": "Expired",
  "next_states": [],
  "slug": "expired",
  "type": "draft",
  "order": 2,
  "desc": ""
 },
 "model": "doc.state",
 "pk": 2
},
{
 "fields": {
  "used": true,
  "name": "RFC",
  "next_states": [],
  "slug": "rfc",
  "type": "draft",
  "order": 3,
  "desc": ""
 },
 "model": "doc.state",
 "pk": 3
},
{
 "fields": {
  "used": true,
  "name": "Replaced",
  "next_states": [],
  "slug": "repl",
  "type": "draft",
  "order": 4,
  "desc": ""
 },
 "model": "doc.state",
 "pk": 4
},
{
 "fields": {
  "used": true,
  "name": "Withdrawn by Submitter",
  "next_states": [],
  "slug": "auth-rm",
  "type": "draft",
  "order": 5,
  "desc": ""
 },
 "model": "doc.state",
 "pk": 5
},
{
 "fields": {
  "used": true,
  "name": "Withdrawn by IETF",
  "next_states": [],
  "slug": "ietf-rm",
  "type": "draft",
  "order": 6,
  "desc": ""
 },
 "model": "doc.state",
 "pk": 6
},
{
 "fields": {
  "used": true,
  "name": "New Document",
  "next_states": [],
  "slug": "newdoc",
  "type": "draft-iana-action",
  "order": 1,
  "desc": "A new document has been received by IANA, but no actions have been taken"
 },
 "model": "doc.state",
 "pk": 102
},
{
 "fields": {
  "used": true,
  "name": "In Progress",
  "next_states": [],
  "slug": "inprog",
  "type": "draft-iana-action",
  "order": 2,
  "desc": "IANA is currently processing the actions for this document"
 },
 "model": "doc.state",
 "pk": 103
},
{
 "fields": {
  "used": true,
  "name": "Waiting on Authors",
  "next_states": [],
  "slug": "waitauth",
  "type": "draft-iana-action",
  "order": 3,
  "desc": "IANA is waiting on the document's authors to respond"
 },
 "model": "doc.state",
 "pk": 104
},
{
 "fields": {
  "used": true,
  "name": "Waiting on ADs",
  "next_states": [],
  "slug": "waitad",
  "type": "draft-iana-action",
  "order": 4,
  "desc": "IANA is waiting on the IETF Area Directors to respond"
 },
 "model": "doc.state",
 "pk": 105
},
{
 "fields": {
  "used": true,
  "name": "Waiting on WGC",
  "next_states": [],
  "slug": "waitwgc",
  "type": "draft-iana-action",
  "order": 5,
  "desc": "IANA is waiting on the IETF Working Group Chairs to respond"
 },
 "model": "doc.state",
 "pk": 106
},
{
 "fields": {
  "used": true,
  "name": "Waiting on RFC Editor",
  "next_states": [],
  "slug": "waitrfc",
  "type": "draft-iana-action",
  "order": 6,
  "desc": "IANA has notified the RFC Editor that the actions have been completed"
 },
 "model": "doc.state",
 "pk": 107
},
{
 "fields": {
  "used": true,
  "name": "RFC-Ed-Ack",
  "next_states": [],
  "slug": "rfcedack",
  "type": "draft-iana-action",
  "order": 7,
  "desc": "Request completed. The RFC Editor has acknowledged receipt of IANA's message that the actions have been completed"
 },
 "model": "doc.state",
 "pk": 108
},
{
 "fields": {
  "used": true,
  "name": "On Hold",
  "next_states": [],
  "slug": "onhold",
  "type": "draft-iana-action",
  "order": 8,
  "desc": "IANA has suspended work on the document"
 },
 "model": "doc.state",
 "pk": 109
},
{
 "fields": {
  "used": true,
  "name": "No IC",
  "next_states": [],
  "slug": "noic",
  "type": "draft-iana-action",
  "order": 9,
  "desc": "Request completed. There were no IANA actions for this document"
 },
 "model": "doc.state",
 "pk": 110
},
{
 "fields": {
  "used": true,
  "name": "IANA - Review Needed",
  "next_states": [],
  "slug": "need-rev",
  "type": "draft-iana-review",
  "order": 1,
  "desc": "Document has not yet been reviewed by IANA."
 },
 "model": "doc.state",
 "pk": 111
},
{
 "fields": {
  "used": true,
  "name": "IANA OK - Actions Needed",
  "next_states": [],
  "slug": "ok-act",
  "type": "draft-iana-review",
  "order": 2,
  "desc": "Document requires IANA actions, and the IANA Considerations section indicates the details of the actions correctly."
 },
 "model": "doc.state",
 "pk": 112
},
{
 "fields": {
  "used": true,
  "name": "IANA OK - No Actions Needed",
  "next_states": [],
  "slug": "ok-noact",
  "type": "draft-iana-review",
  "order": 3,
  "desc": "Document requires no IANA action, and the IANA Considerations section indicates this correctly."
 },
 "model": "doc.state",
 "pk": 113
},
{
 "fields": {
  "used": true,
  "name": "IANA - Not OK",
  "next_states": [],
  "slug": "not-ok",
  "type": "draft-iana-review",
  "order": 4,
  "desc": "IANA has issues with the text of the IANA Considerations section of the document."
 },
 "model": "doc.state",
 "pk": 114
},
{
 "fields": {
  "used": true,
  "name": "Version Changed - Review Needed",
  "next_states": [],
  "slug": "changed",
  "type": "draft-iana-review",
  "order": 5,
  "desc": "Document revision has changed after review by IANA."
 },
 "model": "doc.state",
 "pk": 115
},
{
 "fields": {
  "used": true,
  "name": "Publication Requested",
  "next_states": [
   13,
   11,
   8
  ],
  "slug": "pub-req",
  "type": "draft-iesg",
  "order": 10,
  "desc": "A formal request has been made to advance/publish the document, following the procedures in Section 7.5 of RFC 2418. The request could be from a WG chair, from an individual through the RFC Editor, etc. (The Secretariat (iesg-secretary@ietf.org) is copied on these requests to ensure that the request makes it into the ID tracker.) A document in this state has not (yet) been reviewed by an AD nor has any official action been taken on it yet (other than to note that its publication has been requested."
 },
 "model": "doc.state",
 "pk": 16
},
{
 "fields": {
  "used": true,
  "name": "AD Evaluation",
  "next_states": [
   21,
   14,
   12,
   11
  ],
  "slug": "ad-eval",
  "type": "draft-iesg",
  "order": 11,
  "desc": "A specific AD (e.g., the Area Advisor for the WG) has begun reviewing the document to verify that it is ready for advancement. The shepherding AD is responsible for doing any necessary review before starting an IETF Last Call or sending the document directly to the IESG as a whole."
 },
 "model": "doc.state",
 "pk": 13
},
{
 "fields": {
  "used": true,
  "name": "Expert Review",
  "next_states": [
   13
  ],
  "slug": "review-e",
  "type": "draft-iesg",
  "order": 12,
  "desc": "An AD sometimes asks for an external review by an outside party as part of evaluating whether a document is ready for advancement. MIBs, for example, are reviewed by the \"MIB doctors\". Other types of reviews may also be requested (e.g., security, operations impact, etc.). Documents stay in this state until the review is complete and possibly until the issues raised in the review are addressed. See the \"note\" field for specific details on the nature of the review."
 },
 "model": "doc.state",
 "pk": 21
},
{
 "fields": {
  "used": true,
  "name": "Last Call Requested",
  "next_states": [
   15
  ],
  "slug": "lc-req",
  "type": "draft-iesg",
  "order": 15,
  "desc": "The AD has requested that the Secretariat start an IETF Last Call, but the the actual Last Call message has not been sent yet."
 },
 "model": "doc.state",
 "pk": 14
},
{
 "fields": {
  "used": true,
  "name": "In Last Call",
  "next_states": [
   19,
   20
  ],
  "slug": "lc",
  "type": "draft-iesg",
  "order": 16,
  "desc": "The document is currently waiting for IETF Last Call to complete. Last Calls for WG documents typically last 2 weeks, those for individual submissions last 4 weeks."
 },
 "model": "doc.state",
 "pk": 15
},
{
 "fields": {
  "used": true,
  "name": "Waiting for Writeup",
  "next_states": [
   20
  ],
  "slug": "writeupw",
  "type": "draft-iesg",
  "order": 18,
  "desc": "Before a standards-track or BCP document is formally considered by the entire IESG, the AD must write up a protocol action. The protocol action is included in the approval message that the Secretariat sends out when the document is approved for publication as an RFC."
 },
 "model": "doc.state",
 "pk": 19
},
{
 "fields": {
  "used": true,
  "name": "Waiting for AD Go-Ahead",
  "next_states": [
   12
  ],
  "slug": "goaheadw",
  "type": "draft-iesg",
  "order": 19,
  "desc": "As a result of the IETF Last Call, comments may need to be responded to and a revision of the ID may be needed as well. The AD is responsible for verifying that all Last Call comments have been adequately addressed and that the (possibly revised) document is in the ID directory and ready for consideration by the IESG as a whole."
 },
 "model": "doc.state",
 "pk": 20
},
{
 "fields": {
  "used": true,
  "name": "IESG Evaluation",
  "next_states": [
   18,
   9,
   22
  ],
  "slug": "iesg-eva",
  "type": "draft-iesg",
  "order": 20,
  "desc": "The document is now (finally!) being formally reviewed by the entire IESG. Documents are discussed in email or during a bi-weekly IESG telechat. In this phase, each AD reviews the document and airs any issues they may have. Unresolvable issues are documented as \"discuss\" comments that can be forwarded to the authors/WG. See the description of substates for additional details about the current state of the IESG discussion."
 },
 "model": "doc.state",
 "pk": 12
},
{
 "fields": {
  "used": true,
  "name": "IESG Evaluation - Defer",
  "next_states": [
   12
  ],
  "slug": "defer",
  "type": "draft-iesg",
  "order": 21,
  "desc": "During a telechat, one or more ADs requested an additional 2 weeks to review the document. A defer is designed to be an exception mechanism, and can only be invoked once, the first time the document comes up for discussion during a telechat."
 },
 "model": "doc.state",
 "pk": 18
},
{
 "fields": {
  "used": true,
  "name": "Approved-announcement to be sent",
  "next_states": [
   10
  ],
  "slug": "approved",
  "type": "draft-iesg",
  "order": 27,
  "desc": "The IESG has approved the document for publication, but the Secretariat has not yet sent out on official approval message."
 },
 "model": "doc.state",
 "pk": 9
},
{
 "fields": {
  "used": true,
  "name": "Approved-announcement sent",
  "next_states": [
   17
  ],
  "slug": "ann",
  "type": "draft-iesg",
  "order": 30,
  "desc": "The IESG has approved the document for publication, and the Secretariat has sent out the official approval message to the RFC editor."
 },
 "model": "doc.state",
 "pk": 10
},
{
 "fields": {
  "used": true,
  "name": "RFC Ed Queue",
  "next_states": [
   7
  ],
  "slug": "rfcqueue",
  "type": "draft-iesg",
  "order": 31,
  "desc": "The document is in the RFC editor Queue (as confirmed by http://www.rfc-editor.org/queue.html)."
 },
 "model": "doc.state",
 "pk": 17
},
{
 "fields": {
  "used": true,
  "name": "RFC Published",
  "next_states": [
   8
  ],
  "slug": "pub",
  "type": "draft-iesg",
  "order": 32,
  "desc": "The ID has been published as an RFC."
 },
 "model": "doc.state",
 "pk": 7
},
{
 "fields": {
  "used": true,
  "name": "DNP-waiting for AD note",
  "next_states": [
   23
  ],
  "slug": "nopubadw",
  "type": "draft-iesg",
  "order": 33,
  "desc": "Do Not Publish: The IESG recommends against publishing the document, but the writeup explaining its reasoning has not yet been produced. DNPs apply primarily to individual submissions received through the RFC editor.  See the \"note\" field for more details on who has the action item."
 },
 "model": "doc.state",
 "pk": 22
},
{
 "fields": {
  "used": true,
  "name": "DNP-announcement to be sent",
  "next_states": [
   8
  ],
  "slug": "nopubanw",
  "type": "draft-iesg",
  "order": 34,
  "desc": "The IESG recommends against publishing the document, the writeup explaining its reasoning has been produced, but the Secretariat has not yet sent out the official \"do not publish\" recommendation message."
 },
 "model": "doc.state",
 "pk": 23
},
{
 "fields": {
  "used": true,
  "name": "AD is watching",
  "next_states": [
   16
  ],
  "slug": "watching",
  "type": "draft-iesg",
  "order": 42,
  "desc": "An AD is aware of the document and has chosen to place the document in a separate state in order to keep a closer eye on it (for whatever reason). Documents in this state are still not being actively tracked in the sense that no formal request has been made to publish or advance the document. The sole difference between this state and \"I-D Exists\" is that an AD has chosen to put it in a separate state, to make it easier to keep track of (for the AD's own reasons)."
 },
 "model": "doc.state",
 "pk": 11
},
{
 "fields": {
  "used": true,
  "name": "Dead",
  "next_states": [
   16
  ],
  "slug": "dead",
  "type": "draft-iesg",
  "order": 99,
  "desc": "Document is \"dead\" and is no longer being tracked. (E.g., it has been replaced by another document with a different name, it has been withdrawn, etc.)"
 },
 "model": "doc.state",
 "pk": 8
},
{
 "fields": {
  "used": true,
  "name": "AUTH",
  "next_states": [],
  "slug": "auth",
  "type": "draft-rfceditor",
  "order": 0,
  "desc": "Awaiting author action"
 },
 "model": "doc.state",
 "pk": 24
},
{
 "fields": {
  "used": true,
  "name": "AUTH48",
  "next_states": [],
  "slug": "auth48",
  "type": "draft-rfceditor",
  "order": 0,
  "desc": "Awaiting final author approval"
 },
 "model": "doc.state",
 "pk": 25
},
{
 "fields": {
  "used": false,
  "name": "EDIT",
  "next_states": [],
  "slug": "edit",
  "type": "draft-rfceditor",
  "order": 0,
  "desc": "Approved by the stream manager (e.g., IESG, IAB, IRSG, ISE), awaiting processing and publishing"
 },
 "model": "doc.state",
 "pk": 26
},
{
 "fields": {
  "used": true,
  "name": "IANA",
  "next_states": [],
  "slug": "iana",
  "type": "draft-rfceditor",
  "order": 0,
  "desc": "Document has been edited, but is holding for completion of IANA actions"
 },
 "model": "doc.state",
 "pk": 27
},
{
 "fields": {
  "used": false,
  "name": "IESG",
  "next_states": [],
  "slug": "iesg",
  "type": "draft-rfceditor",
  "order": 0,
  "desc": "Awaiting IESG action"
 },
 "model": "doc.state",
 "pk": 28
},
{
 "fields": {
  "used": true,
  "name": "ISR",
  "next_states": [],
  "slug": "isr",
  "type": "draft-rfceditor",
  "order": 0,
  "desc": "Independent Submission Review by the ISE "
 },
 "model": "doc.state",
 "pk": 29
},
{
 "fields": {
  "used": false,
  "name": "ISR-AUTH",
  "next_states": [],
  "slug": "isr-auth",
  "type": "draft-rfceditor",
  "order": 0,
  "desc": "Independent submission awaiting author action, or in discussion between author and ISE"
 },
 "model": "doc.state",
 "pk": 30
},
{
 "fields": {
  "used": true,
  "name": "REF",
  "next_states": [],
  "slug": "ref",
  "type": "draft-rfceditor",
  "order": 0,
  "desc": "Holding for normative reference"
 },
 "model": "doc.state",
 "pk": 31
},
{
 "fields": {
  "used": true,
  "name": "RFC-EDITOR",
  "next_states": [],
  "slug": "rfc-edit",
  "type": "draft-rfceditor",
  "order": 0,
  "desc": "Awaiting final RFC Editor review before AUTH48"
 },
 "model": "doc.state",
 "pk": 32
},
{
 "fields": {
  "used": true,
  "name": "TO",
  "next_states": [],
  "slug": "timeout",
  "type": "draft-rfceditor",
  "order": 0,
  "desc": "Time-out period during which the IESG reviews document for conflict/concurrence with other IETF working group work"
 },
 "model": "doc.state",
 "pk": 33
},
{
 "fields": {
  "used": true,
  "name": "MISSREF",
  "next_states": [],
  "slug": "missref",
  "type": "draft-rfceditor",
  "order": 0,
  "desc": "Awaiting missing normative reference"
 },
 "model": "doc.state",
 "pk": 34
},
{
 "fields": {
  "used": false,
  "name": "AUTH48-DONE",
  "next_states": [
   74
  ],
  "slug": "auth48done",
  "type": "draft-rfceditor",
  "order": 0,
  "desc": "Final approvals are complete"
 },
 "model": "doc.state",
 "pk": 89
},
{
 "fields": {
  "used": true,
  "name": "AUTH48-DONE",
  "next_states": [],
  "slug": "auth48-done",
  "type": "draft-rfceditor",
  "order": 0,
  "desc": "Final approvals are complete"
 },
 "model": "doc.state",
 "pk": 116
},
{
 "fields": {
  "used": true,
  "name": "EDIT",
  "next_states": [],
  "slug": "edit",
  "type": "draft-rfceditor",
  "order": 0,
  "desc": "Approved by the stream manager (e.g., IESG, IAB, IRSG, ISE), awaiting processing and publishing"
 },
 "model": "doc.state",
 "pk": 117
},
{
 "fields": {
  "used": true,
  "name": "IANA",
  "next_states": [],
  "slug": "iana-crd",
  "type": "draft-rfceditor",
  "order": 0,
  "desc": "RFC-Editor/IANA Registration Coordination"
 },
 "model": "doc.state",
 "pk": 118
},
{
 "fields": {
  "used": true,
  "name": "IESG",
  "next_states": [],
  "slug": "iesg",
  "type": "draft-rfceditor",
  "order": 0,
  "desc": "Holding for IESG action"
 },
 "model": "doc.state",
 "pk": 119
},
{
 "fields": {
  "used": true,
  "name": "ISR-AUTH",
  "next_states": [],
  "slug": "isr-auth",
  "type": "draft-rfceditor",
  "order": 0,
  "desc": "Independent Submission awaiting author update, or in discussion between author and ISE"
 },
 "model": "doc.state",
 "pk": 120
},
{
 "fields": {
  "used": true,
  "name": "Pending",
  "next_states": [],
  "slug": "pending",
  "type": "draft-rfceditor",
  "order": 0,
  "desc": ""
 },
 "model": "doc.state",
 "pk": 133
},
{
 "fields": {
  "used": true,
  "name": "Candidate IAB Document",
  "next_states": [],
  "slug": "candidat",
  "type": "draft-stream-iab",
  "order": 1,
  "desc": "A document being considered for the IAB stream."
 },
 "model": "doc.state",
 "pk": 45
},
{
 "fields": {
  "used": true,
  "name": "Active IAB Document",
  "next_states": [],
  "slug": "active",
  "type": "draft-stream-iab",
  "order": 2,
  "desc": "This document has been adopted by the IAB and is being actively developed."
 },
 "model": "doc.state",
 "pk": 46
},
{
 "fields": {
  "used": true,
  "name": "Parked IAB Document",
  "next_states": [],
  "slug": "parked",
  "type": "draft-stream-iab",
  "order": 3,
  "desc": "This document has lost its author or editor, is waiting for another document to be written, or cannot currently be worked on by the IAB for some other reason. Annotations probably explain why this document is parked."
 },
 "model": "doc.state",
 "pk": 47
},
{
 "fields": {
  "used": true,
  "name": "IAB Review",
  "next_states": [],
  "slug": "review-i",
  "type": "draft-stream-iab",
  "order": 4,
  "desc": "This document is awaiting the IAB itself to come to internal consensus."
 },
 "model": "doc.state",
 "pk": 48
},
{
 "fields": {
  "used": true,
  "name": "Community Review",
  "next_states": [],
  "slug": "review-c",
  "type": "draft-stream-iab",
  "order": 5,
  "desc": "This document has completed internal consensus within the IAB and is now under community review."
 },
 "model": "doc.state",
 "pk": 49
},
{
 "fields": {
  "used": true,
  "name": "Approved by IAB, To Be Sent to RFC Editor",
  "next_states": [],
  "slug": "approved",
  "type": "draft-stream-iab",
  "order": 6,
  "desc": "The consideration of this document is complete, but it has not yet been sent to the RFC Editor for publication (although that is going to happen soon)."
 },
 "model": "doc.state",
 "pk": 50
},
{
 "fields": {
  "used": true,
  "name": "Sent to a Different Organization for Publication",
  "next_states": [],
  "slug": "diff-org",
  "type": "draft-stream-iab",
  "order": 7,
  "desc": "The IAB does not expect to publish the document itself, but has passed it on to a different organization that might continue work on the document. The expectation is that the other organization will eventually publish the document."
 },
 "model": "doc.state",
 "pk": 51
},
{
 "fields": {
  "used": true,
  "name": "Sent to the RFC Editor",
  "next_states": [],
  "slug": "rfc-edit",
  "type": "draft-stream-iab",
  "order": 8,
  "desc": "The IAB processing of this document is complete and it has been sent to the RFC Editor for publication. The document may be in the RFC Editor's queue, or it may have been published as an RFC; this state doesn't distinguish between different states occurring after the document has left the IAB."
 },
 "model": "doc.state",
 "pk": 52
},
{
 "fields": {
  "used": true,
  "name": "Published RFC",
  "next_states": [],
  "slug": "pub",
  "type": "draft-stream-iab",
  "order": 9,
  "desc": "The document has been published as an RFC."
 },
 "model": "doc.state",
 "pk": 53
},
{
 "fields": {
  "used": true,
  "name": "Dead IAB Document",
  "next_states": [],
  "slug": "dead",
  "type": "draft-stream-iab",
  "order": 10,
  "desc": "This document was an active IAB document, but for some reason it is no longer being pursued for the IAB stream. It is possible that the document might be revived later, possibly in another stream."
 },
 "model": "doc.state",
 "pk": 54
},
{
 "fields": {
  "used": true,
  "name": "Candidate for WG Adoption",
  "next_states": [
   35
  ],
  "slug": "wg-cand",
  "type": "draft-stream-ietf",
  "order": 0,
  "desc": "The document has been marked as a candidate for WG adoption by the WG Chair.  This state can be used before a call for adoption is issued (and the document is put in the \"Call For Adoption By WG Issued\" state), to indicate that the document is in the queue for a call for adoption, even if none has been issued yet."
 },
 "model": "doc.state",
 "pk": 134
},
{
 "fields": {
  "used": true,
  "name": "Call For Adoption By WG Issued",
  "next_states": [
   36,
   37
  ],
  "slug": "c-adopt",
  "type": "draft-stream-ietf",
  "order": 1,
  "desc": "<a href=\"http://tools.ietf.org/html/rfc6174#section-4.2.1\" target=\"_blank\">4.2.1. Call for Adoption by WG Issued</a>\n\n The \"Call for Adoption by WG Issued\" state should be used to indicate when an I-D is being considered for adoption by an IETF WG. An I-D that is in this state is actively being considered for adoption and has not yet achieved consensus, preference, or selection in the WG.\n\n This state may be used to describe an I-D that someone has asked a WG to consider for adoption, if the WG Chair has agreed with the request. This state may also be used to identify an I-D that a WG Chair asked an author to write specifically for consideration as a candidate WG item [WGDTSPEC], and/or an I-D that is listed as a 'candidate draft' in the WG's charter.\n\n Under normal conditions, it should not be possible for an I-D to be in the \"Call for Adoption by WG Issued\" state in more than one working group at the same time. This said, it is not uncommon for authors to \"shop\" their I-Ds to more than one WG at a time, with the hope of getting their documents adopted somewhere.\n\n After this state is implemented in the Datatracker, an I-D that is in the \"Call for Adoption by WG Issued\" state will not be able to be \"shopped\" to any other WG without the consent of the WG Chairs and the responsible ADs impacted by the shopping.\n\n Note that Figure 1 includes an arc leading from this state to outside of the WG state machine. This illustrates that some I-Ds that are considered do not get adopted as WG drafts. An I-D that is not adopted as a WG draft will transition out of the WG state machine and revert back to having no stream-specific state; however, the status change history log of the I-D will record that the I-D was previously in the \"Call for Adoption by WG Issued\" state."
 },
 "model": "doc.state",
 "pk": 35
},
{
 "fields": {
  "used": true,
  "name": "Adopted by a WG",
  "next_states": [
   38
  ],
  "slug": "adopt-wg",
  "type": "draft-stream-ietf",
  "order": 2,
  "desc": "<a href=\"http://tools.ietf.org/html/rfc6174#section-4.2.2\" target=\"_blank\">4.2.2. Adopted by a WG</a>\n\n The \"Adopted by a WG\" state describes an individual submission I-D that an IETF WG has agreed to adopt as one of its WG drafts.\n\n WG Chairs who use this state will be able to clearly indicate when their WGs adopt individual submission I-Ds. This will facilitate the Datatracker's ability to correctly capture \"Replaces\" information for WG drafts and correct \"Replaced by\" information for individual submission I-Ds that have been replaced by WG drafts.\n\n This state is needed because the Datatracker uses the filename of an I-D as a key to search its database for status information about the I-D, and because the filename of a WG I-D is supposed to be different from the filename of an individual submission I-D. The filename of an individual submission I-D will typically be formatted as 'draft-author-wgname-topic-nn'.\n\n The filename of a WG document is supposed to be formatted as 'draft- ietf-wgname-topic-nn'.\n\n An individual I-D that is adopted by a WG may take weeks or months to be resubmitted by the author as a new (version-00) WG draft. If the \"Adopted by a WG\" state is not used, the Datatracker has no way to determine that an I-D has been adopted until a new version of the I-D is submitted to the WG by the author and until the I-D is approved for posting by a WG Chair."
 },
 "model": "doc.state",
 "pk": 36
},
{
 "fields": {
  "used": true,
  "name": "Adopted for WG Info Only",
  "next_states": [],
  "slug": "info",
  "type": "draft-stream-ietf",
  "order": 3,
  "desc": "<a href=\"http://tools.ietf.org/html/rfc6174#section-4.2.3\" target=\"_blank\">4.2.3. Adopted for WG Info Only</a>\n\n The \"Adopted for WG Info Only\" state describes a document that contains useful information for the WG that adopted it, but the document is not intended to be published as an RFC. The WG will not actively develop the contents of the I-D or progress it for publication as an RFC. The only purpose of the I-D is to provide information for internal use by the WG."
 },
 "model": "doc.state",
 "pk": 37
},
{
 "fields": {
  "used": true,
  "name": "WG Document",
  "next_states": [
   39,
   40,
   41,
   43
  ],
  "slug": "wg-doc",
  "type": "draft-stream-ietf",
  "order": 4,
  "desc": "<a href=\"http://tools.ietf.org/html/rfc6174#section-4.2.4\" target=\"_blank\">4.2.4. WG Document</a>\n\n The \"WG Document\" state describes an I-D that has been adopted by an IETF WG and is being actively developed.\n\n A WG Chair may transition an I-D into the \"WG Document\" state at any time as long as the I-D is not being considered or developed in any other WG.\n\n Alternatively, WG Chairs may rely upon new functionality to be added to the Datatracker to automatically move version-00 drafts into the \"WG Document\" state as described in Section 4.1.\n\n Under normal conditions, it should not be possible for an I-D to be in the \"WG Document\" state in more than one WG at a time. This said, I-Ds may be transferred from one WG to another with the consent of the WG Chairs and the responsible ADs."
 },
 "model": "doc.state",
 "pk": 38
},
{
 "fields": {
  "used": true,
  "name": "Parked WG Document",
  "next_states": [
   38
  ],
  "slug": "parked",
  "type": "draft-stream-ietf",
  "order": 5,
  "desc": "<a href=\"http://tools.ietf.org/html/rfc6174#section-4.2.5\" target=\"_blank\">4.2.5. Parked WG Document</a>\n\n A \"Parked WG Document\" is an I-D that has lost its author or editor, is waiting for another document to be written or for a review to be completed, or cannot be progressed by the working group for some other reason.\n\n Some of the annotation tags described in Section 4.3 may be used in conjunction with this state to indicate why an I-D has been parked, and/or what may need to happen for the I-D to be un-parked.\n\n Parking a WG draft will not prevent it from expiring; however, this state can be used to indicate why the I-D has stopped progressing in the WG.\n\n A \"Parked WG Document\" that is not expired may be transferred from one WG to another with the consent of the WG Chairs and the responsible ADs."
 },
 "model": "doc.state",
 "pk": 39
},
{
 "fields": {
  "used": true,
  "name": "Dead WG Document",
  "next_states": [
   38
  ],
  "slug": "dead",
  "type": "draft-stream-ietf",
  "order": 6,
  "desc": "<a href=\"http://tools.ietf.org/html/rfc6174#section-4.2.6\" target=\"_blank\">4.2.6. Dead WG Document</a>\n\n A \"Dead WG Document\" is an I-D that has been abandoned. Note that 'Dead' is not always a final state for a WG I-D. If consensus is subsequently achieved, a \"Dead WG Document\" may be resurrected. A \"Dead WG Document\" that is not resurrected will eventually expire.\n\n Note that an I-D that is declared to be \"Dead\" in one WG and that is not expired may be transferred to a non-dead state in another WG with the consent of the WG Chairs and the responsible ADs."
 },
 "model": "doc.state",
 "pk": 40
},
{
 "fields": {
  "used": true,
  "name": "In WG Last Call",
  "next_states": [
   38,
   42,
   43
  ],
  "slug": "wg-lc",
  "type": "draft-stream-ietf",
  "order": 7,
  "desc": "<a href=\"http://tools.ietf.org/html/rfc6174#section-4.2.7\" target=\"_blank\">4.2.7. In WG Last Call</a>\n\n A document \"In WG Last Call\" is an I-D for which a WG Last Call (WGLC) has been issued and is in progress.\n\n Note that conducting a WGLC is an optional part of the IETF WG process, per Section 7.4 of RFC 2418 [RFC2418].\n\n If a WG Chair decides to conduct a WGLC on an I-D, the \"In WG Last Call\" state can be used to track the progress of the WGLC. The Chair may configure the Datatracker to send a WGLC message to one or more mailing lists when the Chair moves the I-D into this state. The WG Chair may also be able to select a different set of mailing lists for a different document undergoing a WGLC; some documents may deserve coordination with other WGs.\n\n A WG I-D in this state should remain \"In WG Last Call\" until the WG Chair moves it to another state. The WG Chair may configure the Datatracker to send an e-mail after a specified period of time to remind or 'nudge' the Chair to conclude the WGLC and to determine the next state for the document.\n\n It is possible for one WGLC to lead into another WGLC for the same document. For example, an I-D that completed a WGLC as an \"Informational\" document may need another WGLC if a decision is taken to convert the I-D into a Standards Track document."
 },
 "model": "doc.state",
 "pk": 41
},
{
 "fields": {
  "used": true,
  "name": "Waiting for WG Chair Go-Ahead",
  "next_states": [
   41,
   43
  ],
  "slug": "chair-w",
  "type": "draft-stream-ietf",
  "order": 8,
  "desc": "<a href=\"http://tools.ietf.org/html/rfc6174#section-4.2.8\" target=\"_blank\">4.2.8. Waiting for WG Chair Go-Ahead</a>\n\n A WG Chair may wish to place an I-D that receives a lot of comments during a WGLC into the \"Waiting for WG Chair Go-Ahead\" state. This state describes an I-D that has undergone a WGLC; however, the Chair is not yet ready to call consensus on the document.\n\n If comments from the WGLC need to be responded to, or a revision to the I-D is needed, the Chair may place an I-D into this state until all of the WGLC comments are adequately addressed and the (possibly revised) document is in the I-D repository."
 },
 "model": "doc.state",
 "pk": 42
},
{
 "fields": {
  "used": true,
  "name": "WG Consensus: Waiting for Write-Up",
  "next_states": [
   44
  ],
  "slug": "writeupw",
  "type": "draft-stream-ietf",
  "order": 9,
  "desc": "<a href=\"http://tools.ietf.org/html/rfc6174#section-4.2.9\" target=\"_blank\">4.2.9. WG Consensus: Waiting for Writeup</a>\n\n A document in the \"WG Consensus: Waiting for Writeup\" state has essentially completed its development within the working group, and is nearly ready to be sent to the IESG for publication. The last thing to be done is the preparation of a protocol writeup by a Document Shepherd. The IESG requires that a document shepherd writeup be completed before publication of the I-D is requested. The IETF document shepherding process and the role of a WG Document Shepherd is described in RFC 4858 [RFC4858]\n\n A WG Chair may call consensus on an I-D without a formal WGLC and transition an I-D that was in the \"WG Document\" state directly into this state.\n\n The name of this state includes the words \"Waiting for Writeup\" because a good document shepherd writeup takes time to prepare."
 },
 "model": "doc.state",
 "pk": 43
},
{
 "fields": {
  "used": true,
  "name": "Submitted to IESG for Publication",
  "next_states": [
   38
  ],
  "slug": "sub-pub",
  "type": "draft-stream-ietf",
  "order": 10,
  "desc": "<a href=\"http://tools.ietf.org/html/rfc6174#section-4.2.10\" target=\"_blank\">4.2.10. Submitted to IESG for Publication</a>\n\n This state describes a WG document that has been submitted to the IESG for publication and that has not been sent back to the working group for revision.\n\n An I-D in this state may be under review by the IESG, it may have been approved and be in the RFC Editor's queue, or it may have been published as an RFC. Other possibilities exist too. The document may be \"Dead\" (in the IESG state machine) or in a \"Do Not Publish\" state."
 },
 "model": "doc.state",
 "pk": 44
},
{
 "fields": {
  "used": true,
  "name": "Candidate RG Document",
  "next_states": [],
  "slug": "candidat",
  "type": "draft-stream-irtf",
  "order": 1,
  "desc": "This document is under consideration in an RG for becoming an IRTF document. A document in this state does not imply any RG consensus and does not imply any precedence or selection.  It's simply a way to indicate that somebody has asked for a document to be considered for adoption by an RG."
 },
 "model": "doc.state",
 "pk": 55
},
{
 "fields": {
  "used": true,
  "name": "Active RG Document",
  "next_states": [],
  "slug": "active",
  "type": "draft-stream-irtf",
  "order": 2,
  "desc": "This document has been adopted by the RG and is being actively developed."
 },
 "model": "doc.state",
 "pk": 56
},
{
 "fields": {
  "used": true,
  "name": "Parked RG Document",
  "next_states": [],
  "slug": "parked",
  "type": "draft-stream-irtf",
  "order": 3,
  "desc": "This document has lost its author or editor, is waiting for another document to be written, or cannot currently be worked on by the RG for some other reason."
 },
 "model": "doc.state",
 "pk": 57
},
{
 "fields": {
  "used": true,
  "name": "In RG Last Call",
  "next_states": [],
  "slug": "rg-lc",
  "type": "draft-stream-irtf",
  "order": 4,
  "desc": "The document is in its final review in the RG."
 },
 "model": "doc.state",
 "pk": 58
},
{
 "fields": {
  "used": true,
  "name": "Waiting for Document Shepherd",
  "next_states": [],
  "slug": "sheph-w",
  "type": "draft-stream-irtf",
  "order": 5,
  "desc": "IRTF documents have document shepherds who help RG documents through the process after the RG has finished with the document."
 },
 "model": "doc.state",
 "pk": 59
},
{
 "fields": {
  "used": true,
  "name": "Waiting for IRTF Chair",
  "next_states": [],
  "slug": "chair-w",
  "type": "draft-stream-irtf",
  "order": 6,
  "desc": "The IRTF Chair is meant to be performing some task such as sending a request for IESG Review."
 },
 "model": "doc.state",
 "pk": 60
},
{
 "fields": {
  "used": true,
  "name": "Awaiting IRSG Reviews",
  "next_states": [],
  "slug": "irsg-w",
  "type": "draft-stream-irtf",
  "order": 7,
  "desc": "The document shepherd has taken the document to the IRSG and solicited reviews from one or more IRSG members."
 },
 "model": "doc.state",
 "pk": 61
},
{
 "fields": {
  "used": true,
  "name": "In IRSG Poll",
  "next_states": [],
  "slug": "irsgpoll",
  "type": "draft-stream-irtf",
  "order": 8,
  "desc": "The IRSG is taking a poll on whether or not the document is ready to be published."
 },
 "model": "doc.state",
 "pk": 62
},
{
 "fields": {
  "used": true,
  "name": "In IESG Review",
  "next_states": [],
  "slug": "iesg-rev",
  "type": "draft-stream-irtf",
  "order": 9,
  "desc": "The IRSG has asked the IESG to do a review of the document, as described in RFC5742."
 },
 "model": "doc.state",
 "pk": 63
},
{
 "fields": {
  "used": true,
  "name": "Sent to the RFC Editor",
  "next_states": [],
  "slug": "rfc-edit",
  "type": "draft-stream-irtf",
  "order": 10,
  "desc": "The RG processing of this document is complete and it has been sent to the RFC Editor for publication. The document may be in the RFC Editor's queue, or it may have been published as an RFC; this state doesn't distinguish between different states occurring after the document has left the RG."
 },
 "model": "doc.state",
 "pk": 64
},
{
 "fields": {
  "used": true,
  "name": "Published RFC",
  "next_states": [],
  "slug": "pub",
  "type": "draft-stream-irtf",
  "order": 11,
  "desc": "The document has been published as an RFC."
 },
 "model": "doc.state",
 "pk": 65
},
{
 "fields": {
  "used": true,
  "name": "Document on Hold Based On IESG Request",
  "next_states": [],
  "slug": "iesghold",
  "type": "draft-stream-irtf",
  "order": 12,
  "desc": "The IESG has requested that the document be held pending further review, as specified in RFC 5742, and the IRTF has agreed to such a hold."
 },
 "model": "doc.state",
 "pk": 66
},
{
 "fields": {
  "used": true,
  "name": "Dead IRTF Document",
  "next_states": [],
  "slug": "dead",
  "type": "draft-stream-irtf",
  "order": 13,
  "desc": "This document was an active IRTF document, but for some reason it is no longer being pursued for the IRTF stream. It is possible that the document might be revived later, possibly in another stream."
 },
 "model": "doc.state",
 "pk": 67
},
{
 "fields": {
  "used": true,
  "name": "Submission Received",
  "next_states": [],
  "slug": "receive",
  "type": "draft-stream-ise",
  "order": 1,
  "desc": "The draft has been sent to the ISE with a request for publication."
 },
 "model": "doc.state",
 "pk": 68
},
{
 "fields": {
  "used": true,
  "name": "Finding Reviewers",
  "next_states": [],
  "slug": "find-rev",
  "type": "draft-stream-ise",
  "order": 2,
  "desc": " The ISE is finding initial reviewers for the document."
 },
 "model": "doc.state",
 "pk": 69
},
{
 "fields": {
  "used": true,
  "name": "In ISE Review",
  "next_states": [],
  "slug": "ise-rev",
  "type": "draft-stream-ise",
  "order": 3,
  "desc": "The ISE is actively working on the document."
 },
 "model": "doc.state",
 "pk": 70
},
{
 "fields": {
  "used": true,
  "name": "Response to Review Needed",
  "next_states": [],
  "slug": "need-res",
  "type": "draft-stream-ise",
  "order": 4,
  "desc": " One or more reviews have been sent to the author, and the ISE is awaiting response."
 },
 "model": "doc.state",
 "pk": 71
},
{
 "fields": {
  "used": true,
  "name": "In IESG Review",
  "next_states": [],
  "slug": "iesg-rev",
  "type": "draft-stream-ise",
  "order": 5,
  "desc": "The ISE has asked the IESG to do a review of the document, as described in RFC5742."
 },
 "model": "doc.state",
 "pk": 72
},
{
 "fields": {
  "used": true,
  "name": "Sent to the RFC Editor",
  "next_states": [],
  "slug": "rfc-edit",
  "type": "draft-stream-ise",
  "order": 6,
  "desc": "The ISE processing of this document is complete and it has been sent to the RFC Editor for publication. The document may be in the RFC Editor's queue, or it may have been published as an RFC; this state doesn't distinguish between different states occurring after the document has left the ISE."
 },
 "model": "doc.state",
 "pk": 73
},
{
 "fields": {
  "used": true,
  "name": "Published RFC",
  "next_states": [],
  "slug": "pub",
  "type": "draft-stream-ise",
  "order": 7,
  "desc": "The document has been published as an RFC."
 },
 "model": "doc.state",
 "pk": 74
},
{
 "fields": {
  "used": true,
  "name": "No Longer In Independent Submission Stream",
  "next_states": [],
  "slug": "dead",
  "type": "draft-stream-ise",
  "order": 8,
  "desc": "This document was actively considered in the Independent Submission stream, but the ISE chose not to publish it.  It is possible that the document might be revived later. A document in this state may have a comment explaining the reasoning of the ISE (such as if the document was going to move to a different stream)."
 },
 "model": "doc.state",
 "pk": 75
},
{
 "fields": {
  "used": true,
  "name": "Document on Hold Based On IESG Request",
  "next_states": [],
  "slug": "iesghold",
  "type": "draft-stream-ise",
  "order": 9,
  "desc": "The IESG has requested that the document be held pending further review, as specified in RFC 5742, and the ISE has agreed to such a hold."
 },
 "model": "doc.state",
 "pk": 76
},
{
 "fields": {
  "used": true,
  "name": "Active",
  "next_states": [],
  "slug": "active",
  "type": "minutes",
  "order": 1,
  "desc": ""
 },
 "model": "doc.state",
 "pk": 79
},
{
 "fields": {
  "used": true,
  "name": "Deleted",
  "next_states": [],
  "slug": "deleted",
  "type": "minutes",
  "order": 2,
  "desc": ""
 },
 "model": "doc.state",
 "pk": 80
},
{
 "fields": {
  "used": true,
  "name": "Active",
  "next_states": [],
  "slug": "active",
  "type": "recording",
  "order": 0,
  "desc": ""
 },
 "model": "doc.state",
 "pk": 135
},
{
 "fields": {
  "used": true,
  "name": "Deleted",
  "next_states": [],
  "slug": "deleted",
  "type": "recording",
  "order": 0,
  "desc": ""
 },
 "model": "doc.state",
 "pk": 136
},
{
 "fields": {
  "used": true,
  "name": "Single Meeting",
  "next_states": [],
  "slug": "single",
  "type": "reuse_policy",
  "order": 0,
  "desc": ""
 },
 "model": "doc.state",
 "pk": 141
},
{
 "fields": {
  "used": true,
  "name": "Multiple Meetings",
  "next_states": [],
  "slug": "multiple",
  "type": "reuse_policy",
  "order": 0,
  "desc": ""
 },
 "model": "doc.state",
 "pk": 142
},
{
 "fields": {
  "used": true,
  "name": "Active",
  "next_states": [],
  "slug": "active",
  "type": "review",
  "order": 1,
  "desc": ""
 },
 "model": "doc.state",
 "pk": 143
},
{
 "fields": {
  "used": true,
  "name": "Deleted",
  "next_states": [],
  "slug": "deleted",
  "type": "review",
  "order": 2,
  "desc": ""
 },
 "model": "doc.state",
 "pk": 144
},
{
 "fields": {
  "used": true,
  "name": "Active",
  "next_states": [],
  "slug": "active",
  "type": "slides",
  "order": 1,
  "desc": ""
 },
 "model": "doc.state",
 "pk": 77
},
{
 "fields": {
  "used": true,
  "name": "Archived",
  "next_states": [],
  "slug": "archived",
  "type": "slides",
  "order": 3,
  "desc": "This document is not active, but is available in the archives"
 },
 "model": "doc.state",
 "pk": 138
},
{
 "fields": {
  "used": true,
  "name": "Deleted",
  "next_states": [],
  "slug": "deleted",
  "type": "slides",
  "order": 4,
  "desc": ""
 },
 "model": "doc.state",
 "pk": 78
},
{
 "fields": {
  "used": true,
  "name": "Needs Shepherd",
  "next_states": [
   122,
   129
  ],
  "slug": "needshep",
  "type": "statchg",
  "order": 1,
  "desc": "An RFC status change has been requested, but a shepherding AD has not yet been assigned"
 },
 "model": "doc.state",
 "pk": 121
},
{
 "fields": {
  "used": true,
  "name": "AD Review",
  "next_states": [
   130,
   123,
   129
  ],
  "slug": "adrev",
  "type": "statchg",
  "order": 2,
  "desc": "The sponsoring AD is preparing an RFC status change document"
 },
 "model": "doc.state",
 "pk": 122
},
{
 "fields": {
  "used": true,
  "name": "Last Call Requested",
  "next_states": [
   131
  ],
  "slug": "lc-req",
  "type": "statchg",
  "order": 3,
  "desc": "Last Call has been requested for this proposed status change"
 },
 "model": "doc.state",
 "pk": 130
},
{
 "fields": {
  "used": true,
  "name": "In Last Call",
  "next_states": [
   132
  ],
  "slug": "in-lc",
  "type": "statchg",
  "order": 4,
  "desc": "This proposed status change is in IETF Last Call"
 },
 "model": "doc.state",
 "pk": 131
},
{
 "fields": {
  "used": true,
  "name": "Waiting for AD Go-Ahead",
  "next_states": [
   123,
   129
  ],
  "slug": "goahead",
  "type": "statchg",
  "order": 5,
  "desc": "The AD is following up on IETF LC comments"
 },
 "model": "doc.state",
 "pk": 132
},
{
 "fields": {
  "used": true,
  "name": "IESG Evaluation",
  "next_states": [
   124,
   125,
   126,
   129
  ],
  "slug": "iesgeval",
  "type": "statchg",
  "order": 6,
  "desc": "The IESG is considering the proposed RFC status changes"
 },
 "model": "doc.state",
 "pk": 123
},
{
 "fields": {
  "used": true,
  "name": "IESG Evaluation - Defer",
  "next_states": [
   123,
   125,
   126,
   129
  ],
  "slug": "defer",
  "type": "statchg",
  "order": 7,
  "desc": "The evaluation of the proposed RFC status changes have been deferred to the next telechat"
 },
 "model": "doc.state",
 "pk": 124
},
{
 "fields": {
  "used": true,
  "name": "Approved - point raised",
  "next_states": [
   126,
   127
  ],
  "slug": "appr-pr",
  "type": "statchg",
  "order": 8,
  "desc": "The IESG has approved the RFC status changes, but a point has been raised that should be cleared before proceeding to announcement to be sent"
 },
 "model": "doc.state",
 "pk": 125
},
{
 "fields": {
  "used": true,
  "name": "Approved - announcement to be sent",
  "next_states": [
   127
  ],
  "slug": "appr-pend",
  "type": "statchg",
  "order": 9,
  "desc": "The IESG has approved the RFC status changes, but the secretariat has not yet sent the announcement"
 },
 "model": "doc.state",
 "pk": 126
},
{
 "fields": {
  "used": true,
  "name": "Approved - announcement sent",
  "next_states": [],
  "slug": "appr-sent",
  "type": "statchg",
  "order": 10,
  "desc": "The secretariat has announced the IESG's approved RFC status changes"
 },
 "model": "doc.state",
 "pk": 127
},
{
 "fields": {
  "used": true,
  "name": "Dead",
  "next_states": [
   121
  ],
  "slug": "dead",
  "type": "statchg",
  "order": 11,
  "desc": "The RFC status changes have been abandoned"
 },
 "model": "doc.state",
 "pk": 129
},
{
 "fields": {
  "doc_type": "conflrev",
  "used": true,
  "name": "Approve",
  "positions": [
   "yes",
   "noobj",
   "discuss",
   "abstain",
   "recuse",
   "norecord"
  ],
  "question": "Is this the correct conflict review response?",
  "slug": "conflrev",
  "order": 0
 },
 "model": "doc.ballottype",
 "pk": 5
},
{
 "fields": {
  "doc_type": "statchg",
  "used": true,
  "name": "Approve",
  "positions": [
   "yes",
   "noobj",
   "discuss",
   "abstain",
   "recuse",
   "norecord"
  ],
  "question": "Do we approve these RFC status changes?",
  "slug": "statchg",
  "order": 0
 },
 "model": "doc.ballottype",
 "pk": 6
},
{
 "fields": {
  "doc_type": "charter",
  "used": true,
  "name": "Ready for external review",
  "positions": [
   "yes",
   "noobj",
   "block",
   "abstain",
   "norecord"
  ],
  "question": "Is this charter ready for external review?",
  "slug": "r-extrev",
  "order": 1
 },
 "model": "doc.ballottype",
 "pk": 1
},
{
 "fields": {
  "doc_type": "draft",
  "used": true,
  "name": "Approve",
  "positions": [
   "yes",
   "noobj",
   "discuss",
   "abstain",
   "recuse",
   "norecord"
  ],
  "question": "",
  "slug": "approve",
  "order": 1
 },
 "model": "doc.ballottype",
 "pk": 4
},
{
 "fields": {
  "doc_type": "charter",
  "used": true,
  "name": "Ready w/o external review",
  "positions": [
   "yes",
   "noobj",
   "block",
   "abstain",
   "norecord"
  ],
  "question": "Is this charter ready for external review? Is this charter ready for approval without external review?",
  "slug": "r-wo-ext",
  "order": 2
 },
 "model": "doc.ballottype",
 "pk": 2
},
{
 "fields": {
  "doc_type": "charter",
  "used": true,
  "name": "Approve",
  "positions": [
   "yes",
   "noobj",
   "block",
   "abstain",
   "norecord"
  ],
  "question": "Do we approve of this charter?",
  "slug": "approve",
  "order": 3
 },
 "model": "doc.ballottype",
 "pk": 3
},
{
 "fields": {
  "template": "{{commenter}}",
  "desc": "The person providing a comment to nomcom"
 },
 "model": "mailtrigger.recipient",
 "pk": "commenter"
},
{
 "fields": {
  "template": null,
  "desc": "The steering group (e.g. IRSG) of a document being reviewed for IETF stream conflicts"
 },
 "model": "mailtrigger.recipient",
 "pk": "conflict_review_steering_group"
},
{
 "fields": {
  "template": null,
  "desc": "The stream manager of a document being reviewed for IETF stream conflicts"
 },
 "model": "mailtrigger.recipient",
 "pk": "conflict_review_stream_manager"
},
{
 "fields": {
  "template": "{% if doc.ad %}<{{doc.ad.email_address}}>{% endif %}",
  "desc": "The document's responsible Area Director"
 },
 "model": "mailtrigger.recipient",
 "pk": "doc_ad"
},
{
 "fields": {
  "template": null,
  "desc": "The authors of the subject documents of a conflict-review or status-change"
 },
 "model": "mailtrigger.recipient",
 "pk": "doc_affecteddoc_authors"
},
{
 "fields": {
  "template": null,
  "desc": "The chairs of groups of the subject documents of a conflict-review or status-change"
 },
 "model": "mailtrigger.recipient",
 "pk": "doc_affecteddoc_group_chairs"
},
{
 "fields": {
  "template": null,
  "desc": "The notify field of the subject documents of a conflict-review or status-change"
 },
 "model": "mailtrigger.recipient",
 "pk": "doc_affecteddoc_notify"
},
{
 "fields": {
  "template": "{% if doc.type_id == \"draft\" %}<{{doc.name}}@ietf.org>{% endif %}",
  "desc": "The document's authors"
 },
 "model": "mailtrigger.recipient",
 "pk": "doc_authors"
},
{
 "fields": {
  "template": "{{doc.author_list}}",
  "desc": "The authors of the document, without using the draft aliases"
 },
 "model": "mailtrigger.recipient",
 "pk": "doc_authors_expanded"
},
{
 "fields": {
  "template": null,
  "desc": "Any ADs holding an active DISCUSS position on a given document"
 },
 "model": "mailtrigger.recipient",
 "pk": "doc_discussing_ads"
},
{
 "fields": {
  "template": null,
  "desc": "The document's group chairs (if the document is assigned to a working or research group)"
 },
 "model": "mailtrigger.recipient",
 "pk": "doc_group_chairs"
},
{
 "fields": {
  "template": null,
  "desc": "The document's group delegates (if the document is assigned to a working or research group)"
 },
 "model": "mailtrigger.recipient",
 "pk": "doc_group_delegates"
},
{
 "fields": {
  "template": null,
  "desc": "The list address of the document's group"
 },
 "model": "mailtrigger.recipient",
 "pk": "doc_group_mail_list"
},
{
 "fields": {
  "template": null,
  "desc": "The document's group's responsible AD(s) or IRTF chair"
 },
 "model": "mailtrigger.recipient",
 "pk": "doc_group_responsible_directors"
},
{
 "fields": {
  "template": null,
  "desc": "Leadership for a document that has a new IPR disclosure"
 },
 "model": "mailtrigger.recipient",
 "pk": "doc_ipr_group_or_ad"
},
{
 "fields": {
  "template": null,
  "desc": "The document's stream manager if the document is not in the IETF stream"
 },
 "model": "mailtrigger.recipient",
 "pk": "doc_non_ietf_stream_manager"
},
{
 "fields": {
  "template": "{{doc.notify}}",
  "desc": "The addresses in the document's notify field"
 },
 "model": "mailtrigger.recipient",
 "pk": "doc_notify"
},
{
 "fields": {
  "template": "{% if doc.shepherd %}<{{doc.shepherd.address}}>{% endif %}",
  "desc": "The document's shepherd"
 },
 "model": "mailtrigger.recipient",
 "pk": "doc_shepherd"
},
{
 "fields": {
  "template": null,
  "desc": "The manager of the document's stream"
 },
 "model": "mailtrigger.recipient",
 "pk": "doc_stream_manager"
},
{
 "fields": {
  "template": "{% if group and group.acronym %}<{{group.acronym}}-chairs@ietf.org>{% endif %}",
  "desc": "The group's chairs"
 },
 "model": "mailtrigger.recipient",
 "pk": "group_chairs"
},
{
 "fields": {
  "template": null,
  "desc": "The group's secretaries"
 },
 "model": "mailtrigger.recipient",
 "pk": "group_secretaries"
},
{
 "fields": {
  "template": "{{ changed_personnel | join:\", \" }}",
  "desc": "Any personnel who were added or deleted when a group's personnel changes"
 },
 "model": "mailtrigger.recipient",
 "pk": "group_changed_personnel"
},
{
 "fields": {
  "template": "{% if group.list_email %}<{{ group.list_email }}>{% endif %}",
  "desc": "The group's mailing list"
 },
 "model": "mailtrigger.recipient",
 "pk": "group_mail_list"
},
{
 "fields": {
  "template": null,
  "desc": "The group's responsible AD(s) or IRTF chair"
 },
 "model": "mailtrigger.recipient",
 "pk": "group_responsible_directors"
},
{
 "fields": {
  "template": null,
  "desc": "The group's steering group (IESG or IRSG)"
 },
 "model": "mailtrigger.recipient",
 "pk": "group_steering_group"
},
{
 "fields": {
  "template": "The IAB <iab@iab.org>",
  "desc": "The IAB"
 },
 "model": "mailtrigger.recipient",
 "pk": "iab"
},
{
 "fields": {
  "template": "<iana@iana.org>",
  "desc": "IANA"
 },
 "model": "mailtrigger.recipient",
 "pk": "iana"
},
{
 "fields": {
  "template": "IANA <drafts-approval@icann.org>",
  "desc": "IANA's draft approval address"
 },
 "model": "mailtrigger.recipient",
 "pk": "iana_approve"
},
{
 "fields": {
  "template": "IANA <drafts-eval@icann.org>",
  "desc": "IANA's draft evaluation address"
 },
 "model": "mailtrigger.recipient",
 "pk": "iana_eval"
},
{
 "fields": {
  "template": "IANA <drafts-lastcall@icann.org>",
  "desc": "IANA's draft last call address"
 },
 "model": "mailtrigger.recipient",
 "pk": "iana_last_call"
},
{
 "fields": {
  "template": "<i-d-announce@ietf.org>",
  "desc": "The I-D-Announce Email List"
 },
 "model": "mailtrigger.recipient",
 "pk": "id_announce"
},
{
 "fields": {
  "template": "The IESG <iesg@ietf.org>",
  "desc": "The IESG"
 },
 "model": "mailtrigger.recipient",
 "pk": "iesg"
},
{
 "fields": {
  "template": "<iesg-secretary@ietf.org>",
  "desc": "The Secretariat"
 },
 "model": "mailtrigger.recipient",
 "pk": "iesg_secretary"
},
{
 "fields": {
  "template": "IETF-Announce <ietf-announce@ietf.org>",
  "desc": "The IETF Announce list"
 },
 "model": "mailtrigger.recipient",
 "pk": "ietf_announce"
},
{
 "fields": {
  "template": "<ietf-secretariat-reply@ietf.org>",
  "desc": "The Secretariat"
 },
 "model": "mailtrigger.recipient",
 "pk": "ietf_secretariat"
},
{
 "fields": {
  "template": "<internet-drafts@ietf.org>",
  "desc": "The internet drafts ticketing system"
 },
 "model": "mailtrigger.recipient",
 "pk": "internet_draft_requests"
},
{
 "fields": {
  "template": "ipr-announce@ietf.org",
  "desc": "The IETF IPR announce list"
 },
 "model": "mailtrigger.recipient",
 "pk": "ipr_announce"
},
{
 "fields": {
  "template": "<ietf-ipr@ietf.org>",
  "desc": "The ipr disclosure handling system"
 },
 "model": "mailtrigger.recipient",
 "pk": "ipr_requests"
},
{
 "fields": {
  "template": "{% if ipr.submitter_email %}{{ ipr.submitter_email }}{% endif %}",
  "desc": "The submitter of an IPR disclosure"
 },
 "model": "mailtrigger.recipient",
 "pk": "ipr_submitter"
},
{
 "fields": {
  "template": null,
  "desc": "The submitter (or ietf participant if the submitter is not available) of all IPR disclosures updated directly by this disclosure, without recursing to what the updated disclosures might have updated."
 },
 "model": "mailtrigger.recipient",
 "pk": "ipr_updatedipr_contacts"
},
{
 "fields": {
  "template": null,
  "desc": "The holders of all IPR disclosures updated by disclosure and disclosures updated by those and so on."
 },
 "model": "mailtrigger.recipient",
 "pk": "ipr_updatedipr_holders"
},
{
 "fields": {
  "template": "{{liaison.approver_emails|join:\", \"}}",
  "desc": "The set of people who can approve this liasion statemetns"
 },
 "model": "mailtrigger.recipient",
 "pk": "liaison_approvers"
},
{
 "fields": {
  "template": "{{liaison.cc_contacts}}",
  "desc": "The addresses captured in the Cc field of the liaison statement form"
 },
 "model": "mailtrigger.recipient",
 "pk": "liaison_cc"
},
{
 "fields": {
  "template": null,
  "desc": "The assigned liaison manager for an external group "
 },
 "model": "mailtrigger.recipient",
 "pk": "liaison_manager"
},
{
 "fields": {
  "template": "{{liaison.response_contacts}}",
  "desc": "The addresses captured in the response contact field of the liaison statement form"
 },
 "model": "mailtrigger.recipient",
 "pk": "liaison_response_contacts"
},
{
 "fields": {
  "template": "{{liaison.technical_contacts}}",
  "desc": "The addresses captured in the technical contact field of the liaison statement form"
 },
 "model": "mailtrigger.recipient",
 "pk": "liaison_technical_contacts"
},
{
 "fields": {
  "template": "{{liaison.to_contacts}}",
  "desc": "The addresses captured in the To field of the liaison statement form"
 },
 "model": "mailtrigger.recipient",
 "pk": "liaison_to_contacts"
},
{
 "fields": {
  "template": "{% if person and person.email_address %}<{{ person.email_address }}>{% endif %}",
  "desc": "The person currently logged into the datatracker who initiated a given action"
 },
 "model": "mailtrigger.recipient",
 "pk": "logged_in_person"
},
{
 "fields": {
  "template": "<new-work@ietf.org>",
  "desc": "The IETF New Work list"
 },
 "model": "mailtrigger.recipient",
 "pk": "new_work"
},
{
 "fields": {
  "template": "{{nomcom.group.get_chair.email.address}}",
  "desc": "The chair of a given nomcom"
 },
 "model": "mailtrigger.recipient",
 "pk": "nomcom_chair"
},
{
 "fields": {
  "template": "{{nominator}}",
  "desc": "The person that submitted a nomination to nomcom"
 },
 "model": "mailtrigger.recipient",
 "pk": "nominator"
},
{
 "fields": {
  "template": "{{nominee}}",
  "desc": "The person nominated for a position"
 },
 "model": "mailtrigger.recipient",
 "pk": "nominee"
},
{
 "fields": {
  "template": "<rfc-editor@rfc-editor.org>",
  "desc": "The RFC Editor"
 },
 "model": "mailtrigger.recipient",
 "pk": "rfc_editor"
},
{
 "fields": {
  "template": null,
  "desc": "The RFC Editor if a document is in the RFC Editor queue"
 },
 "model": "mailtrigger.recipient",
 "pk": "rfc_editor_if_doc_in_queue"
},
{
 "fields": {
  "template": null,
  "desc": "The person that requested a meeting slot for a given group"
 },
 "model": "mailtrigger.recipient",
 "pk": "session_requester"
},
{
 "fields": {
  "template": "<session-request@ietf.org>",
  "desc": "The session request ticketing system"
 },
 "model": "mailtrigger.recipient",
 "pk": "session_requests"
},
{
 "fields": {
  "template": null,
  "desc": "The managers of any related streams"
 },
 "model": "mailtrigger.recipient",
 "pk": "stream_managers"
},
{
 "fields": {
  "template": null,
  "desc": "The authors of a submitted draft"
 },
 "model": "mailtrigger.recipient",
 "pk": "submission_authors"
},
{
 "fields": {
  "template": null,
  "desc": "The people who can confirm a draft submission"
 },
 "model": "mailtrigger.recipient",
 "pk": "submission_confirmers"
},
{
 "fields": {
  "template": null,
  "desc": "The chairs of a submitted draft belonging to a group"
 },
 "model": "mailtrigger.recipient",
 "pk": "submission_group_chairs"
},
{
 "fields": {
  "template": null,
  "desc": "The people who can confirm a draft submission"
 },
 "model": "mailtrigger.recipient",
 "pk": "submission_group_mail_list"
},
{
 "fields": {
  "template": "{{submission.submitter}}",
  "desc": "The person that submitted a draft"
 },
 "model": "mailtrigger.recipient",
 "pk": "submission_submitter"
},
{
 "fields": {
  "cc": [
   "doc_notify",
   "group_chairs",
   "group_mail_list",
   "group_steering_group"
  ],
  "to": [
   "ietf_announce"
  ],
  "desc": "Recipients when a charter is approved"
 },
 "model": "mailtrigger.mailtrigger",
 "pk": "ballot_approved_charter"
},
{
 "fields": {
  "cc": [
   "iana",
   "iesg",
   "ietf_announce"
  ],
  "to": [
   "conflict_review_steering_group",
   "conflict_review_stream_manager",
   "doc_affecteddoc_authors",
   "doc_affecteddoc_group_chairs",
   "doc_affecteddoc_notify",
   "doc_notify"
  ],
  "desc": "Recipients when a conflict review ballot is approved"
 },
 "model": "mailtrigger.mailtrigger",
 "pk": "ballot_approved_conflrev"
},
{
 "fields": {
  "cc": [
   "doc_ad",
   "doc_authors",
   "doc_group_chairs",
   "doc_group_mail_list",
   "doc_notify",
   "doc_shepherd",
   "iesg",
   "rfc_editor"
  ],
  "to": [
   "ietf_announce"
  ],
  "desc": "Recipients when an IETF stream document ballot is approved"
 },
 "model": "mailtrigger.mailtrigger",
 "pk": "ballot_approved_ietf_stream"
},
{
 "fields": {
  "cc": [],
  "to": [
   "iana_approve"
  ],
  "desc": "Recipients for IANA message when an IETF stream document ballot is approved"
 },
 "model": "mailtrigger.mailtrigger",
 "pk": "ballot_approved_ietf_stream_iana"
},
{
 "fields": {
  "cc": [
   "doc_affecteddoc_authors",
   "doc_affecteddoc_group_chairs",
   "doc_affecteddoc_notify",
   "doc_notify",
   "iesg",
   "rfc_editor"
  ],
  "to": [
   "ietf_announce"
  ],
  "desc": "Recipients when a status change is approved"
 },
 "model": "mailtrigger.mailtrigger",
 "pk": "ballot_approved_status_change"
},
{
 "fields": {
  "cc": [],
  "to": [
   "conflict_review_stream_manager",
   "doc_affecteddoc_authors",
   "doc_affecteddoc_group_chairs",
   "doc_affecteddoc_notify",
   "doc_authors",
   "doc_group_chairs",
   "doc_notify",
   "doc_shepherd",
   "iesg",
   "iesg_secretary"
  ],
  "desc": "Recipients when a ballot is deferred to or undeferred from a future telechat"
 },
 "model": "mailtrigger.mailtrigger",
 "pk": "ballot_deferred"
},
{
 "fields": {
  "cc": [],
  "to": [
   "iesg"
  ],
  "desc": "Recipients when a ballot is issued"
 },
 "model": "mailtrigger.mailtrigger",
 "pk": "ballot_issued"
},
{
 "fields": {
  "cc": [],
  "to": [
   "iana_eval"
  ],
  "desc": "Recipients for IANA message when a ballot is issued"
 },
 "model": "mailtrigger.mailtrigger",
 "pk": "ballot_issued_iana"
},
{
 "fields": {
  "cc": [
   "conflict_review_stream_manager",
   "doc_affecteddoc_authors",
   "doc_affecteddoc_group_chairs",
   "doc_affecteddoc_notify",
   "doc_authors",
   "doc_group_chairs",
   "doc_group_mail_list",
   "doc_notify",
   "doc_shepherd"
  ],
  "to": [
   "iesg"
  ],
  "desc": "Recipients when a new ballot position (with discusses, other blocking positions, or comments) is saved"
 },
 "model": "mailtrigger.mailtrigger",
 "pk": "ballot_saved"
},
{
 "fields": {
  "cc": [
   "group_mail_list"
  ],
  "to": [
   "ietf_announce"
  ],
  "desc": "Recipients for a charter external review"
 },
 "model": "mailtrigger.mailtrigger",
 "pk": "charter_external_review"
},
{
 "fields": {
  "cc": [],
  "to": [
   "new_work"
  ],
  "desc": "Recipients for a message to new-work about a charter review"
 },
 "model": "mailtrigger.mailtrigger",
 "pk": "charter_external_review_new_work"
},
{
 "fields": {
  "cc": [],
  "to": [
   "iab",
   "iesg"
  ],
  "desc": "Recipients for message noting that internal review has started on a charter"
 },
 "model": "mailtrigger.mailtrigger",
 "pk": "charter_internal_review"
},
{
 "fields": {
  "cc": [],
  "to": [
   "iesg_secretary"
  ],
  "desc": "Recipients for message to adminstrators when a charter state edit needs followon administrative action"
 },
 "model": "mailtrigger.mailtrigger",
 "pk": "charter_state_edit_admin_needed"
},
{
 "fields": {
  "cc": [
   "doc_affecteddoc_authors",
   "doc_affecteddoc_group_chairs",
   "doc_affecteddoc_notify",
   "doc_notify",
   "iesg"
  ],
  "to": [
   "iesg_secretary"
  ],
  "desc": "Recipients for a stream manager's request for an IETF conflict review"
 },
 "model": "mailtrigger.mailtrigger",
 "pk": "conflrev_requested"
},
{
 "fields": {
  "cc": [],
  "to": [
   "iana_eval"
  ],
  "desc": "Recipients for IANA message when a stream manager requests an IETF conflict review"
 },
 "model": "mailtrigger.mailtrigger",
 "pk": "conflrev_requested_iana"
},
{
 "fields": {
  "cc": [],
  "to": [
   "doc_authors",
   "doc_group_chairs",
   "doc_group_responsible_directors",
   "doc_non_ietf_stream_manager",
   "doc_shepherd"
  ],
  "desc": "Recipients for a message when a new comment is manually entered into the document's history"
 },
 "model": "mailtrigger.mailtrigger",
 "pk": "doc_added_comment"
},
{
 "fields": {
  "cc": [
   "doc_ad",
   "doc_notify",
   "doc_shepherd"
  ],
  "to": [
   "doc_authors",
   "doc_group_chairs",
   "doc_group_mail_list"
  ],
  "desc": "Recipients for notification that a document has been adopted by a group"
 },
 "model": "mailtrigger.mailtrigger",
 "pk": "doc_adopted_by_group"
},
{
 "fields": {
  "cc": [
   "doc_group_chairs",
   "doc_group_responsible_directors",
   "doc_notify",
   "doc_shepherd"
  ],
  "to": [
   "doc_authors"
  ],
  "desc": "Recipients for notification of a document's expiration"
 },
 "model": "mailtrigger.mailtrigger",
 "pk": "doc_expired"
},
{
 "fields": {
  "cc": [
   "doc_group_chairs",
   "doc_group_responsible_directors",
   "doc_notify",
   "doc_shepherd"
  ],
  "to": [
   "doc_authors"
  ],
  "desc": "Recipients for notification of impending expiration of a document"
 },
 "model": "mailtrigger.mailtrigger",
 "pk": "doc_expires_soon"
},
{
 "fields": {
  "cc": [],
  "to": [
   "doc_ad",
   "doc_affecteddoc_authors",
   "doc_affecteddoc_group_chairs",
   "doc_affecteddoc_notify",
   "doc_authors",
   "doc_group_chairs",
   "doc_notify",
   "doc_shepherd"
  ],
  "desc": "Recipients when IANA state information for a document changes "
 },
 "model": "mailtrigger.mailtrigger",
 "pk": "doc_iana_state_changed"
},
{
 "fields": {
  "cc": [],
  "to": [
   "doc_ad",
   "doc_authors",
   "doc_group_chairs",
   "doc_shepherd"
  ],
  "desc": "Recipients for a message when the IESG begins processing a document "
 },
 "model": "mailtrigger.mailtrigger",
 "pk": "doc_iesg_processing_started"
},
{
 "fields": {
  "cc": [],
  "to": [
   "doc_authors",
   "doc_group_chairs",
   "doc_group_responsible_directors",
   "doc_non_ietf_stream_manager",
   "doc_shepherd"
  ],
  "desc": "Recipients for a message when a document's intended publication status changes"
 },
 "model": "mailtrigger.mailtrigger",
 "pk": "doc_intended_status_changed"
},
{
 "fields": {
  "cc": [
   "doc_authors",
   "doc_group_chairs",
   "doc_notify",
   "doc_shepherd",
   "iesg",
   "iesg_secretary"
  ],
  "to": [
   "iana",
   "rfc_editor"
  ],
  "desc": "Recipients when a document is taken out of the RFC's editor queue before publication"
 },
 "model": "mailtrigger.mailtrigger",
 "pk": "doc_pulled_from_rfc_queue"
},
{
 "fields": {
  "cc": [],
  "to": [
   "doc_authors_expanded"
  ],
  "desc": "Recipients when what a document replaces or is replaced by changes"
 },
 "model": "mailtrigger.mailtrigger",
 "pk": "doc_replacement_changed"
},
{
 "fields": {
  "cc": [],
  "to": [
   "doc_group_chairs",
   "doc_group_responsible_directors",
   "doc_non_ietf_stream_manager",
   "iesg_secretary"
  ],
  "desc": "Recipients for suggestions that this doc replaces or is replace by some other document"
 },
 "model": "mailtrigger.mailtrigger",
 "pk": "doc_replacement_suggested"
},
{
 "fields": {
  "cc": [],
  "to": [
   "doc_ad",
   "doc_affecteddoc_authors",
   "doc_affecteddoc_group_chairs",
   "doc_affecteddoc_notify",
   "doc_authors",
   "doc_group_chairs",
   "doc_group_responsible_directors",
   "doc_notify",
   "doc_shepherd"
  ],
  "desc": "Recipients when a document's state is manually edited"
 },
 "model": "mailtrigger.mailtrigger",
 "pk": "doc_state_edited"
},
{
 "fields": {
  "cc": [],
  "to": [
   "doc_authors",
   "doc_notify",
   "stream_managers"
  ],
  "desc": "Recipients for notification when a document's stream changes"
 },
 "model": "mailtrigger.mailtrigger",
 "pk": "doc_stream_changed"
},
{
 "fields": {
  "cc": [],
  "to": [
   "doc_authors",
   "doc_group_chairs",
   "doc_group_delegates",
   "doc_shepherd"
  ],
  "desc": "Recipients when the stream state of a document is manually edited"
 },
 "model": "mailtrigger.mailtrigger",
 "pk": "doc_stream_state_edited"
},
{
 "fields": {
  "cc": [],
  "to": [
   "doc_affecteddoc_authors",
   "doc_affecteddoc_group_chairs",
   "doc_affecteddoc_notify",
   "doc_authors",
   "doc_group_chairs",
   "doc_notify",
   "doc_shepherd",
   "iesg",
   "iesg_secretary"
  ],
  "desc": "Recipients when a document's telechat date or other telechat specific details are changed"
 },
 "model": "mailtrigger.mailtrigger",
 "pk": "doc_telechat_details_changed"
},
{
 "fields": {
  "cc": [],
  "to": [
   "group_mail_list"
  ],
  "desc": "Recipients when the set of approved milestones for a group are edited"
 },
 "model": "mailtrigger.mailtrigger",
 "pk": "group_approved_milestones_edited"
},
{
 "fields": {
  "cc": [],
  "to": [
   "iesg_secretary"
  ],
  "desc": "Recipients for message requesting closure of a group"
 },
 "model": "mailtrigger.mailtrigger",
 "pk": "group_closure_requested"
},
{
 "fields": {
  "cc": [],
  "to": [
   "group_chairs",
   "group_responsible_directors"
  ],
  "desc": "Recipients when any of a group's milestones are edited"
 },
 "model": "mailtrigger.mailtrigger",
 "pk": "group_milestones_edited"
},
{
 "fields": {
  "cc": [],
  "to": [
   "group_chairs",
   "group_changed_personnel",
   "group_responsible_directors",
   "iesg_secretary"
  ],
  "desc": "Recipients for a message noting changes in a group's personnel"
 },
 "model": "mailtrigger.mailtrigger",
 "pk": "group_personnel_change"
},
{
 "fields": {
  "cc": [],
  "to": [
   "ipr_submitter"
  ],
  "desc": "Recipients when the secretary follows up on an IPR disclosure submission"
 },
 "model": "mailtrigger.mailtrigger",
 "pk": "ipr_disclosure_followup"
},
{
 "fields": {
  "cc": [],
  "to": [
   "ipr_requests"
  ],
  "desc": "Recipients when an IPR disclosure is submitted"
 },
 "model": "mailtrigger.mailtrigger",
 "pk": "ipr_disclosure_submitted"
},
{
 "fields": {
  "cc": [
   "doc_ipr_group_or_ad",
   "ipr_announce"
  ],
  "to": [
   "doc_authors"
  ],
  "desc": "Recipients when an IPR disclosure calls out a given document"
 },
 "model": "mailtrigger.mailtrigger",
 "pk": "ipr_posted_on_doc"
},
{
 "fields": {
  "cc": [
   "ipr_updatedipr_contacts",
   "ipr_updatedipr_holders"
  ],
  "to": [
   "ipr_submitter"
  ],
  "desc": "Recipients for a message confirming that a disclosure has been posted"
 },
 "model": "mailtrigger.mailtrigger",
 "pk": "ipr_posting_confirmation"
},
{
 "fields": {
  "cc": [
   "iesg_secretary"
  ],
  "to": [
   "doc_ad",
   "doc_authors",
   "doc_notify",
   "doc_shepherd"
  ],
  "desc": "Recipients when a last call has expired"
 },
 "model": "mailtrigger.mailtrigger",
 "pk": "last_call_expired"
},
{
 "fields": {
  "cc": [
   "doc_ad",
   "doc_affecteddoc_authors",
   "doc_affecteddoc_group_chairs",
   "doc_affecteddoc_notify",
   "doc_authors",
   "doc_group_chairs",
   "doc_group_mail_list",
   "doc_notify",
   "doc_shepherd"
  ],
  "to": [
   "ietf_announce"
  ],
  "desc": "Recipients when a last call is issued"
 },
 "model": "mailtrigger.mailtrigger",
 "pk": "last_call_issued"
},
{
 "fields": {
  "cc": [],
  "to": [
   "iana_last_call"
  ],
  "desc": "Recipients for IANA message when a last call is issued"
 },
 "model": "mailtrigger.mailtrigger",
 "pk": "last_call_issued_iana"
},
{
 "fields": {
  "cc": [
   "doc_ad",
   "doc_notify",
   "doc_shepherd"
  ],
  "to": [
   "iesg_secretary"
  ],
  "desc": "Recipients when AD requests a last call"
 },
 "model": "mailtrigger.mailtrigger",
 "pk": "last_call_requested"
},
{
 "fields": {
  "cc": [],
  "to": [
   "liaison_approvers"
  ],
  "desc": "Recipients for a message that a pending liaison statement needs approval"
 },
 "model": "mailtrigger.mailtrigger",
 "pk": "liaison_approval_requested"
},
{
 "fields": {
  "cc": [
   "liaison_cc",
   "liaison_response_contacts",
   "liaison_technical_contacts"
  ],
  "to": [
   "liaison_to_contacts"
  ],
  "desc": "Recipients for a message about a liaison statement deadline that is approaching."
 },
 "model": "mailtrigger.mailtrigger",
 "pk": "liaison_deadline_soon"
},
{
 "fields": {
  "cc": [],
  "to": [
   "liaison_manager"
  ],
  "desc": "Recipients for a message requesting an updated list of authorized individuals"
 },
 "model": "mailtrigger.mailtrigger",
 "pk": "liaison_manager_update_request"
},
{
 "fields": {
  "cc": [
   "liaison_cc",
   "liaison_response_contacts",
   "liaison_technical_contacts"
  ],
  "to": [
   "liaison_to_contacts"
  ],
  "desc": "Recipient for a message when a new liaison statement is posted"
 },
 "model": "mailtrigger.mailtrigger",
 "pk": "liaison_statement_posted"
},
{
 "fields": {
  "cc": [],
  "to": [
   "commenter"
  ],
  "desc": "Recipients for a message confirming a comment was made"
 },
 "model": "mailtrigger.mailtrigger",
 "pk": "nomcom_comment_receipt_requested"
},
{
 "fields": {
  "cc": [],
  "to": [
   "nominee"
  ],
  "desc": "Recipients for the questionairre that nominees should complete"
 },
 "model": "mailtrigger.mailtrigger",
 "pk": "nomcom_questionnaire"
},
{
 "fields": {
  "cc": [],
  "to": [
   "nominee"
  ],
  "desc": "Recipients for a message reminding a nominee to return a completed questionairre response"
 },
 "model": "mailtrigger.mailtrigger",
 "pk": "nomcom_questionnaire_reminder"
},
{
 "fields": {
  "cc": [],
  "to": [
   "nominee"
  ],
  "desc": "Recipeints of message reminding a nominee to accept or decline a nomination"
 },
 "model": "mailtrigger.mailtrigger",
 "pk": "nomination_accept_reminder"
},
{
 "fields": {
  "cc": [],
  "to": [
   "ietf_secretariat",
   "nomcom_chair"
  ],
  "desc": "Recipients for a message noting that a nomination caused a new Person record to be created in the datatracker"
 },
 "model": "mailtrigger.mailtrigger",
 "pk": "nomination_created_person"
},
{
 "fields": {
  "cc": [],
  "to": [
   "nominee"
  ],
  "desc": "Recipients the first time a person is nominated for a position, asking them to accept or decline the nomination"
 },
 "model": "mailtrigger.mailtrigger",
 "pk": "nomination_new_nominee"
},
{
 "fields": {
  "cc": [],
  "to": [
   "nominator"
  ],
  "desc": "Recipients for a message confirming a nomination was made"
 },
 "model": "mailtrigger.mailtrigger",
 "pk": "nomination_receipt_requested"
},
{
 "fields": {
  "cc": [],
  "to": [
   "nomcom_chair"
  ],
  "desc": "Recipients for a message noting a new nomination has been received"
 },
 "model": "mailtrigger.mailtrigger",
 "pk": "nomination_received"
},
{
 "fields": {
  "cc": [],
  "to": [
   "ietf_secretariat"
  ],
  "desc": "Recipients for a message requesting that duplicated Person records be merged "
 },
 "model": "mailtrigger.mailtrigger",
 "pk": "person_merge_requested"
},
{
 "fields": {
  "cc": [
   "doc_group_chairs",
   "doc_notify",
   "doc_shepherd",
   "iesg_secretary"
  ],
  "to": [
   "doc_ad"
  ],
  "desc": "Recipients when a draft is submitted to the IESG"
 },
 "model": "mailtrigger.mailtrigger",
 "pk": "pubreq_iesg"
},
{
 "fields": {
  "cc": [],
  "to": [
   "rfc_editor"
  ],
  "desc": "Recipients when a non-IETF stream manager requests publication"
 },
 "model": "mailtrigger.mailtrigger",
 "pk": "pubreq_rfced"
},
{
 "fields": {
  "cc": [],
  "to": [
   "iana_approve"
  ],
  "desc": "Recipients for IANA message when a non-IETF stream manager requests publication"
 },
 "model": "mailtrigger.mailtrigger",
 "pk": "pubreq_rfced_iana"
},
{
 "fields": {
  "cc": [],
  "to": [
   "doc_ad",
   "iesg_secretary"
  ],
  "desc": "Recipients when a draft resurrection request has been completed"
 },
 "model": "mailtrigger.mailtrigger",
 "pk": "resurrection_completed"
},
{
 "fields": {
  "cc": [],
  "to": [
   "internet_draft_requests"
  ],
  "desc": "Recipients of a request to change the state of a draft away from 'Dead'"
 },
 "model": "mailtrigger.mailtrigger",
 "pk": "resurrection_requested"
},
{
 "fields": {
  "cc": [
   "group_chairs",
   "group_mail_list",
   "group_responsible_directors",
   "logged_in_person"
  ],
  "to": [
   "session_requests"
  ],
  "desc": "Recipients for a normal meeting session request"
 },
 "model": "mailtrigger.mailtrigger",
 "pk": "session_requested"
},
{
 "fields": {
  "cc": [
   "group_chairs",
   "logged_in_person",
   "session_requests"
  ],
  "to": [
   "group_responsible_directors"
  ],
  "desc": "Recipients for a meeting session request for more than 2 sessions"
 },
 "model": "mailtrigger.mailtrigger",
 "pk": "session_requested_long"
},
{
 "fields": {
  "cc": [
   "group_chairs",
   "group_mail_list",
   "group_responsible_directors",
   "logged_in_person"
  ],
  "to": [
   "session_requests"
  ],
  "desc": "Recipients for a message cancelling a session request"
 },
 "model": "mailtrigger.mailtrigger",
 "pk": "session_request_cancelled"
},
{
 "fields": {
  "cc": [
   "group_chairs",
   "group_mail_list",
   "group_responsible_directors",
   "logged_in_person"
  ],
  "to": [
   "session_requests"
  ],
  "desc": "Recipients for a message noting a group plans to not meet"
 },
 "model": "mailtrigger.mailtrigger",
 "pk": "session_request_not_meeting"
},
{
 "fields": {
  "cc": [
   "group_mail_list",
   "group_responsible_directors"
  ],
  "to": [
   "group_chairs",
   "session_requester"
  ],
  "desc": "Recipients for details when a session has been scheduled"
 },
 "model": "mailtrigger.mailtrigger",
 "pk": "session_scheduled"
},
{
 "fields": {
  "cc": [
   "group_responsible_directors"
  ],
  "to": [
   "group_chairs",
   "group_secretaries"
  ],
  "desc": "Recipients when a group is sent a reminder to submit minutes for a session"
 },
 "model": "mailtrigger.mailtrigger",
 "pk": "session_minutes_reminder"
},
{
 "fields": {
  "cc": [
   "submission_group_mail_list"
  ],
  "to": [
   "id_announce"
  ],
  "desc": "Recipients for the announcement of a successfully submitted draft"
 },
 "model": "mailtrigger.mailtrigger",
 "pk": "sub_announced"
},
{
 "fields": {
  "cc": [],
  "to": [
   "submission_authors",
   "submission_confirmers"
  ],
  "desc": "Recipients for the announcement to the authors of a successfully submitted draft"
 },
 "model": "mailtrigger.mailtrigger",
 "pk": "sub_announced_to_authors"
},
{
 "fields": {
  "cc": [],
  "to": [
   "submission_group_chairs"
  ],
  "desc": "Recipients for a message requesting group chair approval of a draft submission"
 },
 "model": "mailtrigger.mailtrigger",
 "pk": "sub_chair_approval_requested"
},
{
 "fields": {
  "cc": [],
  "to": [
   "submission_confirmers"
  ],
  "desc": "Recipients for a message requesting confirmation of a draft submission"
 },
 "model": "mailtrigger.mailtrigger",
 "pk": "sub_confirmation_requested"
},
{
 "fields": {
  "cc": [],
  "to": [
   "submission_confirmers"
  ],
  "desc": "Recipients for a message with the full URL for managing a draft submission"
 },
 "model": "mailtrigger.mailtrigger",
 "pk": "sub_management_url_requested"
},
{
 "fields": {
  "cc": [
   "submission_authors",
   "submission_group_chairs",
   "submission_submitter"
  ],
  "to": [
   "internet_draft_requests"
  ],
  "desc": "Recipients for a manual post request for a draft submission"
 },
 "model": "mailtrigger.mailtrigger",
 "pk": "sub_manual_post_requested"
},
{
 "fields": {
  "cc": [],
  "to": [
   "doc_ad",
   "doc_discussing_ads",
   "doc_non_ietf_stream_manager",
   "doc_notify",
   "rfc_editor_if_doc_in_queue"
  ],
  "desc": "Recipients for notification of a new version of an existing document"
 },
 "model": "mailtrigger.mailtrigger",
 "pk": "sub_new_version"
},
{
 "fields": {
  "cc": [],
  "to": [
   "iesg_secretary"
  ],
  "desc": "Recipients when an interim meeting is approved and an announcement needs to be sent"
 },
 "model": "mailtrigger.mailtrigger",
 "pk": "interim_approved"
}
]<|MERGE_RESOLUTION|>--- conflicted
+++ resolved
@@ -2277,7 +2277,6 @@
  "fields": {
   "order": 0,
   "used": true,
-<<<<<<< HEAD
   "name": "Scheduled - Announcement to be sent",
   "desc": ""
  },
@@ -2289,9 +2288,6 @@
   "order": 0,
   "used": true,
   "name": "Cancelled",
-=======
-  "name": "Not meeting",
->>>>>>> 1f7d4870
   "desc": ""
  },
  "model": "name.sessionstatusname",
@@ -2301,7 +2297,6 @@
  "fields": {
   "order": 0,
   "used": true,
-<<<<<<< HEAD
   "name": "Cancelled - Pre Announcement",
   "desc": ""
  },
@@ -2313,9 +2308,6 @@
   "order": 0,
   "used": true,
   "name": "Disapproved",
-=======
-  "name": "Scheduled",
->>>>>>> 1f7d4870
   "desc": ""
  },
  "model": "name.sessionstatusname",
