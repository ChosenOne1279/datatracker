[
  {
    "fields": {
      "content": "{% autoescape off %}{{ assigner.ascii }} has assigned {{ reviewer.person.ascii }} as a reviewer for this document.\r\n\r\n{% if prev_team_reviews %}This team has completed other reviews of this document:{% endif %}{% for assignment in prev_team_reviews %}\r\n- {{ assignment.completed_on }} {{ assignment.reviewer.person.ascii }} -{% if assignment.reviewed_rev %}{{ assignment.reviewed_rev }}{% else %}{{ assignment.review_request.requested_rev }}{% endif %} {{ assignment.result.name }}  \r\n{% endfor %}{% endautoescape %}",
      "group": null,
      "path": "/group/defaults/email/review_assigned.txt",
      "title": "Default template for review assignment email",
      "type": "django",
      "variables": ""
    },
    "model": "dbtemplate.dbtemplate",
    "pk": 354
  },
  {
    "fields": {
      "doc_type": "charter",
      "name": "Ready for external review",
      "order": 1,
      "positions": [
        "yes",
        "noobj",
        "block",
        "abstain",
        "norecord"
      ],
      "question": "Is this charter ready for external review?",
      "slug": "r-extrev",
      "used": true
    },
    "model": "doc.ballottype",
    "pk": 1
  },
  {
    "fields": {
      "doc_type": "charter",
      "name": "Ready w/o external review",
      "order": 2,
      "positions": [
        "yes",
        "noobj",
        "block",
        "abstain",
        "norecord"
      ],
      "question": "Is this charter ready for external review? Is this charter ready for approval without external review?",
      "slug": "r-wo-ext",
      "used": true
    },
    "model": "doc.ballottype",
    "pk": 2
  },
  {
    "fields": {
      "doc_type": "charter",
      "name": "Approve",
      "order": 3,
      "positions": [
        "yes",
        "noobj",
        "block",
        "abstain",
        "norecord"
      ],
      "question": "Do we approve of this charter?",
      "slug": "approve",
      "used": true
    },
    "model": "doc.ballottype",
    "pk": 3
  },
  {
    "fields": {
      "doc_type": "draft",
      "name": "Approve",
      "order": 1,
      "positions": [
        "yes",
        "noobj",
        "discuss",
        "abstain",
        "recuse",
        "norecord"
      ],
      "question": "",
      "slug": "approve",
      "used": true
    },
    "model": "doc.ballottype",
    "pk": 4
  },
  {
    "fields": {
      "doc_type": "conflrev",
      "name": "Approve",
      "order": 0,
      "positions": [
        "yes",
        "noobj",
        "discuss",
        "abstain",
        "recuse",
        "norecord"
      ],
      "question": "Is this the correct conflict review response?",
      "slug": "conflrev",
      "used": true
    },
    "model": "doc.ballottype",
    "pk": 5
  },
  {
    "fields": {
      "doc_type": "statchg",
      "name": "Approve",
      "order": 0,
      "positions": [
        "yes",
        "noobj",
        "discuss",
        "abstain",
        "recuse",
        "norecord"
      ],
      "question": "Do we approve these RFC status changes?",
      "slug": "statchg",
      "used": true
    },
    "model": "doc.ballottype",
    "pk": 6
  },
  {
    "fields": {
      "doc_type": "draft",
      "name": "IRSG Approve",
      "order": 0,
      "positions": [
        "moretime",
        "notready",
        "yes",
        "noobj",
        "recuse"
      ],
      "question": "Is this draft ready for publication in the IRTF stream?",
      "slug": "irsg-approve",
      "used": true
    },
    "model": "doc.ballottype",
    "pk": 7
  },
  {
    "fields": {
      "desc": "",
      "name": "Active",
      "next_states": [],
      "order": 1,
      "slug": "active",
      "type": "draft",
      "used": true
    },
    "model": "doc.state",
    "pk": 1
  },
  {
    "fields": {
      "desc": "",
      "name": "Expired",
      "next_states": [],
      "order": 2,
      "slug": "expired",
      "type": "draft",
      "used": true
    },
    "model": "doc.state",
    "pk": 2
  },
  {
    "fields": {
      "desc": "",
      "name": "RFC",
      "next_states": [],
      "order": 3,
      "slug": "rfc",
      "type": "draft",
      "used": true
    },
    "model": "doc.state",
    "pk": 3
  },
  {
    "fields": {
      "desc": "",
      "name": "Replaced",
      "next_states": [],
      "order": 4,
      "slug": "repl",
      "type": "draft",
      "used": true
    },
    "model": "doc.state",
    "pk": 4
  },
  {
    "fields": {
      "desc": "",
      "name": "Withdrawn by Submitter",
      "next_states": [],
      "order": 5,
      "slug": "auth-rm",
      "type": "draft",
      "used": true
    },
    "model": "doc.state",
    "pk": 5
  },
  {
    "fields": {
      "desc": "",
      "name": "Withdrawn by IETF",
      "next_states": [],
      "order": 6,
      "slug": "ietf-rm",
      "type": "draft",
      "used": true
    },
    "model": "doc.state",
    "pk": 6
  },
  {
    "fields": {
      "desc": "The ID has been published as an RFC.",
      "name": "RFC Published",
      "next_states": [
        8
      ],
      "order": 32,
      "slug": "pub",
      "type": "draft-iesg",
      "used": true
    },
    "model": "doc.state",
    "pk": 7
  },
  {
    "fields": {
      "desc": "Document is \"dead\" and is no longer being tracked. (E.g., it has been replaced by another document with a different name, it has been withdrawn, etc.)",
      "name": "Dead",
      "next_states": [
        16
      ],
      "order": 99,
      "slug": "dead",
      "type": "draft-iesg",
      "used": true
    },
    "model": "doc.state",
    "pk": 8
  },
  {
    "fields": {
      "desc": "The IESG has approved the document for publication, but the Secretariat has not yet sent out on official approval message.",
      "name": "Approved-announcement to be sent",
      "next_states": [
        10
      ],
      "order": 27,
      "slug": "approved",
      "type": "draft-iesg",
      "used": true
    },
    "model": "doc.state",
    "pk": 9
  },
  {
    "fields": {
      "desc": "The IESG has approved the document for publication, and the Secretariat has sent out the official approval message to the RFC editor.",
      "name": "Approved-announcement sent",
      "next_states": [
        17
      ],
      "order": 30,
      "slug": "ann",
      "type": "draft-iesg",
      "used": true
    },
    "model": "doc.state",
    "pk": 10
  },
  {
    "fields": {
      "desc": "An AD is aware of the document and has chosen to place the document in a separate state in order to keep a closer eye on it (for whatever reason). Documents in this state are still not being actively tracked in the sense that no formal request has been made to publish or advance the document. The sole difference between this state and \"I-D Exists\" is that an AD has chosen to put it in a separate state, to make it easier to keep track of (for the AD's own reasons).",
      "name": "AD is watching",
      "next_states": [
        16
      ],
      "order": 42,
      "slug": "watching",
      "type": "draft-iesg",
      "used": true
    },
    "model": "doc.state",
    "pk": 11
  },
  {
    "fields": {
      "desc": "The document is now (finally!) being formally reviewed by the entire IESG. Documents are discussed in email or during a bi-weekly IESG telechat. In this phase, each AD reviews the document and airs any issues they may have. Unresolvable issues are documented as \"discuss\" comments that can be forwarded to the authors/WG. See the description of substates for additional details about the current state of the IESG discussion.",
      "name": "IESG Evaluation",
      "next_states": [
        18,
        9,
        22
      ],
      "order": 20,
      "slug": "iesg-eva",
      "type": "draft-iesg",
      "used": true
    },
    "model": "doc.state",
    "pk": 12
  },
  {
    "fields": {
      "desc": "A specific AD (e.g., the Area Advisor for the WG) has begun reviewing the document to verify that it is ready for advancement. The shepherding AD is responsible for doing any necessary review before starting an IETF Last Call or sending the document directly to the IESG as a whole.",
      "name": "AD Evaluation",
      "next_states": [
        21,
        14,
        12,
        11
      ],
      "order": 11,
      "slug": "ad-eval",
      "type": "draft-iesg",
      "used": true
    },
    "model": "doc.state",
    "pk": 13
  },
  {
    "fields": {
      "desc": "The AD has requested that the Secretariat start an IETF Last Call, but the the actual Last Call message has not been sent yet.",
      "name": "Last Call Requested",
      "next_states": [
        15
      ],
      "order": 15,
      "slug": "lc-req",
      "type": "draft-iesg",
      "used": true
    },
    "model": "doc.state",
    "pk": 14
  },
  {
    "fields": {
      "desc": "The document is currently waiting for IETF Last Call to complete. Last Calls for WG documents typically last 2 weeks, those for individual submissions last 4 weeks.",
      "name": "In Last Call",
      "next_states": [
        19,
        20
      ],
      "order": 16,
      "slug": "lc",
      "type": "draft-iesg",
      "used": true
    },
    "model": "doc.state",
    "pk": 15
  },
  {
    "fields": {
      "desc": "A formal request has been made to advance/publish the document, following the procedures in Section 7.5 of RFC 2418. The request could be from a WG chair, from an individual through the RFC Editor, etc. (The Secretariat (iesg-secretary@ietf.org) is copied on these requests to ensure that the request makes it into the ID tracker.) A document in this state has not (yet) been reviewed by an AD nor has any official action been taken on it yet (other than to note that its publication has been requested.",
      "name": "Publication Requested",
      "next_states": [
        13,
        11,
        8
      ],
      "order": 10,
      "slug": "pub-req",
      "type": "draft-iesg",
      "used": true
    },
    "model": "doc.state",
    "pk": 16
  },
  {
    "fields": {
      "desc": "The document is in the RFC editor Queue (as confirmed by http://www.rfc-editor.org/queue.html).",
      "name": "RFC Ed Queue",
      "next_states": [
        7
      ],
      "order": 31,
      "slug": "rfcqueue",
      "type": "draft-iesg",
      "used": true
    },
    "model": "doc.state",
    "pk": 17
  },
  {
    "fields": {
      "desc": "During a telechat, one or more ADs requested an additional 2 weeks to review the document. A defer is designed to be an exception mechanism, and can only be invoked once, the first time the document comes up for discussion during a telechat.",
      "name": "IESG Evaluation - Defer",
      "next_states": [
        12
      ],
      "order": 21,
      "slug": "defer",
      "type": "draft-iesg",
      "used": true
    },
    "model": "doc.state",
    "pk": 18
  },
  {
    "fields": {
      "desc": "Before a standards-track or BCP document is formally considered by the entire IESG, the AD must write up a protocol action. The protocol action is included in the approval message that the Secretariat sends out when the document is approved for publication as an RFC.",
      "name": "Waiting for Writeup",
      "next_states": [
        20
      ],
      "order": 18,
      "slug": "writeupw",
      "type": "draft-iesg",
      "used": true
    },
    "model": "doc.state",
    "pk": 19
  },
  {
    "fields": {
      "desc": "As a result of the IETF Last Call, comments may need to be responded to and a revision of the ID may be needed as well. The AD is responsible for verifying that all Last Call comments have been adequately addressed and that the (possibly revised) document is in the ID directory and ready for consideration by the IESG as a whole.",
      "name": "Waiting for AD Go-Ahead",
      "next_states": [
        12
      ],
      "order": 19,
      "slug": "goaheadw",
      "type": "draft-iesg",
      "used": true
    },
    "model": "doc.state",
    "pk": 20
  },
  {
    "fields": {
      "desc": "An AD sometimes asks for an external review by an outside party as part of evaluating whether a document is ready for advancement. MIBs, for example, are reviewed by the \"MIB doctors\". Other types of reviews may also be requested (e.g., security, operations impact, etc.). Documents stay in this state until the review is complete and possibly until the issues raised in the review are addressed. See the \"note\" field for specific details on the nature of the review.",
      "name": "Expert Review",
      "next_states": [
        13
      ],
      "order": 12,
      "slug": "review-e",
      "type": "draft-iesg",
      "used": true
    },
    "model": "doc.state",
    "pk": 21
  },
  {
    "fields": {
      "desc": "Do Not Publish: The IESG recommends against publishing the document, but the writeup explaining its reasoning has not yet been produced. DNPs apply primarily to individual submissions received through the RFC editor.  See the \"note\" field for more details on who has the action item.",
      "name": "DNP-waiting for AD note",
      "next_states": [
        23
      ],
      "order": 33,
      "slug": "nopubadw",
      "type": "draft-iesg",
      "used": true
    },
    "model": "doc.state",
    "pk": 22
  },
  {
    "fields": {
      "desc": "The IESG recommends against publishing the document, the writeup explaining its reasoning has been produced, but the Secretariat has not yet sent out the official \"do not publish\" recommendation message.",
      "name": "DNP-announcement to be sent",
      "next_states": [
        8
      ],
      "order": 34,
      "slug": "nopubanw",
      "type": "draft-iesg",
      "used": true
    },
    "model": "doc.state",
    "pk": 23
  },
  {
    "fields": {
      "desc": "Awaiting author action",
      "name": "AUTH",
      "next_states": [],
      "order": 0,
      "slug": "auth",
      "type": "draft-rfceditor",
      "used": true
    },
    "model": "doc.state",
    "pk": 24
  },
  {
    "fields": {
      "desc": "Awaiting final author approval",
      "name": "AUTH48",
      "next_states": [],
      "order": 0,
      "slug": "auth48",
      "type": "draft-rfceditor",
      "used": true
    },
    "model": "doc.state",
    "pk": 25
  },
  {
    "fields": {
      "desc": "Approved by the stream manager (e.g., IESG, IAB, IRSG, ISE), awaiting processing and publishing",
      "name": "EDIT",
      "next_states": [],
      "order": 0,
      "slug": "edit",
      "type": "draft-rfceditor",
      "used": false
    },
    "model": "doc.state",
    "pk": 26
  },
  {
    "fields": {
      "desc": "Document has been edited, but is holding for completion of IANA actions",
      "name": "IANA",
      "next_states": [],
      "order": 0,
      "slug": "iana",
      "type": "draft-rfceditor",
      "used": true
    },
    "model": "doc.state",
    "pk": 27
  },
  {
    "fields": {
      "desc": "Awaiting IESG action",
      "name": "IESG",
      "next_states": [],
      "order": 0,
      "slug": "iesg",
      "type": "draft-rfceditor",
      "used": false
    },
    "model": "doc.state",
    "pk": 28
  },
  {
    "fields": {
      "desc": "Independent Submission Review by the ISE ",
      "name": "ISR",
      "next_states": [],
      "order": 0,
      "slug": "isr",
      "type": "draft-rfceditor",
      "used": true
    },
    "model": "doc.state",
    "pk": 29
  },
  {
    "fields": {
      "desc": "Independent submission awaiting author action, or in discussion between author and ISE",
      "name": "ISR-AUTH",
      "next_states": [],
      "order": 0,
      "slug": "isr-auth",
      "type": "draft-rfceditor",
      "used": false
    },
    "model": "doc.state",
    "pk": 30
  },
  {
    "fields": {
      "desc": "Holding for normative reference",
      "name": "REF",
      "next_states": [],
      "order": 0,
      "slug": "ref",
      "type": "draft-rfceditor",
      "used": true
    },
    "model": "doc.state",
    "pk": 31
  },
  {
    "fields": {
      "desc": "Awaiting final RFC Editor review before AUTH48",
      "name": "RFC-EDITOR",
      "next_states": [],
      "order": 0,
      "slug": "rfc-edit",
      "type": "draft-rfceditor",
      "used": true
    },
    "model": "doc.state",
    "pk": 32
  },
  {
    "fields": {
      "desc": "Time-out period during which the IESG reviews document for conflict/concurrence with other IETF working group work",
      "name": "TO",
      "next_states": [],
      "order": 0,
      "slug": "timeout",
      "type": "draft-rfceditor",
      "used": true
    },
    "model": "doc.state",
    "pk": 33
  },
  {
    "fields": {
      "desc": "Awaiting missing normative reference",
      "name": "MISSREF",
      "next_states": [],
      "order": 0,
      "slug": "missref",
      "type": "draft-rfceditor",
      "used": true
    },
    "model": "doc.state",
    "pk": 34
  },
  {
    "fields": {
      "desc": "<a href=\"http://tools.ietf.org/html/rfc6174#section-4.2.1\" target=\"_blank\">4.2.1. Call for Adoption by WG Issued</a>\n\n The \"Call for Adoption by WG Issued\" state should be used to indicate when an I-D is being considered for adoption by an IETF WG. An I-D that is in this state is actively being considered for adoption and has not yet achieved consensus, preference, or selection in the WG.\n\n This state may be used to describe an I-D that someone has asked a WG to consider for adoption, if the WG Chair has agreed with the request. This state may also be used to identify an I-D that a WG Chair asked an author to write specifically for consideration as a candidate WG item [WGDTSPEC], and/or an I-D that is listed as a 'candidate draft' in the WG's charter.\n\n Under normal conditions, it should not be possible for an I-D to be in the \"Call for Adoption by WG Issued\" state in more than one working group at the same time. This said, it is not uncommon for authors to \"shop\" their I-Ds to more than one WG at a time, with the hope of getting their documents adopted somewhere.\n\n After this state is implemented in the Datatracker, an I-D that is in the \"Call for Adoption by WG Issued\" state will not be able to be \"shopped\" to any other WG without the consent of the WG Chairs and the responsible ADs impacted by the shopping.\n\n Note that Figure 1 includes an arc leading from this state to outside of the WG state machine. This illustrates that some I-Ds that are considered do not get adopted as WG drafts. An I-D that is not adopted as a WG draft will transition out of the WG state machine and revert back to having no stream-specific state; however, the status change history log of the I-D will record that the I-D was previously in the \"Call for Adoption by WG Issued\" state.",
      "name": "Call For Adoption By WG Issued",
      "next_states": [
        36,
        37
      ],
      "order": 1,
      "slug": "c-adopt",
      "type": "draft-stream-ietf",
      "used": true
    },
    "model": "doc.state",
    "pk": 35
  },
  {
    "fields": {
      "desc": "<a href=\"http://tools.ietf.org/html/rfc6174#section-4.2.2\" target=\"_blank\">4.2.2. Adopted by a WG</a>\n\n The \"Adopted by a WG\" state describes an individual submission I-D that an IETF WG has agreed to adopt as one of its WG drafts.\n\n WG Chairs who use this state will be able to clearly indicate when their WGs adopt individual submission I-Ds. This will facilitate the Datatracker's ability to correctly capture \"Replaces\" information for WG drafts and correct \"Replaced by\" information for individual submission I-Ds that have been replaced by WG drafts.\n\n This state is needed because the Datatracker uses the filename of an I-D as a key to search its database for status information about the I-D, and because the filename of a WG I-D is supposed to be different from the filename of an individual submission I-D. The filename of an individual submission I-D will typically be formatted as 'draft-author-wgname-topic-nn'.\n\n The filename of a WG document is supposed to be formatted as 'draft- ietf-wgname-topic-nn'.\n\n An individual I-D that is adopted by a WG may take weeks or months to be resubmitted by the author as a new (version-00) WG draft. If the \"Adopted by a WG\" state is not used, the Datatracker has no way to determine that an I-D has been adopted until a new version of the I-D is submitted to the WG by the author and until the I-D is approved for posting by a WG Chair.",
      "name": "Adopted by a WG",
      "next_states": [
        38
      ],
      "order": 2,
      "slug": "adopt-wg",
      "type": "draft-stream-ietf",
      "used": true
    },
    "model": "doc.state",
    "pk": 36
  },
  {
    "fields": {
      "desc": "<a href=\"http://tools.ietf.org/html/rfc6174#section-4.2.3\" target=\"_blank\">4.2.3. Adopted for WG Info Only</a>\n\n The \"Adopted for WG Info Only\" state describes a document that contains useful information for the WG that adopted it, but the document is not intended to be published as an RFC. The WG will not actively develop the contents of the I-D or progress it for publication as an RFC. The only purpose of the I-D is to provide information for internal use by the WG.",
      "name": "Adopted for WG Info Only",
      "next_states": [],
      "order": 3,
      "slug": "info",
      "type": "draft-stream-ietf",
      "used": true
    },
    "model": "doc.state",
    "pk": 37
  },
  {
    "fields": {
      "desc": "<a href=\"http://tools.ietf.org/html/rfc6174#section-4.2.4\" target=\"_blank\">4.2.4. WG Document</a>\n\n The \"WG Document\" state describes an I-D that has been adopted by an IETF WG and is being actively developed.\n\n A WG Chair may transition an I-D into the \"WG Document\" state at any time as long as the I-D is not being considered or developed in any other WG.\n\n Alternatively, WG Chairs may rely upon new functionality to be added to the Datatracker to automatically move version-00 drafts into the \"WG Document\" state as described in Section 4.1.\n\n Under normal conditions, it should not be possible for an I-D to be in the \"WG Document\" state in more than one WG at a time. This said, I-Ds may be transferred from one WG to another with the consent of the WG Chairs and the responsible ADs.",
      "name": "WG Document",
      "next_states": [
        39,
        40,
        41,
        43
      ],
      "order": 4,
      "slug": "wg-doc",
      "type": "draft-stream-ietf",
      "used": true
    },
    "model": "doc.state",
    "pk": 38
  },
  {
    "fields": {
      "desc": "<a href=\"http://tools.ietf.org/html/rfc6174#section-4.2.5\" target=\"_blank\">4.2.5. Parked WG Document</a>\n\n A \"Parked WG Document\" is an I-D that has lost its author or editor, is waiting for another document to be written or for a review to be completed, or cannot be progressed by the working group for some other reason.\n\n Some of the annotation tags described in Section 4.3 may be used in conjunction with this state to indicate why an I-D has been parked, and/or what may need to happen for the I-D to be un-parked.\n\n Parking a WG draft will not prevent it from expiring; however, this state can be used to indicate why the I-D has stopped progressing in the WG.\n\n A \"Parked WG Document\" that is not expired may be transferred from one WG to another with the consent of the WG Chairs and the responsible ADs.",
      "name": "Parked WG Document",
      "next_states": [
        38
      ],
      "order": 5,
      "slug": "parked",
      "type": "draft-stream-ietf",
      "used": true
    },
    "model": "doc.state",
    "pk": 39
  },
  {
    "fields": {
      "desc": "<a href=\"http://tools.ietf.org/html/rfc6174#section-4.2.6\" target=\"_blank\">4.2.6. Dead WG Document</a>\n\n A \"Dead WG Document\" is an I-D that has been abandoned. Note that 'Dead' is not always a final state for a WG I-D. If consensus is subsequently achieved, a \"Dead WG Document\" may be resurrected. A \"Dead WG Document\" that is not resurrected will eventually expire.\n\n Note that an I-D that is declared to be \"Dead\" in one WG and that is not expired may be transferred to a non-dead state in another WG with the consent of the WG Chairs and the responsible ADs.",
      "name": "Dead WG Document",
      "next_states": [
        38
      ],
      "order": 6,
      "slug": "dead",
      "type": "draft-stream-ietf",
      "used": true
    },
    "model": "doc.state",
    "pk": 40
  },
  {
    "fields": {
      "desc": "<a href=\"http://tools.ietf.org/html/rfc6174#section-4.2.7\" target=\"_blank\">4.2.7. In WG Last Call</a>\n\n A document \"In WG Last Call\" is an I-D for which a WG Last Call (WGLC) has been issued and is in progress.\n\n Note that conducting a WGLC is an optional part of the IETF WG process, per Section 7.4 of RFC 2418 [RFC2418].\n\n If a WG Chair decides to conduct a WGLC on an I-D, the \"In WG Last Call\" state can be used to track the progress of the WGLC. The Chair may configure the Datatracker to send a WGLC message to one or more mailing lists when the Chair moves the I-D into this state. The WG Chair may also be able to select a different set of mailing lists for a different document undergoing a WGLC; some documents may deserve coordination with other WGs.\n\n A WG I-D in this state should remain \"In WG Last Call\" until the WG Chair moves it to another state. The WG Chair may configure the Datatracker to send an e-mail after a specified period of time to remind or 'nudge' the Chair to conclude the WGLC and to determine the next state for the document.\n\n It is possible for one WGLC to lead into another WGLC for the same document. For example, an I-D that completed a WGLC as an \"Informational\" document may need another WGLC if a decision is taken to convert the I-D into a Standards Track document.",
      "name": "In WG Last Call",
      "next_states": [
        38,
        42,
        43
      ],
      "order": 7,
      "slug": "wg-lc",
      "type": "draft-stream-ietf",
      "used": true
    },
    "model": "doc.state",
    "pk": 41
  },
  {
    "fields": {
      "desc": "<a href=\"http://tools.ietf.org/html/rfc6174#section-4.2.8\" target=\"_blank\">4.2.8. Waiting for WG Chair Go-Ahead</a>\n\n A WG Chair may wish to place an I-D that receives a lot of comments during a WGLC into the \"Waiting for WG Chair Go-Ahead\" state. This state describes an I-D that has undergone a WGLC; however, the Chair is not yet ready to call consensus on the document.\n\n If comments from the WGLC need to be responded to, or a revision to the I-D is needed, the Chair may place an I-D into this state until all of the WGLC comments are adequately addressed and the (possibly revised) document is in the I-D repository.",
      "name": "Waiting for WG Chair Go-Ahead",
      "next_states": [
        41,
        43
      ],
      "order": 10,
      "slug": "chair-w",
      "type": "draft-stream-ietf",
      "used": true
    },
    "model": "doc.state",
    "pk": 42
  },
  {
    "fields": {
      "desc": "<a href=\"http://tools.ietf.org/html/rfc6174#section-4.2.9\" target=\"_blank\">4.2.9. WG Consensus: Waiting for Writeup</a>\n\n A document in the \"WG Consensus: Waiting for Writeup\" state has essentially completed its development within the working group, and is nearly ready to be sent to the IESG for publication. The last thing to be done is the preparation of a protocol writeup by a Document Shepherd. The IESG requires that a document shepherd writeup be completed before publication of the I-D is requested. The IETF document shepherding process and the role of a WG Document Shepherd is described in RFC 4858 [RFC4858]\n\n A WG Chair may call consensus on an I-D without a formal WGLC and transition an I-D that was in the \"WG Document\" state directly into this state.\n\n The name of this state includes the words \"Waiting for Writeup\" because a good document shepherd writeup takes time to prepare.",
      "name": "WG Consensus: Waiting for Write-Up",
      "next_states": [
        44
      ],
      "order": 11,
      "slug": "writeupw",
      "type": "draft-stream-ietf",
      "used": true
    },
    "model": "doc.state",
    "pk": 43
  },
  {
    "fields": {
      "desc": "<a href=\"http://tools.ietf.org/html/rfc6174#section-4.2.10\" target=\"_blank\">4.2.10. Submitted to IESG for Publication</a>\n\n This state describes a WG document that has been submitted to the IESG for publication and that has not been sent back to the working group for revision.\n\n An I-D in this state may be under review by the IESG, it may have been approved and be in the RFC Editor's queue, or it may have been published as an RFC. Other possibilities exist too. The document may be \"Dead\" (in the IESG state machine) or in a \"Do Not Publish\" state.",
      "name": "Submitted to IESG for Publication",
      "next_states": [
        38
      ],
      "order": 12,
      "slug": "sub-pub",
      "type": "draft-stream-ietf",
      "used": true
    },
    "model": "doc.state",
    "pk": 44
  },
  {
    "fields": {
      "desc": "A document being considered for the IAB stream.",
      "name": "Candidate IAB Document",
      "next_states": [],
      "order": 1,
      "slug": "candidat",
      "type": "draft-stream-iab",
      "used": true
    },
    "model": "doc.state",
    "pk": 45
  },
  {
    "fields": {
      "desc": "This document has been adopted by the IAB and is being actively developed.",
      "name": "Active IAB Document",
      "next_states": [],
      "order": 2,
      "slug": "active",
      "type": "draft-stream-iab",
      "used": true
    },
    "model": "doc.state",
    "pk": 46
  },
  {
    "fields": {
      "desc": "This document has lost its author or editor, is waiting for another document to be written, or cannot currently be worked on by the IAB for some other reason. Annotations probably explain why this document is parked.",
      "name": "Parked IAB Document",
      "next_states": [],
      "order": 3,
      "slug": "parked",
      "type": "draft-stream-iab",
      "used": true
    },
    "model": "doc.state",
    "pk": 47
  },
  {
    "fields": {
      "desc": "This document is awaiting the IAB itself to come to internal consensus.",
      "name": "IAB Review",
      "next_states": [],
      "order": 4,
      "slug": "review-i",
      "type": "draft-stream-iab",
      "used": true
    },
    "model": "doc.state",
    "pk": 48
  },
  {
    "fields": {
      "desc": "This document has completed internal consensus within the IAB and is now under community review.",
      "name": "Community Review",
      "next_states": [],
      "order": 5,
      "slug": "review-c",
      "type": "draft-stream-iab",
      "used": true
    },
    "model": "doc.state",
    "pk": 49
  },
  {
    "fields": {
      "desc": "The consideration of this document is complete, but it has not yet been sent to the RFC Editor for publication (although that is going to happen soon).",
      "name": "Approved by IAB, To Be Sent to RFC Editor",
      "next_states": [],
      "order": 6,
      "slug": "approved",
      "type": "draft-stream-iab",
      "used": true
    },
    "model": "doc.state",
    "pk": 50
  },
  {
    "fields": {
      "desc": "The IAB does not expect to publish the document itself, but has passed it on to a different organization that might continue work on the document. The expectation is that the other organization will eventually publish the document.",
      "name": "Sent to a Different Organization for Publication",
      "next_states": [],
      "order": 7,
      "slug": "diff-org",
      "type": "draft-stream-iab",
      "used": true
    },
    "model": "doc.state",
    "pk": 51
  },
  {
    "fields": {
      "desc": "The IAB processing of this document is complete and it has been sent to the RFC Editor for publication. The document may be in the RFC Editor's queue, or it may have been published as an RFC; this state doesn't distinguish between different states occurring after the document has left the IAB.",
      "name": "Sent to the RFC Editor",
      "next_states": [],
      "order": 8,
      "slug": "rfc-edit",
      "type": "draft-stream-iab",
      "used": true
    },
    "model": "doc.state",
    "pk": 52
  },
  {
    "fields": {
      "desc": "The document has been published as an RFC.",
      "name": "Published RFC",
      "next_states": [],
      "order": 9,
      "slug": "pub",
      "type": "draft-stream-iab",
      "used": true
    },
    "model": "doc.state",
    "pk": 53
  },
  {
    "fields": {
      "desc": "This document was an active IAB document, but for some reason it is no longer being pursued for the IAB stream. It is possible that the document might be revived later, possibly in another stream.",
      "name": "Dead IAB Document",
      "next_states": [],
      "order": 10,
      "slug": "dead",
      "type": "draft-stream-iab",
      "used": true
    },
    "model": "doc.state",
    "pk": 54
  },
  {
    "fields": {
      "desc": "This document is under consideration in an RG for becoming an IRTF document. A document in this state does not imply any RG consensus and does not imply any precedence or selection.  It's simply a way to indicate that somebody has asked for a document to be considered for adoption by an RG.",
      "name": "Candidate RG Document",
      "next_states": [],
      "order": 1,
      "slug": "candidat",
      "type": "draft-stream-irtf",
      "used": true
    },
    "model": "doc.state",
    "pk": 55
  },
  {
    "fields": {
      "desc": "This document has been adopted by the RG and is being actively developed.",
      "name": "Active RG Document",
      "next_states": [],
      "order": 2,
      "slug": "active",
      "type": "draft-stream-irtf",
      "used": true
    },
    "model": "doc.state",
    "pk": 56
  },
  {
    "fields": {
      "desc": "This document has lost its author or editor, is waiting for another document to be written, or cannot currently be worked on by the RG for some other reason.",
      "name": "Parked RG Document",
      "next_states": [],
      "order": 3,
      "slug": "parked",
      "type": "draft-stream-irtf",
      "used": true
    },
    "model": "doc.state",
    "pk": 57
  },
  {
    "fields": {
      "desc": "The document is in its final review in the RG.",
      "name": "In RG Last Call",
      "next_states": [],
      "order": 4,
      "slug": "rg-lc",
      "type": "draft-stream-irtf",
      "used": true
    },
    "model": "doc.state",
    "pk": 58
  },
  {
    "fields": {
      "desc": "IRTF documents have document shepherds who help RG documents through the process after the RG has finished with the document.",
      "name": "Waiting for Document Shepherd",
      "next_states": [],
      "order": 5,
      "slug": "sheph-w",
      "type": "draft-stream-irtf",
      "used": true
    },
    "model": "doc.state",
    "pk": 59
  },
  {
    "fields": {
      "desc": "The IRTF Chair is meant to be performing some task such as sending a request for IESG Review.",
      "name": "Waiting for IRTF Chair",
      "next_states": [],
      "order": 6,
      "slug": "chair-w",
      "type": "draft-stream-irtf",
      "used": true
    },
    "model": "doc.state",
    "pk": 60
  },
  {
    "fields": {
      "desc": "The document shepherd has taken the document to the IRSG and solicited reviews from one or more IRSG members.",
      "name": "Awaiting IRSG Reviews",
      "next_states": [],
      "order": 7,
      "slug": "irsg-w",
      "type": "draft-stream-irtf",
      "used": true
    },
    "model": "doc.state",
    "pk": 61
  },
  {
    "fields": {
      "desc": "The IRSG is taking a poll on whether or not the document is ready to be published.",
      "name": "In IRSG Poll",
      "next_states": [],
      "order": 8,
      "slug": "irsgpoll",
      "type": "draft-stream-irtf",
      "used": true
    },
    "model": "doc.state",
    "pk": 62
  },
  {
    "fields": {
      "desc": "The IRSG has asked the IESG to do a review of the document, as described in RFC5742.",
      "name": "In IESG Review",
      "next_states": [],
      "order": 9,
      "slug": "iesg-rev",
      "type": "draft-stream-irtf",
      "used": true
    },
    "model": "doc.state",
    "pk": 63
  },
  {
    "fields": {
      "desc": "The RG processing of this document is complete and it has been sent to the RFC Editor for publication. The document may be in the RFC Editor's queue, or it may have been published as an RFC; this state doesn't distinguish between different states occurring after the document has left the RG.",
      "name": "Sent to the RFC Editor",
      "next_states": [],
      "order": 10,
      "slug": "rfc-edit",
      "type": "draft-stream-irtf",
      "used": true
    },
    "model": "doc.state",
    "pk": 64
  },
  {
    "fields": {
      "desc": "The document has been published as an RFC.",
      "name": "Published RFC",
      "next_states": [],
      "order": 11,
      "slug": "pub",
      "type": "draft-stream-irtf",
      "used": true
    },
    "model": "doc.state",
    "pk": 65
  },
  {
    "fields": {
      "desc": "The IESG has requested that the document be held pending further review, as specified in RFC 5742, and the IRTF has agreed to such a hold.",
      "name": "Document on Hold Based On IESG Request",
      "next_states": [],
      "order": 12,
      "slug": "iesghold",
      "type": "draft-stream-irtf",
      "used": true
    },
    "model": "doc.state",
    "pk": 66
  },
  {
    "fields": {
      "desc": "This document was an active IRTF document, but for some reason it is no longer being pursued for the IRTF stream. It is possible that the document might be revived later, possibly in another stream.",
      "name": "Dead IRTF Document",
      "next_states": [],
      "order": 13,
      "slug": "dead",
      "type": "draft-stream-irtf",
      "used": true
    },
    "model": "doc.state",
    "pk": 67
  },
  {
    "fields": {
      "desc": "The draft has been sent to the ISE with a request for publication.",
      "name": "Submission Received",
      "next_states": [],
      "order": 1,
      "slug": "receive",
      "type": "draft-stream-ise",
      "used": true
    },
    "model": "doc.state",
    "pk": 68
  },
  {
    "fields": {
      "desc": " The ISE is finding initial reviewers for the document.",
      "name": "Finding Reviewers",
      "next_states": [],
      "order": 2,
      "slug": "find-rev",
      "type": "draft-stream-ise",
      "used": true
    },
    "model": "doc.state",
    "pk": 69
  },
  {
    "fields": {
      "desc": "The ISE is actively working on the document.",
      "name": "In ISE Review",
      "next_states": [],
      "order": 3,
      "slug": "ise-rev",
      "type": "draft-stream-ise",
      "used": true
    },
    "model": "doc.state",
    "pk": 70
  },
  {
    "fields": {
      "desc": " One or more reviews have been sent to the author, and the ISE is awaiting response.",
      "name": "Response to Review Needed",
      "next_states": [],
      "order": 4,
      "slug": "need-res",
      "type": "draft-stream-ise",
      "used": true
    },
    "model": "doc.state",
    "pk": 71
  },
  {
    "fields": {
      "desc": "The ISE has asked the IESG to do a review of the document, as described in RFC5742.",
      "name": "In IESG Review",
      "next_states": [],
      "order": 5,
      "slug": "iesg-rev",
      "type": "draft-stream-ise",
      "used": true
    },
    "model": "doc.state",
    "pk": 72
  },
  {
    "fields": {
      "desc": "The ISE processing of this document is complete and it has been sent to the RFC Editor for publication. The document may be in the RFC Editor's queue, or it may have been published as an RFC; this state doesn't distinguish between different states occurring after the document has left the ISE.",
      "name": "Sent to the RFC Editor",
      "next_states": [],
      "order": 6,
      "slug": "rfc-edit",
      "type": "draft-stream-ise",
      "used": true
    },
    "model": "doc.state",
    "pk": 73
  },
  {
    "fields": {
      "desc": "The document has been published as an RFC.",
      "name": "Published RFC",
      "next_states": [],
      "order": 7,
      "slug": "pub",
      "type": "draft-stream-ise",
      "used": true
    },
    "model": "doc.state",
    "pk": 74
  },
  {
    "fields": {
      "desc": "This document was actively considered in the Independent Submission stream, but the ISE chose not to publish it.  It is possible that the document might be revived later. A document in this state may have a comment explaining the reasoning of the ISE (such as if the document was going to move to a different stream).",
      "name": "No Longer In Independent Submission Stream",
      "next_states": [],
      "order": 8,
      "slug": "dead",
      "type": "draft-stream-ise",
      "used": true
    },
    "model": "doc.state",
    "pk": 75
  },
  {
    "fields": {
      "desc": "The IESG has requested that the document be held pending further review, as specified in RFC 5742, and the ISE has agreed to such a hold.",
      "name": "Document on Hold Based On IESG Request",
      "next_states": [],
      "order": 9,
      "slug": "iesghold",
      "type": "draft-stream-ise",
      "used": true
    },
    "model": "doc.state",
    "pk": 76
  },
  {
    "fields": {
      "desc": "",
      "name": "Active",
      "next_states": [],
      "order": 1,
      "slug": "active",
      "type": "slides",
      "used": true
    },
    "model": "doc.state",
    "pk": 77
  },
  {
    "fields": {
      "desc": "",
      "name": "Deleted",
      "next_states": [],
      "order": 4,
      "slug": "deleted",
      "type": "slides",
      "used": true
    },
    "model": "doc.state",
    "pk": 78
  },
  {
    "fields": {
      "desc": "",
      "name": "Active",
      "next_states": [],
      "order": 1,
      "slug": "active",
      "type": "minutes",
      "used": true
    },
    "model": "doc.state",
    "pk": 79
  },
  {
    "fields": {
      "desc": "",
      "name": "Deleted",
      "next_states": [],
      "order": 2,
      "slug": "deleted",
      "type": "minutes",
      "used": true
    },
    "model": "doc.state",
    "pk": 80
  },
  {
    "fields": {
      "desc": "",
      "name": "Active",
      "next_states": [],
      "order": 1,
      "slug": "active",
      "type": "agenda",
      "used": true
    },
    "model": "doc.state",
    "pk": 81
  },
  {
    "fields": {
      "desc": "",
      "name": "Deleted",
      "next_states": [],
      "order": 2,
      "slug": "deleted",
      "type": "agenda",
      "used": true
    },
    "model": "doc.state",
    "pk": 82
  },
  {
    "fields": {
      "desc": "The proposed charter is not being considered at this time. A proposed charter will remain in this state until an AD moves it to Informal IESG review.",
      "name": "Not currently under review",
      "next_states": [],
      "order": 0,
      "slug": "notrev",
      "type": "charter",
      "used": true
    },
    "model": "doc.state",
    "pk": 83
  },
  {
    "fields": {
      "desc": "The proposed charter is not being considered at this time. A proposed charter will remain in this state until an AD moves it to Start Chartering/Rechartering (Internal IESG/IAB Review). This state is useful for drafting the charter, discussing with chairs, etc.",
      "name": "Draft Charter",
      "next_states": [],
      "order": 0,
      "slug": "infrev",
      "type": "charter",
      "used": true
    },
    "model": "doc.state",
    "pk": 84
  },
  {
    "fields": {
      "desc": "This is the state when you'd like to propose the charter / new charter. This state also allows you to ask whether external review can be skipped in ballot. After you select this state, the Secretariat takes over and drives the rest of the process.",
      "name": "Start Chartering/Rechartering (Internal Steering Group/IAB Review)",
      "next_states": [],
      "order": 0,
      "slug": "intrev",
      "type": "charter",
      "used": true
    },
    "model": "doc.state",
    "pk": 85
  },
  {
    "fields": {
      "desc": "This state is selected by the Secretariat (AD's, keep yer grubby mits off this!) when it has been decided that the charter needs external review.",
      "name": "External Review (Message to Community, Selected by Secretariat)",
      "next_states": [],
      "order": 0,
      "slug": "extrev",
      "type": "charter",
      "used": true
    },
    "model": "doc.state",
    "pk": 86
  },
  {
    "fields": {
      "desc": "This state is selected by the Secretariat (AD's, keep yer grubby mits off this!) when the IESG is reviewing the discussion from the external review of the proposed charter (this is similar to the IESG Evaluation state for a draft).",
      "name": "IESG Review (Charter for Approval, Selected by Secretariat)",
      "next_states": [],
      "order": 0,
      "slug": "iesgrev",
      "type": "charter",
      "used": true
    },
    "model": "doc.state",
    "pk": 87
  },
  {
    "fields": {
      "desc": "The charter is approved by the IESG.",
      "name": "Approved",
      "next_states": [],
      "order": 0,
      "slug": "approved",
      "type": "charter",
      "used": true
    },
    "model": "doc.state",
    "pk": 88
  },
  {
    "fields": {
      "desc": "Final approvals are complete",
      "name": "AUTH48-DONE",
      "next_states": [
        74
      ],
      "order": 0,
      "slug": "auth48done",
      "type": "draft-rfceditor",
      "used": false
    },
    "model": "doc.state",
    "pk": 89
  },
  {
    "fields": {
      "desc": "A conflict review has been requested, but a shepherding AD has not yet been assigned",
      "name": "Needs Shepherd",
      "next_states": [
        91,
        98,
        99
      ],
      "order": 1,
      "slug": "needshep",
      "type": "conflrev",
      "used": true
    },
    "model": "doc.state",
    "pk": 90
  },
  {
    "fields": {
      "desc": "The sponsoring AD is reviewing the document and preparing a proposed response",
      "name": "AD Review",
      "next_states": [
        92,
        98,
        99
      ],
      "order": 2,
      "slug": "adrev",
      "type": "conflrev",
      "used": true
    },
    "model": "doc.state",
    "pk": 91
  },
  {
    "fields": {
      "desc": "The IESG is considering the proposed conflict review response",
      "name": "IESG Evaluation",
      "next_states": [
        93,
        94,
        95,
        98,
        99
      ],
      "order": 3,
      "slug": "iesgeval",
      "type": "conflrev",
      "used": true
    },
    "model": "doc.state",
    "pk": 92
  },
  {
    "fields": {
      "desc": "The evaluation of the proposed conflict review response has been deferred to the next telechat",
      "name": "IESG Evaluation - Defer",
      "next_states": [
        92,
        94,
        95,
        98,
        99
      ],
      "order": 4,
      "slug": "defer",
      "type": "conflrev",
      "used": true
    },
    "model": "doc.state",
    "pk": 93
  },
  {
    "fields": {
      "desc": "The IESG has approved the conflict review response (a request to not publish), but the secretariat has not yet sent the response",
      "name": "Approved Request to Not Publish - announcement to be sent",
      "next_states": [
        96,
        98
      ],
      "order": 7,
      "slug": "appr-reqnopub-pend",
      "type": "conflrev",
      "used": true
    },
    "model": "doc.state",
    "pk": 94
  },
  {
    "fields": {
      "desc": "The IESG has approved the conflict review response, but the secretariat has not yet sent the response",
      "name": "Approved No Problem - announcement to be sent",
      "next_states": [
        97,
        98
      ],
      "order": 8,
      "slug": "appr-noprob-pend",
      "type": "conflrev",
      "used": true
    },
    "model": "doc.state",
    "pk": 95
  },
  {
    "fields": {
      "desc": "The secretariat has delivered the IESG's approved conflict review response (a request to not publish) to the requester",
      "name": "Approved Request to Not Publish - announcement sent",
      "next_states": [
        96
      ],
      "order": 9,
      "slug": "appr-reqnopub-sent",
      "type": "conflrev",
      "used": true
    },
    "model": "doc.state",
    "pk": 96
  },
  {
    "fields": {
      "desc": "The secretariat has delivered the IESG's approved conflict review response to the requester",
      "name": "Approved No Problem - announcement sent",
      "next_states": [
        97
      ],
      "order": 10,
      "slug": "appr-noprob-sent",
      "type": "conflrev",
      "used": true
    },
    "model": "doc.state",
    "pk": 97
  },
  {
    "fields": {
      "desc": "The request for conflict review was withdrawn",
      "name": "Withdrawn",
      "next_states": [
        90
      ],
      "order": 11,
      "slug": "withdraw",
      "type": "conflrev",
      "used": true
    },
    "model": "doc.state",
    "pk": 98
  },
  {
    "fields": {
      "desc": "The conflict review has been abandoned",
      "name": "Dead",
      "next_states": [
        90
      ],
      "order": 12,
      "slug": "dead",
      "type": "conflrev",
      "used": true
    },
    "model": "doc.state",
    "pk": 99
  },
  {
    "fields": {
      "desc": "The IESG has approved the conflict review response (a request to not publish), but a point has been raised that should be cleared before moving to announcement to be sent",
      "name": "Approved Request to Not Publish - point raised",
      "next_states": [
        94
      ],
      "order": 5,
      "slug": "appr-reqnopub-pr",
      "type": "conflrev",
      "used": true
    },
    "model": "doc.state",
    "pk": 100
  },
  {
    "fields": {
      "desc": "The IESG has approved the conflict review response, but a point has been raised that should be cleared before proceeding to announcement to be sent",
      "name": "Approved No Problem - point raised",
      "next_states": [
        95
      ],
      "order": 6,
      "slug": "appr-noprob-pr",
      "type": "conflrev",
      "used": true
    },
    "model": "doc.state",
    "pk": 101
  },
  {
    "fields": {
      "desc": "A new document has been received by IANA, but no actions have been taken",
      "name": "New Document",
      "next_states": [],
      "order": 1,
      "slug": "newdoc",
      "type": "draft-iana-action",
      "used": true
    },
    "model": "doc.state",
    "pk": 102
  },
  {
    "fields": {
      "desc": "IANA is currently processing the actions for this document",
      "name": "In Progress",
      "next_states": [],
      "order": 2,
      "slug": "inprog",
      "type": "draft-iana-action",
      "used": true
    },
    "model": "doc.state",
    "pk": 103
  },
  {
    "fields": {
      "desc": "IANA is waiting on the document's authors to respond",
      "name": "Waiting on Authors",
      "next_states": [],
      "order": 3,
      "slug": "waitauth",
      "type": "draft-iana-action",
      "used": true
    },
    "model": "doc.state",
    "pk": 104
  },
  {
    "fields": {
      "desc": "IANA is waiting on the IETF Area Directors to respond",
      "name": "Waiting on ADs",
      "next_states": [],
      "order": 4,
      "slug": "waitad",
      "type": "draft-iana-action",
      "used": true
    },
    "model": "doc.state",
    "pk": 105
  },
  {
    "fields": {
      "desc": "IANA is waiting on the IETF Working Group Chairs to respond",
      "name": "Waiting on WGC",
      "next_states": [],
      "order": 5,
      "slug": "waitwgc",
      "type": "draft-iana-action",
      "used": true
    },
    "model": "doc.state",
    "pk": 106
  },
  {
    "fields": {
      "desc": "IANA has notified the RFC Editor that the actions have been completed",
      "name": "Waiting on RFC Editor",
      "next_states": [],
      "order": 6,
      "slug": "waitrfc",
      "type": "draft-iana-action",
      "used": true
    },
    "model": "doc.state",
    "pk": 107
  },
  {
    "fields": {
      "desc": "Request completed. The RFC Editor has acknowledged receipt of IANA's message that the actions have been completed",
      "name": "RFC-Ed-Ack",
      "next_states": [],
      "order": 7,
      "slug": "rfcedack",
      "type": "draft-iana-action",
      "used": true
    },
    "model": "doc.state",
    "pk": 108
  },
  {
    "fields": {
      "desc": "IANA has suspended work on the document",
      "name": "On Hold",
      "next_states": [],
      "order": 8,
      "slug": "onhold",
      "type": "draft-iana-action",
      "used": true
    },
    "model": "doc.state",
    "pk": 109
  },
  {
    "fields": {
      "desc": "Request completed. There were no IANA actions for this document",
      "name": "No IANA Actions",
      "next_states": [],
      "order": 9,
      "slug": "noic",
      "type": "draft-iana-action",
      "used": true
    },
    "model": "doc.state",
    "pk": 110
  },
  {
    "fields": {
      "desc": "Document has not yet been reviewed by IANA.",
      "name": "IANA - Review Needed",
      "next_states": [],
      "order": 1,
      "slug": "need-rev",
      "type": "draft-iana-review",
      "used": true
    },
    "model": "doc.state",
    "pk": 111
  },
  {
    "fields": {
      "desc": "Document requires IANA actions, and the IANA Considerations section indicates the details of the actions correctly.",
      "name": "IANA OK - Actions Needed",
      "next_states": [],
      "order": 2,
      "slug": "ok-act",
      "type": "draft-iana-review",
      "used": true
    },
    "model": "doc.state",
    "pk": 112
  },
  {
    "fields": {
      "desc": "Document requires no IANA action, and the IANA Considerations section indicates this correctly.",
      "name": "IANA OK - No Actions Needed",
      "next_states": [],
      "order": 3,
      "slug": "ok-noact",
      "type": "draft-iana-review",
      "used": true
    },
    "model": "doc.state",
    "pk": 113
  },
  {
    "fields": {
      "desc": "IANA has issues with the text of the IANA Considerations section of the document.",
      "name": "IANA - Not OK",
      "next_states": [],
      "order": 4,
      "slug": "not-ok",
      "type": "draft-iana-review",
      "used": true
    },
    "model": "doc.state",
    "pk": 114
  },
  {
    "fields": {
      "desc": "Document revision has changed after review by IANA.",
      "name": "Version Changed - Review Needed",
      "next_states": [],
      "order": 5,
      "slug": "changed",
      "type": "draft-iana-review",
      "used": true
    },
    "model": "doc.state",
    "pk": 115
  },
  {
    "fields": {
      "desc": "Final approvals are complete",
      "name": "AUTH48-DONE",
      "next_states": [],
      "order": 0,
      "slug": "auth48-done",
      "type": "draft-rfceditor",
      "used": true
    },
    "model": "doc.state",
    "pk": 116
  },
  {
    "fields": {
      "desc": "Approved by the stream manager (e.g., IESG, IAB, IRSG, ISE), awaiting processing and publishing",
      "name": "EDIT",
      "next_states": [],
      "order": 0,
      "slug": "edit",
      "type": "draft-rfceditor",
      "used": true
    },
    "model": "doc.state",
    "pk": 117
  },
  {
    "fields": {
      "desc": "RFC-Editor/IANA Registration Coordination",
      "name": "IANA",
      "next_states": [],
      "order": 0,
      "slug": "iana-crd",
      "type": "draft-rfceditor",
      "used": true
    },
    "model": "doc.state",
    "pk": 118
  },
  {
    "fields": {
      "desc": "Holding for IESG action",
      "name": "IESG",
      "next_states": [],
      "order": 0,
      "slug": "iesg",
      "type": "draft-rfceditor",
      "used": true
    },
    "model": "doc.state",
    "pk": 119
  },
  {
    "fields": {
      "desc": "Independent Submission awaiting author update, or in discussion between author and ISE",
      "name": "ISR-AUTH",
      "next_states": [],
      "order": 0,
      "slug": "isr-auth",
      "type": "draft-rfceditor",
      "used": true
    },
    "model": "doc.state",
    "pk": 120
  },
  {
    "fields": {
      "desc": "An RFC status change has been requested, but a shepherding AD has not yet been assigned",
      "name": "Needs Shepherd",
      "next_states": [
        122,
        129
      ],
      "order": 1,
      "slug": "needshep",
      "type": "statchg",
      "used": true
    },
    "model": "doc.state",
    "pk": 121
  },
  {
    "fields": {
      "desc": "The sponsoring AD is preparing an RFC status change document",
      "name": "AD Review",
      "next_states": [
        130,
        123,
        129
      ],
      "order": 2,
      "slug": "adrev",
      "type": "statchg",
      "used": true
    },
    "model": "doc.state",
    "pk": 122
  },
  {
    "fields": {
      "desc": "The IESG is considering the proposed RFC status changes",
      "name": "IESG Evaluation",
      "next_states": [
        124,
        125,
        126,
        129
      ],
      "order": 6,
      "slug": "iesgeval",
      "type": "statchg",
      "used": true
    },
    "model": "doc.state",
    "pk": 123
  },
  {
    "fields": {
      "desc": "The evaluation of the proposed RFC status changes have been deferred to the next telechat",
      "name": "IESG Evaluation - Defer",
      "next_states": [
        123,
        125,
        126,
        129
      ],
      "order": 7,
      "slug": "defer",
      "type": "statchg",
      "used": true
    },
    "model": "doc.state",
    "pk": 124
  },
  {
    "fields": {
      "desc": "The IESG has approved the RFC status changes, but a point has been raised that should be cleared before proceeding to announcement to be sent",
      "name": "Approved - point raised",
      "next_states": [
        126,
        127
      ],
      "order": 8,
      "slug": "appr-pr",
      "type": "statchg",
      "used": true
    },
    "model": "doc.state",
    "pk": 125
  },
  {
    "fields": {
      "desc": "The IESG has approved the RFC status changes, but the secretariat has not yet sent the announcement",
      "name": "Approved - announcement to be sent",
      "next_states": [
        127
      ],
      "order": 9,
      "slug": "appr-pend",
      "type": "statchg",
      "used": true
    },
    "model": "doc.state",
    "pk": 126
  },
  {
    "fields": {
      "desc": "The secretariat has announced the IESG's approved RFC status changes",
      "name": "Approved - announcement sent",
      "next_states": [],
      "order": 10,
      "slug": "appr-sent",
      "type": "statchg",
      "used": true
    },
    "model": "doc.state",
    "pk": 127
  },
  {
    "fields": {
      "desc": "The RFC status changes have been abandoned",
      "name": "Dead",
      "next_states": [
        121
      ],
      "order": 11,
      "slug": "dead",
      "type": "statchg",
      "used": true
    },
    "model": "doc.state",
    "pk": 129
  },
  {
    "fields": {
      "desc": "Last Call has been requested for this proposed status change",
      "name": "Last Call Requested",
      "next_states": [
        131
      ],
      "order": 3,
      "slug": "lc-req",
      "type": "statchg",
      "used": true
    },
    "model": "doc.state",
    "pk": 130
  },
  {
    "fields": {
      "desc": "This proposed status change is in IETF Last Call",
      "name": "In Last Call",
      "next_states": [
        132
      ],
      "order": 4,
      "slug": "in-lc",
      "type": "statchg",
      "used": true
    },
    "model": "doc.state",
    "pk": 131
  },
  {
    "fields": {
      "desc": "The AD is following up on IETF LC comments",
      "name": "Waiting for AD Go-Ahead",
      "next_states": [
        123,
        129
      ],
      "order": 5,
      "slug": "goahead",
      "type": "statchg",
      "used": true
    },
    "model": "doc.state",
    "pk": 132
  },
  {
    "fields": {
      "desc": "",
      "name": "Pending",
      "next_states": [],
      "order": 0,
      "slug": "pending",
      "type": "draft-rfceditor",
      "used": true
    },
    "model": "doc.state",
    "pk": 133
  },
  {
    "fields": {
      "desc": "The document has been marked as a candidate for WG adoption by the WG Chair.  This state can be used before a call for adoption is issued (and the document is put in the \"Call For Adoption By WG Issued\" state), to indicate that the document is in the queue for a call for adoption, even if none has been issued yet.",
      "name": "Candidate for WG Adoption",
      "next_states": [
        35
      ],
      "order": 0,
      "slug": "wg-cand",
      "type": "draft-stream-ietf",
      "used": true
    },
    "model": "doc.state",
    "pk": 134
  },
  {
    "fields": {
      "desc": "",
      "name": "Active",
      "next_states": [],
      "order": 0,
      "slug": "active",
      "type": "recording",
      "used": true
    },
    "model": "doc.state",
    "pk": 135
  },
  {
    "fields": {
      "desc": "",
      "name": "Deleted",
      "next_states": [],
      "order": 0,
      "slug": "deleted",
      "type": "recording",
      "used": true
    },
    "model": "doc.state",
    "pk": 136
  },
  {
    "fields": {
      "desc": "This document is not active, but is available in the archives",
      "name": "Archived",
      "next_states": [],
      "order": 3,
      "slug": "archived",
      "type": "slides",
      "used": true
    },
    "model": "doc.state",
    "pk": 138
  },
  {
    "fields": {
      "desc": "",
      "name": "Active",
      "next_states": [],
      "order": 0,
      "slug": "active",
      "type": "bluesheets",
      "used": true
    },
    "model": "doc.state",
    "pk": 139
  },
  {
    "fields": {
      "desc": "",
      "name": "Deleted",
      "next_states": [],
      "order": 0,
      "slug": "deleted",
      "type": "bluesheets",
      "used": true
    },
    "model": "doc.state",
    "pk": 140
  },
  {
    "fields": {
      "desc": "",
      "name": "Single Meeting",
      "next_states": [],
      "order": 0,
      "slug": "single",
      "type": "reuse_policy",
      "used": true
    },
    "model": "doc.state",
    "pk": 141
  },
  {
    "fields": {
      "desc": "",
      "name": "Multiple Meetings",
      "next_states": [],
      "order": 0,
      "slug": "multiple",
      "type": "reuse_policy",
      "used": true
    },
    "model": "doc.state",
    "pk": 142
  },
  {
    "fields": {
      "desc": "",
      "name": "Active",
      "next_states": [],
      "order": 1,
      "slug": "active",
      "type": "review",
      "used": true
    },
    "model": "doc.state",
    "pk": 143
  },
  {
    "fields": {
      "desc": "",
      "name": "Deleted",
      "next_states": [],
      "order": 2,
      "slug": "deleted",
      "type": "review",
      "used": true
    },
    "model": "doc.state",
    "pk": 144
  },
  {
    "fields": {
      "desc": "In some areas, it can be desirable to wait for multiple interoperable implementations before progressing a draft to be an RFC, and in some WGs this is required.  This state should be entered after WG Last Call has completed.",
      "name": "Waiting for Implementation",
      "next_states": [],
      "order": 8,
      "slug": "waiting-for-implementation",
      "type": "draft-stream-ietf",
      "used": true
    },
    "model": "doc.state",
    "pk": 145
  },
  {
    "fields": {
      "desc": "Held by WG, see document history for details.",
      "name": "Held by WG",
      "next_states": [],
      "order": 9,
      "slug": "held-by-wg",
      "type": "draft-stream-ietf",
      "used": true
    },
    "model": "doc.state",
    "pk": 146
  },
  {
    "fields": {
      "desc": "Replaced",
      "name": "Replaced",
      "next_states": [],
      "order": 0,
      "slug": "repl",
      "type": "draft-stream-iab",
      "used": true
    },
    "model": "doc.state",
    "pk": 147
  },
  {
    "fields": {
      "desc": "Replaced",
      "name": "Replaced",
      "next_states": [],
      "order": 0,
      "slug": "repl",
      "type": "draft-stream-ise",
      "used": true
    },
    "model": "doc.state",
    "pk": 148
  },
  {
    "fields": {
      "desc": "Replaced",
      "name": "Replaced",
      "next_states": [],
      "order": 0,
      "slug": "repl",
      "type": "draft-stream-irtf",
      "used": true
    },
    "model": "doc.state",
    "pk": 149
  },
  {
    "fields": {
      "desc": "The IESG has not started processing this draft, or has stopped processing it without publicastion.",
      "name": "I-D Exists",
      "next_states": [
        16,
        11
      ],
      "order": 0,
      "slug": "idexists",
      "type": "draft-iesg",
      "used": true
    },
    "model": "doc.state",
    "pk": 150
  },
  {
    "fields": {
      "desc": "One or more registries need experts assigned",
      "name": "Need IANA Expert(s)",
      "next_states": [],
      "order": 0,
      "slug": "need-experts",
      "type": "draft-iana-experts",
      "used": true
    },
    "model": "doc.state",
    "pk": 151
  },
  {
    "fields": {
      "desc": "One or more expert reviews have been assigned",
      "name": "Reviews assigned",
      "next_states": [],
      "order": 1,
      "slug": "reviews-assigned",
      "type": "draft-iana-experts",
      "used": true
    },
    "model": "doc.state",
    "pk": 152
  },
  {
    "fields": {
      "desc": "Some expert reviewers have identified issues",
      "name": "Issues identified",
      "next_states": [],
      "order": 2,
      "slug": "expert-issues",
      "type": "draft-iana-experts",
      "used": true
    },
    "model": "doc.state",
    "pk": 153
  },
  {
    "fields": {
      "desc": "All expert reviews have been completed with no blocking issues",
      "name": "Expert Reviews OK",
      "next_states": [],
      "order": 2,
      "slug": "reviewers-ok",
      "type": "draft-iana-experts",
      "used": true
    },
    "model": "doc.state",
    "pk": 154
  },
  {
    "fields": {
      "desc": "Tooling Issue; an update is needed to one or more of the tools in the publication pipeline before this document can be published",
      "name": "TI",
      "next_states": [],
      "order": 0,
      "slug": "tooling-issue",
      "type": "draft-rfceditor",
      "used": true
    },
    "model": "doc.state",
    "pk": 155
  },
  {
    "fields": {
      "desc": "IRSG Review",
      "name": "IRSG Review",
      "next_states": [],
      "order": 0,
      "slug": "irsg_review",
      "type": "draft-stream-irtf",
      "used": true
    },
    "model": "doc.state",
    "pk": 156
  },
  {
    "fields": {
      "desc": "This charter's group was replaced.",
      "name": "Replaced",
      "next_states": [],
      "order": 0,
      "slug": "replaced",
      "type": "charter",
      "used": true
    },
    "model": "doc.state",
    "pk": 157
  },
  {
    "fields": {
      "label": "State"
    },
    "model": "doc.statetype",
    "pk": "agenda"
  },
  {
    "fields": {
      "label": "State"
    },
    "model": "doc.statetype",
    "pk": "bluesheets"
  },
  {
    "fields": {
      "label": "State"
    },
    "model": "doc.statetype",
    "pk": "charter"
  },
  {
    "fields": {
      "label": "Conflict Review State"
    },
    "model": "doc.statetype",
    "pk": "conflrev"
  },
  {
    "fields": {
      "label": "State"
    },
    "model": "doc.statetype",
    "pk": "draft"
  },
  {
    "fields": {
      "label": "IANA state"
    },
    "model": "doc.statetype",
    "pk": "draft-iana"
  },
  {
    "fields": {
      "label": "IANA Action state"
    },
    "model": "doc.statetype",
    "pk": "draft-iana-action"
  },
  {
    "fields": {
      "label": "IANA Experts State"
    },
    "model": "doc.statetype",
    "pk": "draft-iana-experts"
  },
  {
    "fields": {
      "label": "IANA Review state"
    },
    "model": "doc.statetype",
    "pk": "draft-iana-review"
  },
  {
    "fields": {
      "label": "IESG state"
    },
    "model": "doc.statetype",
    "pk": "draft-iesg"
  },
  {
    "fields": {
      "label": "RFC Editor state"
    },
    "model": "doc.statetype",
    "pk": "draft-rfceditor"
  },
  {
    "fields": {
      "label": "IAB state"
    },
    "model": "doc.statetype",
    "pk": "draft-stream-iab"
  },
  {
    "fields": {
      "label": "IETF WG state"
    },
    "model": "doc.statetype",
    "pk": "draft-stream-ietf"
  },
  {
    "fields": {
      "label": "IRTF state"
    },
    "model": "doc.statetype",
    "pk": "draft-stream-irtf"
  },
  {
    "fields": {
      "label": "ISE state"
    },
    "model": "doc.statetype",
    "pk": "draft-stream-ise"
  },
  {
    "fields": {
      "label": "State"
    },
    "model": "doc.statetype",
    "pk": "liai-att"
  },
  {
    "fields": {
      "label": "Liason Statement State"
    },
    "model": "doc.statetype",
    "pk": "liaison"
  },
  {
    "fields": {
      "label": "State"
    },
    "model": "doc.statetype",
    "pk": "minutes"
  },
  {
    "fields": {
      "label": "State"
    },
    "model": "doc.statetype",
    "pk": "recording"
  },
  {
    "fields": {
      "label": "Policy"
    },
    "model": "doc.statetype",
    "pk": "reuse_policy"
  },
  {
    "fields": {
      "label": "Review"
    },
    "model": "doc.statetype",
    "pk": "review"
  },
  {
    "fields": {
      "label": "Shepherd's Writeup State"
    },
    "model": "doc.statetype",
    "pk": "shepwrit"
  },
  {
    "fields": {
      "label": "State"
    },
    "model": "doc.statetype",
    "pk": "slides"
  },
  {
    "fields": {
      "label": "RFC Status Change state"
    },
    "model": "doc.statetype",
    "pk": "statchg"
  },
  {
    "fields": {
      "about_page": "ietf.group.views.group_about",
      "acts_like_wg": false,
      "admin_roles": "[\n    \"chair\"\n]",
      "agenda_type": "ietf",
      "create_wiki": true,
      "custom_group_roles": false,
      "customize_workflow": false,
      "default_tab": "ietf.group.views.group_about",
      "default_used_roles": "[\n    \"matman\",\n    \"ad\",\n    \"chair\",\n    \"lead\"\n]",
      "docman_roles": "[\n    \"chair\"\n]",
      "groupman_authroles": "[\n    \"Secretariat\"\n]",
      "groupman_roles": "[\n    \"chair\",\n    \"lead\",\n    \"delegate\"\n]",
      "has_chartering_process": false,
      "has_default_jabber": true,
      "has_documents": false,
      "has_meetings": true,
      "has_milestones": false,
      "has_nonsession_materials": false,
      "has_reviews": false,
      "has_session_materials": true,
      "is_schedulable": true,
      "material_types": "[\n    \"slides\"\n]",
      "matman_roles": "[\n    \"chair\",\n    \"lead\",\n    \"delegate\",\n    \"matman\"\n]",
      "req_subm_approval": true,
      "role_order": "[\n    \"chair\",\n    \"lead\",\n    \"delegate\",\n    \"matman\"\n]",
      "show_on_agenda": true
    },
    "model": "group.groupfeatures",
    "pk": "adhoc"
  },
  {
    "fields": {
      "about_page": "ietf.group.views.group_about",
      "acts_like_wg": false,
      "admin_roles": "[\n    \"chair\"\n]",
      "agenda_type": "ietf",
      "create_wiki": false,
      "custom_group_roles": false,
      "customize_workflow": false,
      "default_tab": "ietf.group.views.group_about",
      "default_used_roles": "[\n    \"member\",\n    \"chair\"\n]",
      "docman_roles": "[\n    \"chair\"\n]",
      "groupman_authroles": "[\n    \"Secretariat\"\n]",
      "groupman_roles": "[\n    \"chair\"\n]",
      "has_chartering_process": false,
      "has_default_jabber": false,
      "has_documents": false,
      "has_meetings": false,
      "has_milestones": false,
      "has_nonsession_materials": false,
      "has_reviews": false,
      "has_session_materials": false,
      "is_schedulable": false,
      "material_types": "[\n    \"slides\"\n]",
      "matman_roles": "[\n    \"chair\"\n]",
      "req_subm_approval": false,
      "role_order": "[\n    \"chair\"\n]",
      "show_on_agenda": false
    },
    "model": "group.groupfeatures",
    "pk": "admin"
  },
  {
    "fields": {
      "about_page": "ietf.group.views.group_about",
      "acts_like_wg": true,
      "admin_roles": "[\n    \"chair\"\n]",
      "agenda_type": "ietf",
      "create_wiki": true,
      "custom_group_roles": true,
      "customize_workflow": false,
      "default_tab": "ietf.group.views.group_about",
      "default_used_roles": "[\n    \"ad\",\n    \"chair\",\n    \"secr\"\n]",
      "docman_roles": "[\n    \"chair\",\n    \"delegate\",\n    \"secr\"\n]",
      "groupman_authroles": "[\n    \"Secretariat\",\n    \"Area Director\"\n]",
      "groupman_roles": "[\n    \"ad\",\n    \"chair\",\n    \"delegate\"\n]",
      "has_chartering_process": false,
      "has_default_jabber": false,
      "has_documents": true,
      "has_meetings": true,
      "has_milestones": false,
      "has_nonsession_materials": false,
      "has_reviews": false,
      "has_session_materials": true,
      "is_schedulable": true,
      "material_types": "[\n    \"slides\"\n]",
      "matman_roles": "[\n    \"ad\",\n    \"chair\",\n    \"delegate\",\n    \"secr\"\n]",
      "req_subm_approval": true,
      "role_order": "[\n    \"chair\",\n    \"secr\"\n]",
      "show_on_agenda": true
    },
    "model": "group.groupfeatures",
    "pk": "ag"
  },
  {
    "fields": {
      "about_page": "ietf.group.views.group_about",
      "acts_like_wg": false,
      "admin_roles": "[\n    \"ad\"\n]",
      "agenda_type": "ietf",
      "create_wiki": true,
      "custom_group_roles": true,
      "customize_workflow": false,
      "default_tab": "ietf.group.views.group_about",
      "default_used_roles": "[\n    \"ad\"\n]",
      "docman_roles": "[\n    \"ad\",\n    \"delegate\",\n    \"secr\"\n]",
      "groupman_authroles": "[\n    \"Secretariat\"\n]",
      "groupman_roles": "[\n    \"ad\"\n]",
      "has_chartering_process": false,
      "has_default_jabber": false,
      "has_documents": false,
      "has_meetings": false,
      "has_milestones": false,
      "has_nonsession_materials": false,
      "has_reviews": false,
      "has_session_materials": false,
      "is_schedulable": false,
      "material_types": "[\n    \"slides\"\n]",
      "matman_roles": "[\n    \"ad\",\n    \"chair\",\n    \"delegate\",\n    \"secr\"\n]",
      "req_subm_approval": true,
      "role_order": "[\n    \"chair\",\n    \"secr\"\n]",
      "show_on_agenda": false
    },
    "model": "group.groupfeatures",
    "pk": "area"
  },
  {
    "fields": {
      "about_page": "ietf.group.views.group_about",
      "acts_like_wg": false,
      "admin_roles": "[\n    \"chair\",\n    \"secr\"\n]",
      "agenda_type": null,
      "create_wiki": true,
      "custom_group_roles": true,
      "customize_workflow": false,
      "default_tab": "ietf.group.views.group_about",
      "default_used_roles": "[\n    \"ad\",\n    \"chair\",\n    \"reviewer\",\n    \"secr\"\n]",
      "docman_roles": "[]",
      "groupman_authroles": "[\n    \"Secretariat\"\n]",
      "groupman_roles": "[\n    \"ad\",\n    \"secr\"\n]",
      "has_chartering_process": false,
      "has_default_jabber": false,
      "has_documents": false,
      "has_meetings": false,
      "has_milestones": false,
      "has_nonsession_materials": false,
      "has_reviews": false,
      "has_session_materials": false,
      "is_schedulable": false,
      "material_types": "[\n    \"slides\"\n]",
      "matman_roles": "[\n    \"ad\",\n    \"chair\",\n    \"delegate\",\n    \"secr\"\n]",
      "req_subm_approval": true,
      "role_order": "[\n    \"chair\",\n    \"secr\"\n]",
      "show_on_agenda": false
    },
    "model": "group.groupfeatures",
    "pk": "dir"
  },
  {
    "fields": {
      "about_page": "ietf.group.views.group_about",
      "acts_like_wg": false,
      "admin_roles": "[\n    \"chair\"\n]",
      "agenda_type": "ietf",
      "create_wiki": false,
      "custom_group_roles": true,
      "customize_workflow": false,
      "default_tab": "ietf.group.views.group_about",
      "default_used_roles": "[\n    \"chair\"\n]",
      "docman_roles": "[\n    \"chair\"\n]",
      "groupman_authroles": "[\n    \"Secretariat\"\n]",
      "groupman_roles": "[]",
      "has_chartering_process": false,
      "has_default_jabber": false,
      "has_documents": false,
      "has_meetings": true,
      "has_milestones": false,
      "has_nonsession_materials": false,
      "has_reviews": false,
      "has_session_materials": false,
      "is_schedulable": false,
      "material_types": "[\n    \"slides\"\n]",
      "matman_roles": "[\n    \"chair\",\n    \"delegate\"\n]",
      "req_subm_approval": true,
      "role_order": "[\n    \"chair\",\n    \"secr\"\n]",
      "show_on_agenda": true
    },
    "model": "group.groupfeatures",
    "pk": "iab"
  },
  {
    "fields": {
      "about_page": "ietf.group.views.group_about",
      "acts_like_wg": false,
      "admin_roles": "[\n    \"chair\"\n]",
      "agenda_type": "ietf",
      "create_wiki": false,
      "custom_group_roles": false,
      "customize_workflow": false,
      "default_tab": "ietf.group.views.group_about",
      "default_used_roles": "[\n    \"auth\"\n]",
      "docman_roles": "[\n    \"chair\"\n]",
      "groupman_authroles": "[\n    \"Secretariat\"\n]",
      "groupman_roles": "[\n    \"chair\"\n]",
      "has_chartering_process": false,
      "has_default_jabber": false,
      "has_documents": false,
      "has_meetings": false,
      "has_milestones": false,
      "has_nonsession_materials": false,
      "has_reviews": false,
      "has_session_materials": false,
      "is_schedulable": false,
      "material_types": "[\n    \"slides\"\n]",
      "matman_roles": "[\n    \"chair\"\n]",
      "req_subm_approval": false,
      "role_order": "[\n    \"chair\"\n]",
      "show_on_agenda": false
    },
    "model": "group.groupfeatures",
    "pk": "iana"
  },
  {
    "fields": {
      "about_page": "ietf.group.views.group_about",
      "acts_like_wg": false,
      "admin_roles": "[\n    \"chair\"\n]",
      "agenda_type": "ad",
      "create_wiki": false,
      "custom_group_roles": true,
      "customize_workflow": false,
      "default_tab": "ietf.group.views.group_about",
      "default_used_roles": "[]",
      "docman_roles": "[\n    \"chair\"\n]",
      "groupman_authroles": "[\n    \"Secretariat\"\n]",
      "groupman_roles": "[\n    \"chair\",\n    \"delegate\"\n]",
      "has_chartering_process": false,
      "has_default_jabber": false,
      "has_documents": false,
      "has_meetings": false,
      "has_milestones": false,
      "has_nonsession_materials": false,
      "has_reviews": false,
      "has_session_materials": false,
      "is_schedulable": false,
      "material_types": "\"[]\"",
      "matman_roles": "[\n    \"chair\",\n    \"delegate\",\n    \"member\"\n]",
      "req_subm_approval": true,
      "role_order": "[\n    \"chair\",\n    \"delegate\",\n    \"member\"\n]",
      "show_on_agenda": false
    },
    "model": "group.groupfeatures",
    "pk": "iesg"
  },
  {
    "fields": {
      "about_page": "ietf.group.views.group_about",
      "acts_like_wg": false,
      "admin_roles": "[\n    \"chair\",\n    \"lead\"\n]",
      "agenda_type": "ietf",
      "create_wiki": false,
      "custom_group_roles": true,
      "customize_workflow": false,
      "default_tab": "ietf.group.views.group_about",
      "default_used_roles": "[\n    \"ad\",\n    \"member\",\n    \"comdir\",\n    \"delegate\",\n    \"execdir\",\n    \"recman\",\n    \"secr\",\n    \"trac-editor\",\n    \"trac-admin\",\n    \"chair\"\n]",
      "docman_roles": "[\n    \"chair\"\n]",
      "groupman_authroles": "[\n    \"Secretariat\"\n]",
      "groupman_roles": "[\n    \"chair\",\n    \"delegate\"\n]",
      "has_chartering_process": false,
      "has_default_jabber": false,
      "has_documents": false,
      "has_meetings": true,
      "has_milestones": false,
      "has_nonsession_materials": false,
      "has_reviews": false,
      "has_session_materials": true,
      "is_schedulable": false,
      "material_types": "[\n    \"slides\"\n]",
      "matman_roles": "[\n    \"chair\",\n    \"delegate\"\n]",
      "req_subm_approval": true,
      "role_order": "[\n    \"chair\",\n    \"secr\"\n]",
      "show_on_agenda": false
    },
    "model": "group.groupfeatures",
    "pk": "ietf"
  },
  {
    "fields": {
      "about_page": "ietf.group.views.group_about",
      "acts_like_wg": false,
      "admin_roles": "[\n    \"chair\"\n]",
      "agenda_type": null,
      "create_wiki": false,
      "custom_group_roles": true,
      "customize_workflow": false,
      "default_tab": "ietf.group.views.group_about",
      "default_used_roles": "[\n    \"ad\"\n]",
      "docman_roles": "[\n    \"auth\"\n]",
      "groupman_authroles": "[]",
      "groupman_roles": "[]",
      "has_chartering_process": false,
      "has_default_jabber": false,
      "has_documents": false,
      "has_meetings": false,
      "has_milestones": false,
      "has_nonsession_materials": false,
      "has_reviews": false,
      "has_session_materials": false,
      "is_schedulable": false,
      "material_types": "[\n    \"slides\"\n]",
      "matman_roles": "[]",
      "req_subm_approval": false,
      "role_order": "[\n    \"chair\",\n    \"secr\"\n]",
      "show_on_agenda": false
    },
    "model": "group.groupfeatures",
    "pk": "individ"
  },
  {
    "fields": {
      "about_page": "ietf.group.views.group_about",
      "acts_like_wg": false,
      "admin_roles": "[\n    \"chair\"\n]",
      "agenda_type": "ietf",
      "create_wiki": false,
      "custom_group_roles": true,
      "customize_workflow": false,
      "default_tab": "ietf.group.views.group_about",
      "default_used_roles": "[\n    \"member\",\n    \"atlarge\",\n    \"chair\"\n]",
      "docman_roles": "[]",
      "groupman_authroles": "[\n    \"Secretariat\"\n]",
      "groupman_roles": "[\n    \"chair\",\n    \"delegate\"\n]",
      "has_chartering_process": false,
      "has_default_jabber": false,
      "has_documents": false,
      "has_meetings": false,
      "has_milestones": false,
      "has_nonsession_materials": false,
      "has_reviews": false,
      "has_session_materials": false,
      "is_schedulable": false,
      "material_types": "[\n    \"slides\"\n]",
      "matman_roles": "[\n    \"chair\",\n    \"delegate\",\n    \"secr\"\n]",
      "req_subm_approval": true,
      "role_order": "[\n    \"chair\",\n    \"secr\"\n]",
      "show_on_agenda": false
    },
    "model": "group.groupfeatures",
    "pk": "irtf"
  },
  {
    "fields": {
      "about_page": "ietf.group.views.group_about",
      "acts_like_wg": false,
      "admin_roles": "[\n    \"chair\",\n    \"lead\"\n]",
      "agenda_type": "ad",
      "create_wiki": false,
      "custom_group_roles": true,
      "customize_workflow": false,
      "default_tab": "ietf.group.views.group_about",
      "default_used_roles": "[\n    \"chair\"\n]",
      "docman_roles": "[\n    \"chair\"\n]",
      "groupman_authroles": "[\n    \"Secretariat\"\n]",
      "groupman_roles": "[\n    \"chair\",\n    \"delegate\"\n]",
      "has_chartering_process": false,
      "has_default_jabber": false,
      "has_documents": true,
      "has_meetings": false,
      "has_milestones": false,
      "has_nonsession_materials": false,
      "has_reviews": false,
      "has_session_materials": false,
      "is_schedulable": false,
      "material_types": "[\n    \"slides\"\n]",
      "matman_roles": "[\n    \"chair\",\n    \"delegate\"\n]",
      "req_subm_approval": true,
      "role_order": "[\n    \"chair\",\n    \"delegate\"\n]",
      "show_on_agenda": false
    },
    "model": "group.groupfeatures",
    "pk": "ise"
  },
  {
    "fields": {
      "about_page": "ietf.group.views.group_about",
      "acts_like_wg": false,
      "admin_roles": "[\n    \"chair\"\n]",
      "agenda_type": null,
      "create_wiki": false,
      "custom_group_roles": true,
      "customize_workflow": false,
      "default_tab": "ietf.group.views.group_about",
      "default_used_roles": "[\n    \"chair\",\n    \"ceo\"\n]",
      "docman_roles": "[]",
      "groupman_authroles": "[\n    \"Secretariat\"\n]",
      "groupman_roles": "[\n    \"chair\"\n]",
      "has_chartering_process": false,
      "has_default_jabber": false,
      "has_documents": false,
      "has_meetings": false,
      "has_milestones": false,
      "has_nonsession_materials": false,
      "has_reviews": false,
      "has_session_materials": false,
      "is_schedulable": false,
      "material_types": "[\n    \"slides\"\n]",
      "matman_roles": "[\n    \"chair\",\n    \"secr\"\n]",
      "req_subm_approval": true,
      "role_order": "[\n    \"chair\",\n    \"secr\"\n]",
      "show_on_agenda": false
    },
    "model": "group.groupfeatures",
    "pk": "isoc"
  },
  {
    "fields": {
      "about_page": "ietf.group.views.group_about",
      "acts_like_wg": false,
      "admin_roles": "[\n    \"chair\",\n    \"advisor\"\n]",
      "agenda_type": "side",
      "create_wiki": true,
      "custom_group_roles": true,
      "customize_workflow": false,
      "default_tab": "ietf.group.views.group_about",
      "default_used_roles": "[\n    \"member\",\n    \"advisor\",\n    \"liaison\",\n    \"chair\",\n    \"techadv\"\n]",
      "docman_roles": "[\n    \"chair\"\n]",
      "groupman_authroles": "[\n    \"Secretariat\"\n]",
      "groupman_roles": "[\n    \"chair\",\n    \"advisor\"\n]",
      "has_chartering_process": false,
      "has_default_jabber": false,
      "has_documents": false,
      "has_meetings": false,
      "has_milestones": false,
      "has_nonsession_materials": false,
      "has_reviews": false,
      "has_session_materials": false,
      "is_schedulable": false,
      "material_types": "[\n    \"slides\"\n]",
      "matman_roles": "[\n    \"chair\"\n]",
      "req_subm_approval": true,
      "role_order": "[\n    \"chair\",\n    \"member\",\n    \"advisor\"\n]",
      "show_on_agenda": false
    },
    "model": "group.groupfeatures",
    "pk": "nomcom"
  },
  {
    "fields": {
      "about_page": "ietf.group.views.group_about",
      "acts_like_wg": false,
      "admin_roles": "[\n    \"lead\"\n]",
      "agenda_type": "ad",
      "create_wiki": false,
      "custom_group_roles": true,
      "customize_workflow": false,
      "default_tab": "ietf.group.views.group_about",
      "default_used_roles": "[\n    \"member\",\n    \"chair\",\n    \"lead\"\n]",
      "docman_roles": "[\n    \"lead\",\n    \"chair\",\n    \"secr\"\n]",
      "groupman_authroles": "[\n    \"Secretariat\",\n    \"IAB\"\n]",
      "groupman_roles": "[\n    \"lead\",\n    \"chair\",\n    \"secr\"\n]",
      "has_chartering_process": false,
      "has_default_jabber": false,
      "has_documents": true,
      "has_meetings": true,
      "has_milestones": true,
      "has_nonsession_materials": false,
      "has_reviews": false,
      "has_session_materials": false,
      "is_schedulable": false,
      "material_types": "[\n    \"slides\"\n]",
      "matman_roles": "[\n    \"lead\",\n    \"chair\",\n    \"secr\"\n]",
      "req_subm_approval": false,
      "role_order": "[\n    \"lead\",\n    \"chair\",\n    \"secr\"\n]",
      "show_on_agenda": false
    },
    "model": "group.groupfeatures",
    "pk": "program"
  },
  {
    "fields": {
      "about_page": "ietf.group.views.group_about",
      "acts_like_wg": false,
      "admin_roles": "[\n    \"chair\",\n    \"secr\"\n]",
      "agenda_type": null,
      "create_wiki": true,
      "custom_group_roles": true,
      "customize_workflow": false,
      "default_tab": "ietf.group.views.review_requests",
      "default_used_roles": "[\n    \"ad\",\n    \"chair\",\n    \"reviewer\",\n    \"secr\"\n]",
      "docman_roles": "[\n    \"secr\"\n]",
      "groupman_authroles": "[\n    \"Secretariat\"\n]",
      "groupman_roles": "[\n    \"ad\",\n    \"secr\"\n]",
      "has_chartering_process": false,
      "has_default_jabber": false,
      "has_documents": false,
      "has_meetings": false,
      "has_milestones": false,
      "has_nonsession_materials": false,
      "has_reviews": true,
      "has_session_materials": false,
      "is_schedulable": false,
      "material_types": "[\n    \"slides\"\n]",
      "matman_roles": "[\n    \"ad\",\n    \"secr\"\n]",
      "req_subm_approval": true,
      "role_order": "[\n    \"chair\",\n    \"secr\"\n]",
      "show_on_agenda": false
    },
    "model": "group.groupfeatures",
    "pk": "review"
  },
  {
    "fields": {
      "about_page": "ietf.group.views.group_about",
      "acts_like_wg": false,
      "admin_roles": "[\n    \"chair\"\n]",
      "agenda_type": "side",
      "create_wiki": false,
      "custom_group_roles": true,
      "customize_workflow": false,
      "default_tab": "ietf.group.views.group_about",
      "default_used_roles": "[\n    \"auth\",\n    \"chair\"\n]",
      "docman_roles": "[]",
      "groupman_authroles": "[\n    \"Secretariat\"\n]",
      "groupman_roles": "[]",
      "has_chartering_process": false,
      "has_default_jabber": false,
      "has_documents": false,
      "has_meetings": false,
      "has_milestones": false,
      "has_nonsession_materials": false,
      "has_reviews": false,
      "has_session_materials": false,
      "is_schedulable": false,
      "material_types": "[\n    \"slides\"\n]",
      "matman_roles": "[]",
      "req_subm_approval": true,
      "role_order": "[\n    \"chair\",\n    \"secr\"\n]",
      "show_on_agenda": false
    },
    "model": "group.groupfeatures",
    "pk": "rfcedtyp"
  },
  {
    "fields": {
      "about_page": "ietf.group.views.group_about",
      "acts_like_wg": true,
      "admin_roles": "[\n    \"chair\"\n]",
      "agenda_type": "ietf",
      "create_wiki": true,
      "custom_group_roles": false,
      "customize_workflow": true,
      "default_tab": "ietf.group.views.group_documents",
      "default_used_roles": "[\n    \"chair\",\n    \"techadv\",\n    \"secr\",\n    \"delegate\"\n]",
      "docman_roles": "[\n    \"chair\",\n    \"delegate\",\n    \"secr\"\n]",
      "groupman_authroles": "[\n    \"Secretariat\",\n    \"IRTF Chair\"\n]",
      "groupman_roles": "[\n    \"chair\",\n    \"delegate\"\n]",
      "has_chartering_process": true,
      "has_default_jabber": true,
      "has_documents": true,
      "has_meetings": true,
      "has_milestones": true,
      "has_nonsession_materials": false,
      "has_reviews": false,
      "has_session_materials": true,
      "is_schedulable": true,
      "material_types": "[\n    \"slides\"\n]",
      "matman_roles": "[\n    \"chair\",\n    \"delegate\",\n    \"secr\"\n]",
      "req_subm_approval": true,
      "role_order": "[\n    \"chair\",\n    \"delegate\",\n    \"secr\"\n]",
      "show_on_agenda": true
    },
    "model": "group.groupfeatures",
    "pk": "rg"
  },
  {
    "fields": {
      "about_page": "ietf.group.views.group_about",
      "acts_like_wg": false,
      "admin_roles": "[\n    \"chair\"\n]",
      "agenda_type": null,
      "create_wiki": false,
      "custom_group_roles": true,
      "customize_workflow": false,
      "default_tab": "ietf.group.views.group_about",
      "default_used_roles": "[\n    \"liaiman\",\n    \"ceo\",\n    \"coord\",\n    \"auth\",\n    \"chair\"\n]",
      "docman_roles": "[\n    \"liaiman\",\n    \"matman\"\n]",
      "groupman_authroles": "[\n    \"Secretariat\"\n]",
      "groupman_roles": "[]",
      "has_chartering_process": false,
      "has_default_jabber": false,
      "has_documents": false,
      "has_meetings": false,
      "has_milestones": false,
      "has_nonsession_materials": false,
      "has_reviews": false,
      "has_session_materials": false,
      "is_schedulable": false,
      "material_types": "[\n    \"slides\"\n]",
      "matman_roles": "[]",
      "req_subm_approval": true,
      "role_order": "[\n    \"liaiman\"\n]",
      "show_on_agenda": false
    },
    "model": "group.groupfeatures",
    "pk": "sdo"
  },
  {
    "fields": {
      "about_page": "ietf.group.views.group_about",
      "acts_like_wg": false,
      "admin_roles": "[\n    \"chair\"\n]",
      "agenda_type": "ietf",
      "create_wiki": true,
      "custom_group_roles": true,
      "customize_workflow": false,
      "default_tab": "ietf.group.views.group_about",
      "default_used_roles": "[\n    \"ad\",\n    \"member\",\n    \"delegate\",\n    \"secr\",\n    \"liaison\",\n    \"atlarge\",\n    \"chair\",\n    \"matman\",\n    \"techadv\"\n]",
      "docman_roles": "[\n    \"chair\"\n]",
      "groupman_authroles": "[\n    \"Secretariat\"\n]",
      "groupman_roles": "[\n    \"chair\"\n]",
      "has_chartering_process": false,
      "has_default_jabber": false,
      "has_documents": false,
      "has_meetings": true,
      "has_milestones": false,
      "has_nonsession_materials": true,
      "has_reviews": false,
      "has_session_materials": false,
      "is_schedulable": false,
      "material_types": "[\n    \"slides\"\n]",
      "matman_roles": "[\n    \"chair\",\n    \"matman\"\n]",
      "req_subm_approval": false,
      "role_order": "[\n    \"chair\",\n    \"member\",\n    \"matman\"\n]",
      "show_on_agenda": false
    },
    "model": "group.groupfeatures",
    "pk": "team"
  },
  {
    "fields": {
      "about_page": "ietf.group.views.group_about",
      "acts_like_wg": true,
      "admin_roles": "[\n    \"chair\"\n]",
      "agenda_type": "ietf",
      "create_wiki": true,
      "custom_group_roles": false,
      "customize_workflow": true,
      "default_tab": "ietf.group.views.group_documents",
      "default_used_roles": "[\n    \"ad\",\n    \"editor\",\n    \"delegate\",\n    \"secr\",\n    \"chair\",\n    \"matman\",\n    \"techadv\"\n]",
      "docman_roles": "[\n    \"chair\",\n    \"delegate\",\n    \"secr\"\n]",
      "groupman_authroles": "[\n    \"Secretariat\",\n    \"Area Director\"\n]",
      "groupman_roles": "[\n    \"ad\",\n    \"chair\",\n    \"delegate\",\n    \"secr\"\n]",
      "has_chartering_process": true,
      "has_default_jabber": true,
      "has_documents": true,
      "has_meetings": true,
      "has_milestones": true,
      "has_nonsession_materials": false,
      "has_reviews": false,
      "has_session_materials": true,
      "is_schedulable": true,
      "material_types": "[\n    \"slides\"\n]",
      "matman_roles": "[\n    \"ad\",\n    \"chair\",\n    \"delegate\",\n    \"secr\"\n]",
      "req_subm_approval": true,
      "role_order": "[\n    \"chair\",\n    \"secr\",\n    \"delegate\"\n]",
      "show_on_agenda": true
    },
    "model": "group.groupfeatures",
    "pk": "wg"
  },
  {
    "fields": {
      "cc": [],
      "desc": "Recipients when AD approves a conflict review pending announcement",
      "to": [
        "iesg_secretary"
      ]
    },
    "model": "mailtrigger.mailtrigger",
    "pk": "ad_approved_conflict_review"
  },
  {
    "fields": {
      "cc": [],
      "desc": "Recipients when AD approves a status change pending announcement",
      "to": [
        "iesg_secretary"
      ]
    },
    "model": "mailtrigger.mailtrigger",
    "pk": "ad_approved_status_change"
  },
  {
    "fields": {
      "cc": [
        "doc_notify",
        "group_chairs",
        "group_mail_list",
        "group_steering_group"
      ],
      "desc": "Recipients when a charter is approved",
      "to": [
        "ietf_announce"
      ]
    },
    "model": "mailtrigger.mailtrigger",
    "pk": "ballot_approved_charter"
  },
  {
    "fields": {
      "cc": [
        "iana",
        "iesg",
        "ietf_announce"
      ],
      "desc": "Recipients when a conflict review ballot is approved",
      "to": [
        "conflict_review_steering_group",
        "conflict_review_stream_manager",
        "doc_affecteddoc_authors",
        "doc_affecteddoc_group_chairs",
        "doc_affecteddoc_notify",
        "doc_notify"
      ]
    },
    "model": "mailtrigger.mailtrigger",
    "pk": "ballot_approved_conflrev"
  },
  {
    "fields": {
      "cc": [
        "doc_ad",
        "doc_authors",
        "doc_group_chairs",
        "doc_group_mail_list",
        "doc_notify",
        "doc_shepherd",
        "iesg",
        "rfc_editor"
      ],
      "desc": "Recipients when an IETF stream document ballot is approved",
      "to": [
        "ietf_announce"
      ]
    },
    "model": "mailtrigger.mailtrigger",
    "pk": "ballot_approved_ietf_stream"
  },
  {
    "fields": {
      "cc": [],
      "desc": "Recipients for IANA message when an IETF stream document ballot is approved",
      "to": [
        "iana_approve"
      ]
    },
    "model": "mailtrigger.mailtrigger",
    "pk": "ballot_approved_ietf_stream_iana"
  },
  {
    "fields": {
      "cc": [
        "doc_affecteddoc_authors",
        "doc_affecteddoc_group_chairs",
        "doc_affecteddoc_notify",
        "doc_notify",
        "iana",
        "iesg",
        "rfc_editor"
      ],
      "desc": "Recipients when a status change is approved",
      "to": [
        "ietf_announce"
      ]
    },
    "model": "mailtrigger.mailtrigger",
    "pk": "ballot_approved_status_change"
  },
  {
    "fields": {
      "cc": [],
      "desc": "Recipients when a ballot is deferred to or undeferred from a future telechat",
      "to": [
        "conflict_review_stream_manager",
        "doc_affecteddoc_authors",
        "doc_affecteddoc_group_chairs",
        "doc_affecteddoc_notify",
        "doc_authors",
        "doc_group_chairs",
        "doc_notify",
        "doc_shepherd",
        "iesg",
        "iesg_secretary"
      ]
    },
    "model": "mailtrigger.mailtrigger",
    "pk": "ballot_deferred"
  },
  {
    "fields": {
      "cc": [],
      "desc": "Recipients when the RFC Editor note for a document is changed after the document has been approved",
      "to": [
        "iesg",
        "rfc_editor"
      ]
    },
    "model": "mailtrigger.mailtrigger",
    "pk": "ballot_ednote_changed_late"
  },
  {
    "fields": {
      "cc": [],
      "desc": "Recipients for IANA message when a ballot is issued",
      "to": [
        "iana_eval"
      ]
    },
    "model": "mailtrigger.mailtrigger",
    "pk": "ballot_issued_iana"
  },
  {
    "fields": {
      "cc": [
        "conflict_review_stream_manager",
        "doc_affecteddoc_authors",
        "doc_affecteddoc_group_chairs",
        "doc_affecteddoc_notify",
        "doc_authors",
        "doc_group_chairs",
        "doc_group_mail_list",
        "doc_notify",
        "doc_shepherd"
      ],
      "desc": "Recipients when a new ballot position (with discusses, other blocking positions, or comments) is saved",
      "to": [
        "iesg"
      ]
    },
    "model": "mailtrigger.mailtrigger",
    "pk": "ballot_saved"
  },
  {
    "fields": {
      "cc": [
        "group_mail_list"
      ],
      "desc": "Recipients for a charter external review",
      "to": [
        "ietf_announce"
      ]
    },
    "model": "mailtrigger.mailtrigger",
    "pk": "charter_external_review"
  },
  {
    "fields": {
      "cc": [],
      "desc": "Recipients for a message to new-work about a charter review",
      "to": [
        "new_work"
      ]
    },
    "model": "mailtrigger.mailtrigger",
    "pk": "charter_external_review_new_work"
  },
  {
    "fields": {
      "cc": [],
      "desc": "Recipients for message noting that internal review has started on a charter",
      "to": [
        "group_steering_group",
        "iab"
      ]
    },
    "model": "mailtrigger.mailtrigger",
    "pk": "charter_internal_review"
  },
  {
    "fields": {
      "cc": [],
      "desc": "Recipients for message to adminstrators when a charter state edit needs followon administrative action",
      "to": [
        "iesg_secretary"
      ]
    },
    "model": "mailtrigger.mailtrigger",
    "pk": "charter_state_edit_admin_needed"
  },
  {
    "fields": {
      "cc": [
        "conflict_review_steering_group",
        "conflict_review_stream_manager",
        "doc_affecteddoc_authors",
        "doc_affecteddoc_group_chairs",
        "doc_affecteddoc_notify",
        "doc_notify",
        "iesg"
      ],
      "desc": "Recipients when the responsible AD for a conflict review is changed",
      "to": []
    },
    "model": "mailtrigger.mailtrigger",
    "pk": "conflrev_ad_changed"
  },
  {
    "fields": {
      "cc": [
        "conflict_review_steering_group",
        "conflict_review_stream_manager",
        "doc_affecteddoc_authors",
        "doc_affecteddoc_group_chairs",
        "doc_affecteddoc_notify",
        "doc_notify",
        "iesg"
      ],
      "desc": "Recipients for a stream manager's request for an IETF conflict review",
      "to": [
        "iesg_secretary"
      ]
    },
    "model": "mailtrigger.mailtrigger",
    "pk": "conflrev_requested"
  },
  {
    "fields": {
      "cc": [],
      "desc": "Recipients for IANA message when a stream manager requests an IETF conflict review",
      "to": [
        "iana_eval"
      ]
    },
    "model": "mailtrigger.mailtrigger",
    "pk": "conflrev_requested_iana"
  },
  {
    "fields": {
      "cc": [],
      "desc": "Recipients for a message when a new comment is manually entered into the document's history",
      "to": [
        "doc_authors",
        "doc_group_chairs",
        "doc_group_responsible_directors",
        "doc_non_ietf_stream_manager",
        "doc_shepherd"
      ]
    },
    "model": "mailtrigger.mailtrigger",
    "pk": "doc_added_comment"
  },
  {
    "fields": {
      "cc": [
        "doc_ad",
        "doc_notify",
        "doc_shepherd"
      ],
      "desc": "Recipients for notification that a document has been adopted by a group",
      "to": [
        "doc_authors",
        "doc_group_chairs",
        "doc_group_mail_list"
      ]
    },
    "model": "mailtrigger.mailtrigger",
    "pk": "doc_adopted_by_group"
  },
  {
    "fields": {
      "cc": [
        "doc_group_chairs",
        "doc_group_responsible_directors",
        "doc_notify",
        "doc_shepherd"
      ],
      "desc": "Recipients for notification of a document's expiration",
      "to": [
        "doc_authors"
      ]
    },
    "model": "mailtrigger.mailtrigger",
    "pk": "doc_expired"
  },
  {
    "fields": {
      "cc": [
        "doc_group_chairs",
        "doc_group_responsible_directors",
        "doc_notify",
        "doc_shepherd"
      ],
      "desc": "Recipients for notification of impending expiration of a document",
      "to": [
        "doc_authors"
      ]
    },
    "model": "mailtrigger.mailtrigger",
    "pk": "doc_expires_soon"
  },
  {
    "fields": {
      "cc": [],
      "desc": "Recipients when IANA state information for a document changes ",
      "to": [
        "doc_ad",
        "doc_affecteddoc_authors",
        "doc_affecteddoc_group_chairs",
        "doc_affecteddoc_notify",
        "doc_authors",
        "doc_group_chairs",
        "doc_notify",
        "doc_shepherd"
      ]
    },
    "model": "mailtrigger.mailtrigger",
    "pk": "doc_iana_state_changed"
  },
  {
    "fields": {
      "cc": [],
      "desc": "Recipients for a message when the IESG begins processing a document ",
      "to": [
        "doc_ad",
        "doc_authors",
        "doc_group_chairs",
        "doc_shepherd"
      ]
    },
    "model": "mailtrigger.mailtrigger",
    "pk": "doc_iesg_processing_started"
  },
  {
    "fields": {
      "cc": [],
      "desc": "Recipients for a message when a document's intended publication status changes",
      "to": [
        "doc_authors",
        "doc_group_chairs",
        "doc_group_responsible_directors",
        "doc_non_ietf_stream_manager",
        "doc_shepherd"
      ]
    },
    "model": "mailtrigger.mailtrigger",
    "pk": "doc_intended_status_changed"
  },
  {
    "fields": {
      "cc": [
        "doc_authors",
        "doc_group_chairs",
        "doc_notify",
        "doc_shepherd",
        "iesg",
        "iesg_secretary"
      ],
      "desc": "Recipients when a document is taken out of the RFC's editor queue before publication",
      "to": [
        "iana",
        "rfc_editor"
      ]
    },
    "model": "mailtrigger.mailtrigger",
    "pk": "doc_pulled_from_rfc_queue"
  },
  {
    "fields": {
      "cc": [],
      "desc": "Recipients when what a document replaces or is replaced by changes",
      "to": [
        "doc_authors_expanded"
      ]
    },
    "model": "mailtrigger.mailtrigger",
    "pk": "doc_replacement_changed"
  },
  {
    "fields": {
      "cc": [],
      "desc": "Recipients for suggestions that this doc replaces or is replace by some other document",
      "to": [
        "doc_group_chairs",
        "doc_group_responsible_directors",
        "doc_non_ietf_stream_manager",
        "iesg_secretary"
      ]
    },
    "model": "mailtrigger.mailtrigger",
    "pk": "doc_replacement_suggested"
  },
  {
    "fields": {
      "cc": [],
      "desc": "Recipients when a document's state is manually edited",
      "to": [
        "doc_ad",
        "doc_affecteddoc_authors",
        "doc_affecteddoc_group_chairs",
        "doc_affecteddoc_notify",
        "doc_authors",
        "doc_group_chairs",
        "doc_group_responsible_directors",
        "doc_notify",
        "doc_shepherd"
      ]
    },
    "model": "mailtrigger.mailtrigger",
    "pk": "doc_state_edited"
  },
  {
    "fields": {
      "cc": [],
      "desc": "Recipients for notification when a document's stream changes",
      "to": [
        "doc_authors",
        "doc_notify",
        "stream_managers"
      ]
    },
    "model": "mailtrigger.mailtrigger",
    "pk": "doc_stream_changed"
  },
  {
    "fields": {
      "cc": [],
      "desc": "Recipients when the stream state of a document is manually edited",
      "to": [
        "doc_authors",
        "doc_group_chairs",
        "doc_group_delegates",
        "doc_shepherd"
      ]
    },
    "model": "mailtrigger.mailtrigger",
    "pk": "doc_stream_state_edited"
  },
  {
    "fields": {
      "cc": [],
      "desc": "Recipients when a document's telechat date or other telechat specific details are changed",
      "to": [
        "conflict_review_steering_group",
        "conflict_review_stream_manager",
        "doc_affecteddoc_authors",
        "doc_affecteddoc_group_chairs",
        "doc_affecteddoc_notify",
        "doc_authors",
        "doc_group_chairs",
        "doc_notify",
        "doc_shepherd",
        "iesg",
        "iesg_secretary"
      ]
    },
    "model": "mailtrigger.mailtrigger",
    "pk": "doc_telechat_details_changed"
  },
  {
    "fields": {
      "cc": [],
      "desc": "Recipients when a comment is added to a group's history",
      "to": [
        "group_chairs",
        "group_responsible_directors",
        "group_secretaries"
      ]
    },
    "model": "mailtrigger.mailtrigger",
    "pk": "group_added_comment"
  },
  {
    "fields": {
      "cc": [],
      "desc": "Recipients when the set of approved milestones for a group are edited",
      "to": [
        "group_mail_list"
      ]
    },
    "model": "mailtrigger.mailtrigger",
    "pk": "group_approved_milestones_edited"
  },
  {
    "fields": {
      "cc": [],
      "desc": "Recipients for message requesting closure of a group",
      "to": [
        "iesg_secretary"
      ]
    },
    "model": "mailtrigger.mailtrigger",
    "pk": "group_closure_requested"
  },
  {
    "fields": {
      "cc": [],
      "desc": "Recipients when any of a group's milestones are edited",
      "to": [
        "group_chairs",
        "group_responsible_directors"
      ]
    },
    "model": "mailtrigger.mailtrigger",
    "pk": "group_milestones_edited"
  },
  {
    "fields": {
      "cc": [],
      "desc": "Recipients for a message noting changes in a group's personnel",
      "to": [
        "group_chairs",
        "group_changed_personnel",
        "group_responsible_directors",
        "group_secretaries",
        "iesg_secretary"
      ]
    },
    "model": "mailtrigger.mailtrigger",
    "pk": "group_personnel_change"
  },
  {
    "fields": {
      "cc": [],
      "desc": "Recipients when a ballot is issued",
      "to": [
        "iesg",
        "iesg_secretary"
      ]
    },
    "model": "mailtrigger.mailtrigger",
    "pk": "iesg_ballot_issued"
  },
  {
    "fields": {
      "cc": [
        "conflict_review_stream_manager",
        "doc_affecteddoc_authors",
        "doc_affecteddoc_group_chairs",
        "doc_affecteddoc_notify",
        "doc_authors",
        "doc_group_chairs",
        "doc_group_mail_list",
        "doc_notify",
        "doc_shepherd"
      ],
      "desc": "Recipients when a new ballot position (with discusses, other blocking positions, or comments) is saved",
      "to": [
        "iesg"
      ]
    },
    "model": "mailtrigger.mailtrigger",
    "pk": "iesg_ballot_saved"
  },
  {
    "fields": {
      "cc": [
        "group_mail_list"
      ],
      "desc": "Recipients when an interim meeting is announced",
      "to": [
        "group_stream_announce",
        "ietf_announce"
      ]
    },
    "model": "mailtrigger.mailtrigger",
    "pk": "interim_announced"
  },
  {
    "fields": {
      "cc": [],
      "desc": "Recipients when an interim meeting is approved and an announcement needs to be sent",
      "to": [
        "iesg_secretary"
      ]
    },
    "model": "mailtrigger.mailtrigger",
    "pk": "interim_approved"
  },
  {
    "fields": {
      "cc": [
        "group_chairs",
        "group_mail_list",
        "logged_in_person"
      ],
      "desc": "Recipients when an interim meeting is cancelled",
      "to": [
        "group_stream_announce",
        "ietf_announce"
      ]
    },
    "model": "mailtrigger.mailtrigger",
    "pk": "interim_cancelled"
  },
  {
    "fields": {
      "cc": [],
      "desc": "Recipients when the secretary follows up on an IPR disclosure submission",
      "to": [
        "ipr_submitter"
      ]
    },
    "model": "mailtrigger.mailtrigger",
    "pk": "ipr_disclosure_followup"
  },
  {
    "fields": {
      "cc": [],
      "desc": "Recipients when an IPR disclosure is submitted",
      "to": [
        "ipr_requests"
      ]
    },
    "model": "mailtrigger.mailtrigger",
    "pk": "ipr_disclosure_submitted"
  },
  {
    "fields": {
      "cc": [
        "doc_ipr_group_or_ad",
        "ipr_announce"
      ],
      "desc": "Recipients when an IPR disclosure calls out a given document",
      "to": [
        "doc_authors"
      ]
    },
    "model": "mailtrigger.mailtrigger",
    "pk": "ipr_posted_on_doc"
  },
  {
    "fields": {
      "cc": [
        "ipr_updatedipr_contacts",
        "ipr_updatedipr_holders"
      ],
      "desc": "Recipients for a message confirming that a disclosure has been posted",
      "to": [
        "ipr_submitter"
      ]
    },
    "model": "mailtrigger.mailtrigger",
    "pk": "ipr_posting_confirmation"
  },
  {
    "fields": {
      "cc": [
        "doc_affecteddoc_authors",
        "doc_affecteddoc_group_chairs",
        "doc_affecteddoc_notify",
        "doc_authors",
        "doc_group_chairs",
        "doc_group_mail_list",
        "doc_notify",
        "doc_shepherd",
        "doc_stream_manager"
      ],
      "desc": "Recipients when a new IRSG ballot is issued",
      "to": [
        "irsg"
      ]
    },
    "model": "mailtrigger.mailtrigger",
    "pk": "irsg_ballot_issued"
  },
  {
    "fields": {
      "cc": [
        "doc_affecteddoc_authors",
        "doc_affecteddoc_group_chairs",
        "doc_affecteddoc_notify",
        "doc_authors",
        "doc_group_chairs",
        "doc_group_mail_list",
        "doc_notify",
        "doc_shepherd"
      ],
      "desc": "Recipients when a new IRSG ballot position with comments is saved",
      "to": [
        "irsg"
      ]
    },
    "model": "mailtrigger.mailtrigger",
    "pk": "irsg_ballot_saved"
  },
  {
    "fields": {
      "cc": [
        "iesg_secretary"
      ],
      "desc": "Recipients when a last call has expired",
      "to": [
        "doc_ad",
        "doc_authors",
        "doc_notify",
        "doc_shepherd"
      ]
    },
    "model": "mailtrigger.mailtrigger",
    "pk": "last_call_expired"
  },
  {
    "fields": {
      "cc": [
        "doc_ad",
        "doc_affecteddoc_authors",
        "doc_affecteddoc_group_chairs",
        "doc_affecteddoc_notify",
        "doc_authors",
        "doc_group_chairs",
        "doc_group_mail_list",
        "doc_notify",
        "doc_shepherd"
      ],
      "desc": "Recipients when a last call is issued",
      "to": [
        "ietf_announce"
      ]
    },
    "model": "mailtrigger.mailtrigger",
    "pk": "last_call_issued"
  },
  {
    "fields": {
      "cc": [],
      "desc": "Recipients for IANA message when a last call is issued",
      "to": [
        "iana_last_call"
      ]
    },
    "model": "mailtrigger.mailtrigger",
    "pk": "last_call_issued_iana"
  },
  {
    "fields": {
      "cc": [
        "doc_ad",
        "doc_notify",
        "doc_shepherd"
      ],
      "desc": "Recipients when AD requests a last call",
      "to": [
        "iesg_secretary"
      ]
    },
    "model": "mailtrigger.mailtrigger",
    "pk": "last_call_requested"
  },
  {
    "fields": {
      "cc": [
        "liaison_admin"
      ],
      "desc": "Recipients for a message that a pending liaison statement needs approval",
      "to": [
        "liaison_approvers"
      ]
    },
    "model": "mailtrigger.mailtrigger",
    "pk": "liaison_approval_requested"
  },
  {
    "fields": {
      "cc": [
        "liaison_cc",
        "liaison_response_contacts",
        "liaison_technical_contacts"
      ],
      "desc": "Recipients for a message about a liaison statement deadline that is approaching.",
      "to": [
        "liaison_to_contacts"
      ]
    },
    "model": "mailtrigger.mailtrigger",
    "pk": "liaison_deadline_soon"
  },
  {
    "fields": {
      "cc": [],
      "desc": "Recipients for a message requesting an updated list of authorized individuals",
      "to": [
        "liaison_manager"
      ]
    },
    "model": "mailtrigger.mailtrigger",
    "pk": "liaison_manager_update_request"
  },
  {
    "fields": {
      "cc": [
        "liaison_cc",
        "liaison_response_contacts",
        "liaison_technical_contacts"
      ],
      "desc": "Recipient for a message when a new liaison statement is posted",
      "to": [
        "liaison_to_contacts"
      ]
    },
    "model": "mailtrigger.mailtrigger",
    "pk": "liaison_statement_posted"
  },
  {
    "fields": {
      "cc": [],
      "desc": "Recipients for a message confirming a comment was made",
      "to": [
        "commenter"
      ]
    },
    "model": "mailtrigger.mailtrigger",
    "pk": "nomcom_comment_receipt_requested"
  },
  {
    "fields": {
      "cc": [],
      "desc": "Recipients for the questionairre that nominees should complete",
      "to": [
        "nominee"
      ]
    },
    "model": "mailtrigger.mailtrigger",
    "pk": "nomcom_questionnaire"
  },
  {
    "fields": {
      "cc": [],
      "desc": "Recipients for a message reminding a nominee to return a completed questionairre response",
      "to": [
        "nominee"
      ]
    },
    "model": "mailtrigger.mailtrigger",
    "pk": "nomcom_questionnaire_reminder"
  },
  {
    "fields": {
      "cc": [],
      "desc": "Recipeints of message reminding a nominee to accept or decline a nomination",
      "to": [
        "nominee"
      ]
    },
    "model": "mailtrigger.mailtrigger",
    "pk": "nomination_accept_reminder"
  },
  {
    "fields": {
      "cc": [],
      "desc": "Recipients for a message noting that a nomination caused a new Person record to be created in the datatracker",
      "to": [
        "ietf_secretariat",
        "nomcom_chair"
      ]
    },
    "model": "mailtrigger.mailtrigger",
    "pk": "nomination_created_person"
  },
  {
    "fields": {
      "cc": [],
      "desc": "Recipients the first time a person is nominated for a position, asking them to accept or decline the nomination",
      "to": [
        "nominee"
      ]
    },
    "model": "mailtrigger.mailtrigger",
    "pk": "nomination_new_nominee"
  },
  {
    "fields": {
      "cc": [],
      "desc": "Recipients for a message confirming a nomination was made",
      "to": [
        "nominator"
      ]
    },
    "model": "mailtrigger.mailtrigger",
    "pk": "nomination_receipt_requested"
  },
  {
    "fields": {
      "cc": [],
      "desc": "Recipients for a message noting a new nomination has been received",
      "to": [
        "nomcom_chair"
      ]
    },
    "model": "mailtrigger.mailtrigger",
    "pk": "nomination_received"
  },
  {
    "fields": {
      "cc": [],
      "desc": "Recipients for a message requesting that duplicated Person records be merged ",
      "to": [
        "ietf_secretariat"
      ]
    },
    "model": "mailtrigger.mailtrigger",
    "pk": "person_merge_requested"
  },
  {
    "fields": {
      "cc": [
        "doc_group_chairs",
        "doc_group_mail_list",
        "doc_notify",
        "doc_shepherd",
        "iesg_secretary"
      ],
      "desc": "Recipients when a draft is submitted to the IESG",
      "to": [
        "doc_ad"
      ]
    },
    "model": "mailtrigger.mailtrigger",
    "pk": "pubreq_iesg"
  },
  {
    "fields": {
      "cc": [],
      "desc": "Recipients when a non-IETF stream manager requests publication",
      "to": [
        "rfc_editor"
      ]
    },
    "model": "mailtrigger.mailtrigger",
    "pk": "pubreq_rfced"
  },
  {
    "fields": {
      "cc": [],
      "desc": "Recipients for IANA message when a non-IETF stream manager requests publication",
      "to": [
        "iana_approve"
      ]
    },
    "model": "mailtrigger.mailtrigger",
    "pk": "pubreq_rfced_iana"
  },
  {
    "fields": {
      "cc": [],
      "desc": "Recipients when a draft resurrection request has been completed",
      "to": [
        "doc_ad",
        "iesg_secretary"
      ]
    },
    "model": "mailtrigger.mailtrigger",
    "pk": "resurrection_completed"
  },
  {
    "fields": {
      "cc": [],
      "desc": "Recipients of a request to change the state of a draft away from 'Dead'",
      "to": [
        "internet_draft_requests"
      ]
    },
    "model": "mailtrigger.mailtrigger",
    "pk": "resurrection_requested"
  },
  {
    "fields": {
      "cc": [],
      "desc": "Recipients for a change to a review assignment",
      "to": [
        "review_assignment_reviewer",
        "review_assignment_review_req_by",
        "review_secretaries"
      ]
    },
    "model": "mailtrigger.mailtrigger",
    "pk": "review_assignment_changed"
  },
  {
    "fields": {
      "cc": [],
      "desc": "Recipients when an review team secretary send a summary of open review assignments",
      "to": [
        "group_mail_list"
      ]
    },
    "model": "mailtrigger.mailtrigger",
    "pk": "review_assignments_summarized"
  },
  {
    "fields": {
      "cc": [],
      "desc": "Recipients for a change to a reviewer's availability",
      "to": [
        "group_secretaries",
        "review_reviewer"
      ]
    },
    "model": "mailtrigger.mailtrigger",
    "pk": "review_availability_changed"
  },
  {
    "fields": {
      "cc": [
        "ietf_last_call",
        "review_doc_all_parties",
        "review_doc_group_mail_list"
      ],
      "desc": "Default template for recipients when an review is completed - customised mail triggers are used/created per team and review type.",
      "to": [
        "review_team_mail_list"
      ]
    },
    "model": "mailtrigger.mailtrigger",
    "pk": "review_completed"
  },
  {
    "fields": {
      "cc": [
        "review_doc_all_parties",
        "review_doc_group_mail_list"
      ],
      "desc": "Recipients when a artart ReviewTypeName object review is completed",
      "to": [
        "review_team_mail_list"
      ]
    },
    "model": "mailtrigger.mailtrigger",
    "pk": "review_completed_artart_early"
  },
  {
    "fields": {
      "cc": [
        "ietf_last_call",
        "review_doc_all_parties",
        "review_doc_group_mail_list"
      ],
      "desc": "Recipients when a artart ReviewTypeName object review is completed",
      "to": [
        "review_team_mail_list"
      ]
    },
    "model": "mailtrigger.mailtrigger",
    "pk": "review_completed_artart_lc"
  },
  {
    "fields": {
      "cc": [
        "ietf_last_call",
        "review_doc_all_parties",
        "review_doc_group_mail_list"
      ],
      "desc": "Recipients when a artart ReviewTypeName object review is completed",
      "to": [
        "review_team_mail_list"
      ]
    },
    "model": "mailtrigger.mailtrigger",
    "pk": "review_completed_artart_telechat"
  },
  {
    "fields": {
      "cc": [
        "review_doc_all_parties",
        "review_doc_group_mail_list"
      ],
      "desc": "Recipients when a genart ReviewTypeName object review is completed",
      "to": [
        "review_team_mail_list"
      ]
    },
    "model": "mailtrigger.mailtrigger",
    "pk": "review_completed_genart_early"
  },
  {
    "fields": {
      "cc": [
        "ietf_last_call",
        "review_doc_all_parties",
        "review_doc_group_mail_list"
      ],
      "desc": "Recipients when a genart ReviewTypeName object review is completed",
      "to": [
        "review_team_mail_list"
      ]
    },
    "model": "mailtrigger.mailtrigger",
    "pk": "review_completed_genart_lc"
  },
  {
    "fields": {
      "cc": [
        "ietf_last_call",
        "review_doc_all_parties",
        "review_doc_group_mail_list"
      ],
      "desc": "Recipients when a genart ReviewTypeName object review is completed",
      "to": [
        "review_team_mail_list"
      ]
    },
    "model": "mailtrigger.mailtrigger",
    "pk": "review_completed_genart_telechat"
  },
  {
    "fields": {
      "cc": [
        "review_doc_all_parties",
        "review_doc_group_mail_list"
      ],
      "desc": "Recipients when a i18ndir ReviewTypeName object review is completed",
      "to": [
        "review_team_mail_list"
      ]
    },
    "model": "mailtrigger.mailtrigger",
    "pk": "review_completed_i18ndir_early"
  },
  {
    "fields": {
      "cc": [
        "ietf_last_call",
        "review_doc_all_parties",
        "review_doc_group_mail_list"
      ],
      "desc": "Recipients when a i18ndir ReviewTypeName object review is completed",
      "to": [
        "review_team_mail_list"
      ]
    },
    "model": "mailtrigger.mailtrigger",
    "pk": "review_completed_i18ndir_lc"
  },
  {
    "fields": {
      "cc": [
        "ietf_last_call",
        "review_doc_all_parties",
        "review_doc_group_mail_list"
      ],
      "desc": "Recipients when a i18ndir ReviewTypeName object review is completed",
      "to": [
        "review_team_mail_list"
      ]
    },
    "model": "mailtrigger.mailtrigger",
    "pk": "review_completed_i18ndir_telechat"
  },
  {
    "fields": {
      "cc": [
        "review_doc_all_parties",
        "review_doc_group_mail_list"
      ],
      "desc": "Recipients when a intdir ReviewTypeName object review is completed",
      "to": [
        "review_team_mail_list"
      ]
    },
    "model": "mailtrigger.mailtrigger",
    "pk": "review_completed_intdir_early"
  },
  {
    "fields": {
      "cc": [
        "ietf_last_call",
        "review_doc_all_parties",
        "review_doc_group_mail_list"
      ],
      "desc": "Recipients when a intdir ReviewTypeName object review is completed",
      "to": [
        "review_team_mail_list"
      ]
    },
    "model": "mailtrigger.mailtrigger",
    "pk": "review_completed_intdir_lc"
  },
  {
    "fields": {
      "cc": [
        "ietf_last_call",
        "review_doc_all_parties",
        "review_doc_group_mail_list"
      ],
      "desc": "Recipients when a intdir ReviewTypeName object review is completed",
      "to": [
        "review_team_mail_list"
      ]
    },
    "model": "mailtrigger.mailtrigger",
    "pk": "review_completed_intdir_telechat"
  },
  {
    "fields": {
      "cc": [
        "review_doc_all_parties",
        "review_doc_group_mail_list"
      ],
      "desc": "Recipients when a iotdir ReviewTypeName object review is completed",
      "to": [
        "review_team_mail_list"
      ]
    },
    "model": "mailtrigger.mailtrigger",
    "pk": "review_completed_iotdir_early"
  },
  {
    "fields": {
      "cc": [
        "ietf_last_call",
        "review_doc_all_parties",
        "review_doc_group_mail_list"
      ],
      "desc": "Recipients when a iotdir ReviewTypeName object review is completed",
      "to": [
        "review_team_mail_list"
      ]
    },
    "model": "mailtrigger.mailtrigger",
    "pk": "review_completed_iotdir_lc"
  },
  {
    "fields": {
      "cc": [
        "ietf_last_call",
        "review_doc_all_parties",
        "review_doc_group_mail_list"
      ],
      "desc": "Recipients when a iotdir ReviewTypeName object review is completed",
      "to": [
        "review_team_mail_list"
      ]
    },
    "model": "mailtrigger.mailtrigger",
    "pk": "review_completed_iotdir_telechat"
  },
  {
    "fields": {
      "cc": [
        "review_doc_all_parties",
        "review_doc_group_mail_list"
      ],
      "desc": "Recipients when a opsdir ReviewTypeName object review is completed",
      "to": [
        "review_team_mail_list"
      ]
    },
    "model": "mailtrigger.mailtrigger",
    "pk": "review_completed_opsdir_early"
  },
  {
    "fields": {
      "cc": [
        "ietf_last_call",
        "review_doc_all_parties",
        "review_doc_group_mail_list"
      ],
      "desc": "Recipients when a opsdir ReviewTypeName object review is completed",
      "to": [
        "review_team_mail_list"
      ]
    },
    "model": "mailtrigger.mailtrigger",
    "pk": "review_completed_opsdir_lc"
  },
  {
    "fields": {
      "cc": [
        "ietf_last_call",
        "review_doc_all_parties",
        "review_doc_group_mail_list"
      ],
      "desc": "Recipients when a opsdir ReviewTypeName object review is completed",
      "to": [
        "review_team_mail_list"
      ]
    },
    "model": "mailtrigger.mailtrigger",
    "pk": "review_completed_opsdir_telechat"
  },
  {
    "fields": {
      "cc": [
        "review_doc_all_parties",
        "review_doc_group_mail_list"
      ],
      "desc": "Recipients when a rtgdir ReviewTypeName object review is completed",
      "to": [
        "review_team_mail_list"
      ]
    },
    "model": "mailtrigger.mailtrigger",
    "pk": "review_completed_rtgdir_early"
  },
  {
    "fields": {
      "cc": [
        "ietf_last_call",
        "review_doc_all_parties",
        "review_doc_group_mail_list"
      ],
      "desc": "Recipients when a rtgdir ReviewTypeName object review is completed",
      "to": [
        "review_team_mail_list"
      ]
    },
    "model": "mailtrigger.mailtrigger",
    "pk": "review_completed_rtgdir_lc"
  },
  {
    "fields": {
      "cc": [
        "ietf_last_call",
        "review_doc_all_parties",
        "review_doc_group_mail_list"
      ],
      "desc": "Recipients when a rtgdir ReviewTypeName object review is completed",
      "to": [
        "review_team_mail_list"
      ]
    },
    "model": "mailtrigger.mailtrigger",
    "pk": "review_completed_rtgdir_telechat"
  },
  {
    "fields": {
      "cc": [
        "review_doc_all_parties",
        "review_doc_group_mail_list"
      ],
      "desc": "Recipients when a secdir ReviewTypeName object review is completed",
      "to": [
        "review_team_mail_list"
      ]
    },
    "model": "mailtrigger.mailtrigger",
    "pk": "review_completed_secdir_early"
  },
  {
    "fields": {
      "cc": [
        "ietf_last_call",
        "review_doc_all_parties",
        "review_doc_group_mail_list"
      ],
      "desc": "Recipients when a secdir ReviewTypeName object review is completed",
      "to": [
        "review_team_mail_list"
      ]
    },
    "model": "mailtrigger.mailtrigger",
    "pk": "review_completed_secdir_lc"
  },
  {
    "fields": {
      "cc": [
        "ietf_last_call",
        "review_doc_all_parties",
        "review_doc_group_mail_list"
      ],
      "desc": "Recipients when a secdir ReviewTypeName object review is completed",
      "to": [
        "review_team_mail_list"
      ]
    },
    "model": "mailtrigger.mailtrigger",
    "pk": "review_completed_secdir_telechat"
  },
  {
    "fields": {
      "cc": [
        "review_doc_all_parties",
        "review_doc_group_mail_list"
      ],
      "desc": "Recipients when a tsvart ReviewTypeName object review is completed",
      "to": [
        "review_team_mail_list"
      ]
    },
    "model": "mailtrigger.mailtrigger",
    "pk": "review_completed_tsvart_early"
  },
  {
    "fields": {
      "cc": [
        "ietf_last_call",
        "review_doc_all_parties",
        "review_doc_group_mail_list"
      ],
      "desc": "Recipients when a tsvart ReviewTypeName object review is completed",
      "to": [
        "review_team_mail_list"
      ]
    },
    "model": "mailtrigger.mailtrigger",
    "pk": "review_completed_tsvart_lc"
  },
  {
    "fields": {
      "cc": [
        "ietf_last_call",
        "review_doc_all_parties",
        "review_doc_group_mail_list"
      ],
      "desc": "Recipients when a tsvart ReviewTypeName object review is completed",
      "to": [
        "review_team_mail_list"
      ]
    },
    "model": "mailtrigger.mailtrigger",
    "pk": "review_completed_tsvart_telechat"
  },
  {
    "fields": {
      "cc": [
        "review_doc_all_parties",
        "review_doc_group_mail_list"
      ],
      "desc": "Recipients when a yangdoctors ReviewTypeName object review is completed",
      "to": [
        "review_team_mail_list"
      ]
    },
    "model": "mailtrigger.mailtrigger",
    "pk": "review_completed_yangdoctors_early"
  },
  {
    "fields": {
      "cc": [
        "ietf_last_call",
        "review_doc_all_parties",
        "review_doc_group_mail_list"
      ],
      "desc": "Recipients when a yangdoctors ReviewTypeName object review is completed",
      "to": [
        "review_team_mail_list"
      ]
    },
    "model": "mailtrigger.mailtrigger",
    "pk": "review_completed_yangdoctors_lc"
  },
  {
    "fields": {
      "cc": [
        "ietf_last_call",
        "review_doc_all_parties",
        "review_doc_group_mail_list"
      ],
      "desc": "Recipients when a yangdoctors ReviewTypeName object review is completed",
      "to": [
        "review_team_mail_list"
      ]
    },
    "model": "mailtrigger.mailtrigger",
    "pk": "review_completed_yangdoctors_telechat"
  },
  {
    "fields": {
      "cc": [],
      "desc": "Recipients when a team notifies area directors when a review with one of a certain set of results (typically results indicating problem) is submitted",
      "to": [
        "review_doc_ad",
        "review_team_ads"
      ]
    },
    "model": "mailtrigger.mailtrigger",
    "pk": "review_notify_ad"
  },
  {
    "fields": {
      "cc": [],
      "desc": "Recipients for overdue review assignment reminders",
      "to": [
        "group_secretaries"
      ]
    },
    "model": "mailtrigger.mailtrigger",
    "pk": "review_reminder_overdue_assignment"
  },
  {
    "fields": {
      "cc": [
        "review_req_requested_by",
        "review_secretaries"
      ],
      "desc": "Recipients for a change to a review request",
      "to": [
        "review_req_reviewers"
      ]
    },
    "model": "mailtrigger.mailtrigger",
    "pk": "review_req_changed"
  },
  {
    "fields": {
      "cc": [
        "group_responsible_directors"
      ],
      "desc": "Recipients when a group is sent a reminder to submit minutes for a session",
      "to": [
        "group_chairs",
        "group_secretaries"
      ]
    },
    "model": "mailtrigger.mailtrigger",
    "pk": "session_minutes_reminder"
  },
  {
    "fields": {
      "cc": [
        "group_chairs",
        "group_mail_list",
        "group_responsible_directors",
        "logged_in_person"
      ],
      "desc": "Recipients for a message cancelling a session request",
      "to": [
        "session_requests"
      ]
    },
    "model": "mailtrigger.mailtrigger",
    "pk": "session_request_cancelled"
  },
  {
    "fields": {
      "cc": [
        "group_chairs",
        "group_mail_list",
        "group_responsible_directors",
        "logged_in_person"
      ],
      "desc": "Recipients for a message noting a group plans to not meet",
      "to": [
        "session_requests"
      ]
    },
    "model": "mailtrigger.mailtrigger",
    "pk": "session_request_not_meeting"
  },
  {
    "fields": {
      "cc": [
        "group_chairs",
        "group_mail_list",
        "group_responsible_directors",
        "logged_in_person"
      ],
      "desc": "Recipients for a normal meeting session request",
      "to": [
        "session_requests"
      ]
    },
    "model": "mailtrigger.mailtrigger",
    "pk": "session_requested"
  },
  {
    "fields": {
      "cc": [
        "group_chairs",
        "logged_in_person",
        "session_requests"
      ],
      "desc": "Recipients for a meeting session request for more than 2 sessions",
      "to": [
        "group_responsible_directors"
      ]
    },
    "model": "mailtrigger.mailtrigger",
    "pk": "session_requested_long"
  },
  {
    "fields": {
      "cc": [
        "group_mail_list",
        "group_responsible_directors"
      ],
      "desc": "Recipients for details when a session has been scheduled",
      "to": [
        "group_chairs",
        "session_requester"
      ]
    },
    "model": "mailtrigger.mailtrigger",
    "pk": "session_scheduled"
  },
  {
    "fields": {
      "cc": [],
      "desc": "Recipients when slides are proposed for a given session",
      "to": [
        "group_chairs",
        "group_responsible_directors",
        "group_secretaries"
      ]
    },
    "model": "mailtrigger.mailtrigger",
    "pk": "slides_proposed"
  },
  {
    "fields": {
      "cc": [
        "submission_group_mail_list"
      ],
      "desc": "Recipients for the announcement of a successfully submitted draft",
      "to": [
        "id_announce"
      ]
    },
    "model": "mailtrigger.mailtrigger",
    "pk": "sub_announced"
  },
  {
    "fields": {
      "cc": [],
      "desc": "Recipients for the announcement to the authors of a successfully submitted draft",
      "to": [
        "submission_authors",
        "submission_confirmers"
      ]
    },
    "model": "mailtrigger.mailtrigger",
    "pk": "sub_announced_to_authors"
  },
  {
    "fields": {
      "cc": [],
      "desc": "Recipients for a message requesting group chair approval of a draft submission",
      "to": [
        "submission_group_chairs"
      ]
    },
    "model": "mailtrigger.mailtrigger",
    "pk": "sub_chair_approval_requested"
  },
  {
    "fields": {
      "cc": [],
      "desc": "Recipients for a message requesting confirmation of a draft submission",
      "to": [
        "submission_confirmers"
      ]
    },
    "model": "mailtrigger.mailtrigger",
    "pk": "sub_confirmation_requested"
  },
  {
    "fields": {
      "cc": [],
      "desc": "Recipients for a message with the full URL for managing a draft submission",
      "to": [
        "submission_confirmers"
      ]
    },
    "model": "mailtrigger.mailtrigger",
    "pk": "sub_management_url_requested"
  },
  {
    "fields": {
      "cc": [
        "submission_authors",
        "submission_group_chairs",
        "submission_submitter"
      ],
      "desc": "Recipients for a manual post request for a draft submission",
      "to": [
        "internet_draft_requests"
      ]
    },
    "model": "mailtrigger.mailtrigger",
    "pk": "sub_manual_post_requested"
  },
  {
    "fields": {
      "cc": [],
      "desc": "Recipients for notification of a new version of an existing document",
      "to": [
        "doc_ad",
        "doc_discussing_ads",
        "doc_non_ietf_stream_manager",
        "doc_notify",
        "rfc_editor_if_doc_in_queue"
      ]
    },
    "model": "mailtrigger.mailtrigger",
    "pk": "sub_new_version"
  },
  {
    "fields": {
      "cc": [],
      "desc": "Recipients when a new IETF WG -00 draft is announced",
      "to": [
        "new_wg_doc_list"
      ]
    },
    "model": "mailtrigger.mailtrigger",
    "pk": "sub_new_wg_00"
  },
  {
    "fields": {
      "desc": "The person providing a comment to nomcom",
      "template": "{{commenter}}"
    },
    "model": "mailtrigger.recipient",
    "pk": "commenter"
  },
  {
    "fields": {
      "desc": "The steering group (e.g. IRSG) of a document being reviewed for IETF stream conflicts",
      "template": null
    },
    "model": "mailtrigger.recipient",
    "pk": "conflict_review_steering_group"
  },
  {
    "fields": {
      "desc": "The stream manager of a document being reviewed for IETF stream conflicts",
      "template": null
    },
    "model": "mailtrigger.recipient",
    "pk": "conflict_review_stream_manager"
  },
  {
    "fields": {
      "desc": "The document's responsible Area Director",
      "template": "{% if doc.ad %}<{{doc.ad.email_address}}>{% endif %}"
    },
    "model": "mailtrigger.recipient",
    "pk": "doc_ad"
  },
  {
    "fields": {
      "desc": "The authors of the subject documents of a conflict-review or status-change",
      "template": null
    },
    "model": "mailtrigger.recipient",
    "pk": "doc_affecteddoc_authors"
  },
  {
    "fields": {
      "desc": "The chairs of groups of the subject documents of a conflict-review or status-change",
      "template": null
    },
    "model": "mailtrigger.recipient",
    "pk": "doc_affecteddoc_group_chairs"
  },
  {
    "fields": {
      "desc": "The notify field of the subject documents of a conflict-review or status-change",
      "template": null
    },
    "model": "mailtrigger.recipient",
    "pk": "doc_affecteddoc_notify"
  },
  {
    "fields": {
      "desc": "The document's authors",
      "template": "{% if doc.type_id == \"draft\" %}<{{doc.name}}@ietf.org>{% endif %}"
    },
    "model": "mailtrigger.recipient",
    "pk": "doc_authors"
  },
  {
    "fields": {
      "desc": "The authors of the document, without using the draft aliases",
      "template": "{{doc.author_list}}"
    },
    "model": "mailtrigger.recipient",
    "pk": "doc_authors_expanded"
  },
  {
    "fields": {
      "desc": "Any ADs holding an active DISCUSS position on a given document",
      "template": null
    },
    "model": "mailtrigger.recipient",
    "pk": "doc_discussing_ads"
  },
  {
    "fields": {
      "desc": "The document's group chairs (if the document is assigned to a working or research group)",
      "template": null
    },
    "model": "mailtrigger.recipient",
    "pk": "doc_group_chairs"
  },
  {
    "fields": {
      "desc": "The document's group delegates (if the document is assigned to a working or research group)",
      "template": null
    },
    "model": "mailtrigger.recipient",
    "pk": "doc_group_delegates"
  },
  {
    "fields": {
      "desc": "The list address of the document's group",
      "template": null
    },
    "model": "mailtrigger.recipient",
    "pk": "doc_group_mail_list"
  },
  {
    "fields": {
      "desc": "The document's group's responsible AD(s) or IRTF chair",
      "template": null
    },
    "model": "mailtrigger.recipient",
    "pk": "doc_group_responsible_directors"
  },
  {
    "fields": {
      "desc": "Leadership for a document that has a new IPR disclosure",
      "template": null
    },
    "model": "mailtrigger.recipient",
    "pk": "doc_ipr_group_or_ad"
  },
  {
    "fields": {
      "desc": "The document's stream manager if the document is not in the IETF stream",
      "template": null
    },
    "model": "mailtrigger.recipient",
    "pk": "doc_non_ietf_stream_manager"
  },
  {
    "fields": {
      "desc": "The addresses in the document's notify field",
      "template": "{{doc.notify}}"
    },
    "model": "mailtrigger.recipient",
    "pk": "doc_notify"
  },
  {
    "fields": {
      "desc": "The document's shepherd",
      "template": "{% if doc.shepherd %}<{{doc.shepherd.address}}>{% endif %}"
    },
    "model": "mailtrigger.recipient",
    "pk": "doc_shepherd"
  },
  {
    "fields": {
      "desc": "The manager of the document's stream",
      "template": null
    },
    "model": "mailtrigger.recipient",
    "pk": "doc_stream_manager"
  },
  {
    "fields": {
      "desc": "The group's chairs",
      "template": "{% if group and group.acronym %}<{{group.acronym}}-chairs@ietf.org>{% endif %}"
    },
    "model": "mailtrigger.recipient",
    "pk": "group_chairs"
  },
  {
    "fields": {
      "desc": "Any personnel who were added or deleted when a group's personnel changes",
      "template": "{% if changed_personnel %} {{ changed_personnel | join:\", \" }} {% endif %}"
    },
    "model": "mailtrigger.recipient",
    "pk": "group_changed_personnel"
  },
  {
    "fields": {
      "desc": "The group's mailing list",
      "template": "{% if group.list_email %}<{{ group.list_email }}>{% endif %}"
    },
    "model": "mailtrigger.recipient",
    "pk": "group_mail_list"
  },
  {
    "fields": {
      "desc": "The group's responsible AD(s) or IRTF chair",
      "template": null
    },
    "model": "mailtrigger.recipient",
    "pk": "group_responsible_directors"
  },
  {
    "fields": {
      "desc": "The group's secretaries",
      "template": null
    },
    "model": "mailtrigger.recipient",
    "pk": "group_secretaries"
  },
  {
    "fields": {
      "desc": "The group's steering group (IESG or IRSG)",
      "template": null
    },
    "model": "mailtrigger.recipient",
    "pk": "group_steering_group"
  },
  {
    "fields": {
      "desc": "The group's stream's announce list",
      "template": "{% if group.type_id == 'wg' %}IETF-Announce <ietf-announce@ietf.org>{% elif group.type_id == 'rg' %}IRTF-Announce <irtf-announce@irtf.org>{% endif %}"
    },
    "model": "mailtrigger.recipient",
    "pk": "group_stream_announce"
  },
  {
    "fields": {
      "desc": "The IAB",
      "template": "The IAB <iab@iab.org>"
    },
    "model": "mailtrigger.recipient",
    "pk": "iab"
  },
  {
    "fields": {
      "desc": "IANA",
      "template": "<iana@iana.org>"
    },
    "model": "mailtrigger.recipient",
    "pk": "iana"
  },
  {
    "fields": {
      "desc": "IANA's draft approval address",
      "template": "IANA <drafts-approval@icann.org>"
    },
    "model": "mailtrigger.recipient",
    "pk": "iana_approve"
  },
  {
    "fields": {
      "desc": "IANA's draft evaluation address",
      "template": "IANA <drafts-eval@icann.org>"
    },
    "model": "mailtrigger.recipient",
    "pk": "iana_eval"
  },
  {
    "fields": {
      "desc": "IANA's draft last call address",
      "template": "IANA <drafts-lastcall@icann.org>"
    },
    "model": "mailtrigger.recipient",
    "pk": "iana_last_call"
  },
  {
    "fields": {
      "desc": "The I-D-Announce Email List",
      "template": "<i-d-announce@ietf.org>"
    },
    "model": "mailtrigger.recipient",
    "pk": "id_announce"
  },
  {
    "fields": {
      "desc": "The IESG",
      "template": "The IESG <iesg@ietf.org>"
    },
    "model": "mailtrigger.recipient",
    "pk": "iesg"
  },
  {
    "fields": {
      "desc": "The Secretariat",
      "template": "<iesg-secretary@ietf.org>"
    },
    "model": "mailtrigger.recipient",
    "pk": "iesg_secretary"
  },
  {
    "fields": {
      "desc": "The IETF Announce list",
      "template": "IETF-Announce <ietf-announce@ietf.org>"
    },
    "model": "mailtrigger.recipient",
    "pk": "ietf_announce"
  },
  {
    "fields": {
      "desc": "The IETF general discussion list",
      "template": "ietf@ietf.org"
    },
    "model": "mailtrigger.recipient",
    "pk": "ietf_general"
  },
  {
    "fields": {
      "desc": "The IETF Last Call list",
      "template": "last-call@ietf.org"
    },
    "model": "mailtrigger.recipient",
    "pk": "ietf_last_call"
  },
  {
    "fields": {
      "desc": "The Secretariat",
      "template": "<ietf-secretariat-reply@ietf.org>"
    },
    "model": "mailtrigger.recipient",
    "pk": "ietf_secretariat"
  },
  {
    "fields": {
      "desc": "The internet drafts ticketing system",
      "template": "<internet-drafts@ietf.org>"
    },
    "model": "mailtrigger.recipient",
    "pk": "internet_draft_requests"
  },
  {
    "fields": {
      "desc": "The IETF IPR announce list",
      "template": "ipr-announce@ietf.org"
    },
    "model": "mailtrigger.recipient",
    "pk": "ipr_announce"
  },
  {
    "fields": {
      "desc": "The ipr disclosure handling system",
      "template": "<ietf-ipr@ietf.org>"
    },
    "model": "mailtrigger.recipient",
    "pk": "ipr_requests"
  },
  {
    "fields": {
      "desc": "The submitter of an IPR disclosure",
      "template": "{% if ipr.submitter_email %}{{ ipr.submitter_email }}{% endif %}"
    },
    "model": "mailtrigger.recipient",
    "pk": "ipr_submitter"
  },
  {
    "fields": {
      "desc": "The submitter (or ietf participant if the submitter is not available) of all IPR disclosures updated directly by this disclosure, without recursing to what the updated disclosures might have updated.",
      "template": null
    },
    "model": "mailtrigger.recipient",
    "pk": "ipr_updatedipr_contacts"
  },
  {
    "fields": {
      "desc": "The holders of all IPR disclosures updated by disclosure and disclosures updated by those and so on.",
      "template": null
    },
    "model": "mailtrigger.recipient",
    "pk": "ipr_updatedipr_holders"
  },
  {
    "fields": {
      "desc": "The IRSG",
      "template": "The IRSG <irsg@irtf.org>"
    },
    "model": "mailtrigger.recipient",
    "pk": "irsg"
  },
  {
    "fields": {
      "desc": "Alias for secretariat liaison administration",
      "template": "<statements@ietf.org>"
    },
    "model": "mailtrigger.recipient",
    "pk": "liaison_admin"
  },
  {
    "fields": {
      "desc": "The set of people who can approve this liasion statemetns",
      "template": "{{liaison.approver_emails|join:\", \"}}"
    },
    "model": "mailtrigger.recipient",
    "pk": "liaison_approvers"
  },
  {
    "fields": {
      "desc": "The addresses captured in the Cc field of the liaison statement form",
      "template": "{{liaison.cc_contacts}}"
    },
    "model": "mailtrigger.recipient",
    "pk": "liaison_cc"
  },
  {
    "fields": {
      "desc": "The assigned liaison manager for an external group ",
      "template": null
    },
    "model": "mailtrigger.recipient",
    "pk": "liaison_manager"
  },
  {
    "fields": {
      "desc": "The addresses captured in the response contact field of the liaison statement form",
      "template": "{{liaison.response_contacts}}"
    },
    "model": "mailtrigger.recipient",
    "pk": "liaison_response_contacts"
  },
  {
    "fields": {
      "desc": "The addresses captured in the technical contact field of the liaison statement form",
      "template": "{{liaison.technical_contacts}}"
    },
    "model": "mailtrigger.recipient",
    "pk": "liaison_technical_contacts"
  },
  {
    "fields": {
      "desc": "The addresses captured in the To field of the liaison statement form",
      "template": "{{liaison.to_contacts}}"
    },
    "model": "mailtrigger.recipient",
    "pk": "liaison_to_contacts"
  },
  {
    "fields": {
      "desc": "The person currently logged into the datatracker who initiated a given action",
      "template": "{% if person and person.email_address %}<{{ person.email_address }}>{% endif %}"
    },
    "model": "mailtrigger.recipient",
    "pk": "logged_in_person"
  },
  {
    "fields": {
      "desc": "The email list for announcing new WG -00 submissions",
      "template": "<new-wg-docs@ietf.org>"
    },
    "model": "mailtrigger.recipient",
    "pk": "new_wg_doc_list"
  },
  {
    "fields": {
      "desc": "The IETF New Work list",
      "template": "<new-work@ietf.org>"
    },
    "model": "mailtrigger.recipient",
    "pk": "new_work"
  },
  {
    "fields": {
      "desc": "The chair of a given nomcom",
      "template": "{{nomcom.group.get_chair.email.address}}"
    },
    "model": "mailtrigger.recipient",
    "pk": "nomcom_chair"
  },
  {
    "fields": {
      "desc": "The person that submitted a nomination to nomcom",
      "template": "{{nominator}}"
    },
    "model": "mailtrigger.recipient",
    "pk": "nominator"
  },
  {
    "fields": {
      "desc": "The person nominated for a position",
      "template": "{{nominee}}"
    },
    "model": "mailtrigger.recipient",
    "pk": "nominee"
  },
  {
    "fields": {
      "desc": "The requester of an assigned review",
      "template": "{% if not skip_review_requested_by %}{{review_assignment.review_request.requested_by.email_address}}{% endif %}"
    },
    "model": "mailtrigger.recipient",
    "pk": "review_assignment_review_req_by"
  },
  {
    "fields": {
      "desc": "The reviewer assigned to a review assignment",
      "template": "{% if not skip_review_reviewer %}{{review_assignment.reviewer.email_address}}{% endif %}"
    },
    "model": "mailtrigger.recipient",
    "pk": "review_assignment_reviewer"
  },
  {
    "fields": {
      "desc": "The reviewed document's responsible area director",
      "template": "{% if review_req.doc.ad %}{{review_req.doc.ad.email_address}}{% endif %}"
    },
    "model": "mailtrigger.recipient",
    "pk": "review_doc_ad"
  },
  {
    "fields": {
      "desc": "The .all alias for the document being reviewed",
      "template": "{% if review_req.doc.type_id == 'draft' %}<{{review_req.doc.name}}.all@ietf.org>{% endif %}"
    },
    "model": "mailtrigger.recipient",
    "pk": "review_doc_all_parties"
  },
  {
    "fields": {
      "desc": "The working group list for the document being reviewed",
      "template": "{{review_req.doc.group.list_email}}"
    },
    "model": "mailtrigger.recipient",
    "pk": "review_doc_group_mail_list"
  },
  {
    "fields": {
      "desc": "The requester of a review",
      "template": "{% if not skip_review_requested_by %}{{review_req.requested_by.email_address}}{% endif %}"
    },
    "model": "mailtrigger.recipient",
    "pk": "review_req_requested_by"
  },
  {
    "fields": {
      "desc": "All reviewers assigned to a review request",
      "template": null
    },
    "model": "mailtrigger.recipient",
    "pk": "review_req_reviewers"
  },
  {
    "fields": {
      "desc": "A single reviewer",
      "template": "{{reviewer.email_address}}"
    },
    "model": "mailtrigger.recipient",
    "pk": "review_reviewer"
  },
  {
    "fields": {
      "desc": "The secretaries of the review team of a review request or assignment",
      "template": null
    },
    "model": "mailtrigger.recipient",
    "pk": "review_secretaries"
  },
  {
    "fields": {
      "desc": "The ADs of the team reviewing the document",
      "template": null
    },
    "model": "mailtrigger.recipient",
    "pk": "review_team_ads"
  },
  {
    "fields": {
      "desc": "The review team's email list",
      "template": "{{review_req.team.list_email}}"
    },
    "model": "mailtrigger.recipient",
    "pk": "review_team_mail_list"
  },
  {
    "fields": {
      "desc": "The RFC Editor",
      "template": "<rfc-editor@rfc-editor.org>"
    },
    "model": "mailtrigger.recipient",
    "pk": "rfc_editor"
  },
  {
    "fields": {
      "desc": "The RFC Editor if a document is in the RFC Editor queue",
      "template": null
    },
    "model": "mailtrigger.recipient",
    "pk": "rfc_editor_if_doc_in_queue"
  },
  {
    "fields": {
      "desc": "The person that requested a meeting slot for a given group",
      "template": null
    },
    "model": "mailtrigger.recipient",
    "pk": "session_requester"
  },
  {
    "fields": {
      "desc": "The session request ticketing system",
      "template": "<session-request@ietf.org>"
    },
    "model": "mailtrigger.recipient",
    "pk": "session_requests"
  },
  {
    "fields": {
      "desc": "The managers of any related streams",
      "template": null
    },
    "model": "mailtrigger.recipient",
    "pk": "stream_managers"
  },
  {
    "fields": {
      "desc": "The authors of a submitted draft",
      "template": null
    },
    "model": "mailtrigger.recipient",
    "pk": "submission_authors"
  },
  {
    "fields": {
      "desc": "The people who can confirm a draft submission",
      "template": null
    },
    "model": "mailtrigger.recipient",
    "pk": "submission_confirmers"
  },
  {
    "fields": {
      "desc": "The chairs of a submitted draft belonging to a group",
      "template": null
    },
    "model": "mailtrigger.recipient",
    "pk": "submission_group_chairs"
  },
  {
    "fields": {
      "desc": "The mailing list of the group associated with a submitted document",
      "template": ""
    },
    "model": "mailtrigger.recipient",
    "pk": "submission_group_mail_list"
  },
  {
    "fields": {
      "desc": "IETF manual post handling",
      "template": "<ietf-manualpost@ietf.org>"
    },
    "model": "mailtrigger.recipient",
    "pk": "submission_manualpost_handling"
  },
  {
    "fields": {
      "desc": "The person that submitted a draft",
      "template": "{{submission.submitter}}"
    },
    "model": "mailtrigger.recipient",
    "pk": "submission_submitter"
  },
  {
    "fields": {
      "name": "Area meetings cannot conflict with anything else in their area",
      "penalty": 10000
    },
    "model": "meeting.businessconstraint",
    "pk": "area_overlapping_in_area"
  },
  {
    "fields": {
      "name": "Area meetings cannot conflict with other area meetings",
      "penalty": 100000
    },
    "model": "meeting.businessconstraint",
    "pk": "area_overlapping_other_area"
  },
  {
    "fields": {
      "name": "BoFs cannot conflict with any area-wide meetings (of any area)",
      "penalty": 10000
    },
    "model": "meeting.businessconstraint",
    "pk": "bof_overlapping_area_meeting"
  },
  {
    "fields": {
      "name": "BoFs cannot conflict with any other WGs in their area",
      "penalty": 100000
    },
    "model": "meeting.businessconstraint",
    "pk": "bof_overlapping_area_wg"
  },
  {
    "fields": {
      "name": "BoFs cannot conflict with any other BoFs",
      "penalty": 100000
    },
    "model": "meeting.businessconstraint",
    "pk": "bof_overlapping_bof"
  },
  {
    "fields": {
      "name": "BoFs cannot conflict with PRGs",
      "penalty": 100000
    },
    "model": "meeting.businessconstraint",
    "pk": "bof_overlapping_prg"
  },
  {
    "fields": {
      "name": "WGs overseen by the same Area Director should not conflict",
      "penalty": 100
    },
    "model": "meeting.businessconstraint",
    "pk": "session_overlap_ad"
  },
  {
    "fields": {
      "name": "Sessions should be scheduled according to requested duration and attendees",
      "penalty": 100000
    },
    "model": "meeting.businessconstraint",
    "pk": "session_requires_trim"
  },
  {
    "fields": {
      "name": "Sessions should be scheduled in requested order",
      "penalty": 100000
    },
    "model": "meeting.businessconstraint",
    "pk": "sessions_out_of_order"
  },
  {
    "fields": {
      "desc": "",
      "name": "AD Office Hours",
      "order": 0,
      "used": true
    },
    "model": "name.agendatypename",
    "pk": "ad"
  },
  {
    "fields": {
      "desc": "",
      "name": "IETF Agenda",
      "order": 0,
      "used": true
    },
    "model": "name.agendatypename",
    "pk": "ietf"
  },
  {
    "fields": {
      "desc": "",
      "name": "Side Meetings",
      "order": 0,
      "used": true
    },
    "model": "name.agendatypename",
    "pk": "side"
  },
  {
    "fields": {
      "desc": "",
      "name": "Workshops",
      "order": 0,
      "used": true
    },
    "model": "name.agendatypename",
    "pk": "workshop"
  },
  {
    "fields": {
      "blocking": false,
      "desc": "",
      "name": "Abstain",
      "order": 4,
      "used": true
    },
    "model": "name.ballotpositionname",
    "pk": "abstain"
  },
  {
    "fields": {
      "blocking": true,
      "desc": "",
      "name": "Block",
      "order": 3,
      "used": true
    },
    "model": "name.ballotpositionname",
    "pk": "block"
  },
  {
    "fields": {
      "blocking": true,
      "desc": "",
      "name": "Discuss",
      "order": 3,
      "used": true
    },
    "model": "name.ballotpositionname",
    "pk": "discuss"
  },
  {
    "fields": {
      "blocking": false,
      "desc": "",
      "name": "Need More Time",
      "order": 0,
      "used": true
    },
    "model": "name.ballotpositionname",
    "pk": "moretime"
  },
  {
    "fields": {
      "blocking": false,
      "desc": "",
      "name": "No Objection",
      "order": 2,
      "used": true
    },
    "model": "name.ballotpositionname",
    "pk": "noobj"
  },
  {
    "fields": {
      "blocking": false,
      "desc": "",
      "name": "No Record",
      "order": 6,
      "used": true
    },
    "model": "name.ballotpositionname",
    "pk": "norecord"
  },
  {
    "fields": {
      "blocking": false,
      "desc": "",
      "name": "Not Ready",
      "order": 0,
      "used": true
    },
    "model": "name.ballotpositionname",
    "pk": "notready"
  },
  {
    "fields": {
      "blocking": false,
      "desc": "",
      "name": "Recuse",
      "order": 5,
      "used": true
    },
    "model": "name.ballotpositionname",
    "pk": "recuse"
  },
  {
    "fields": {
      "blocking": false,
      "desc": "",
      "name": "Yes",
      "order": 1,
      "used": true
    },
    "model": "name.ballotpositionname",
    "pk": "yes"
  },
  {
    "fields": {
      "desc": "",
      "editor_label": "(person)",
      "name": "Person must be present",
      "order": 0,
      "penalty": 10000,
      "used": true
    },
    "model": "name.constraintname",
    "pk": "bethere"
  },
  {
    "fields": {
      "desc": "",
      "editor_label": "(2)",
      "name": "Conflicts with (secondary)",
      "order": 0,
      "penalty": 10000,
      "used": true
    },
    "model": "name.constraintname",
    "pk": "conflic2"
  },
  {
    "fields": {
      "desc": "",
      "editor_label": "(3)",
      "name": "Conflicts with (tertiary)",
      "order": 0,
      "penalty": 100000,
      "used": true
    },
    "model": "name.constraintname",
    "pk": "conflic3"
  },
  {
    "fields": {
      "desc": "",
      "editor_label": "(1)",
      "name": "Conflicts with",
      "order": 0,
      "penalty": 100000,
      "used": true
    },
    "model": "name.constraintname",
    "pk": "conflict"
  },
  {
    "fields": {
      "desc": "",
      "editor_label": "time_relation",
      "name": "Preference for time between sessions",
      "order": 0,
      "penalty": 1000,
      "used": true
    },
    "model": "name.constraintname",
    "pk": "time_relation"
  },
  {
    "fields": {
      "desc": "",
      "editor_label": "timerange",
      "name": "Can't meet within timerange",
      "order": 0,
      "penalty": 1000000,
      "used": true
    },
    "model": "name.constraintname",
    "pk": "timerange"
  },
  {
    "fields": {
      "desc": "",
      "editor_label": "wg_adjacent",
      "name": "Request for adjacent scheduling with another WG",
      "order": 0,
      "penalty": 1000,
      "used": true
    },
    "model": "name.constraintname",
    "pk": "wg_adjacent"
  },
  {
    "fields": {
      "desc": "",
      "name": "Africa",
      "order": 0,
      "used": true
    },
    "model": "name.continentname",
    "pk": "africa"
  },
  {
    "fields": {
      "desc": "",
      "name": "Antarctica",
      "order": 0,
      "used": true
    },
    "model": "name.continentname",
    "pk": "antarctica"
  },
  {
    "fields": {
      "desc": "",
      "name": "Asia",
      "order": 0,
      "used": true
    },
    "model": "name.continentname",
    "pk": "asia"
  },
  {
    "fields": {
      "desc": "",
      "name": "Europe",
      "order": 0,
      "used": true
    },
    "model": "name.continentname",
    "pk": "europe"
  },
  {
    "fields": {
      "desc": "",
      "name": "North America",
      "order": 0,
      "used": true
    },
    "model": "name.continentname",
    "pk": "north-america"
  },
  {
    "fields": {
      "desc": "",
      "name": "Oceania",
      "order": 0,
      "used": true
    },
    "model": "name.continentname",
    "pk": "oceania"
  },
  {
    "fields": {
      "desc": "",
      "name": "South America",
      "order": 0,
      "used": true
    },
    "model": "name.continentname",
    "pk": "south-america"
  },
  {
    "fields": {
      "continent": "europe",
      "desc": "",
      "in_eu": false,
      "name": "Andorra",
      "order": 0,
      "used": true
    },
    "model": "name.countryname",
    "pk": "AD"
  },
  {
    "fields": {
      "continent": "asia",
      "desc": "",
      "in_eu": false,
      "name": "United Arab Emirates",
      "order": 0,
      "used": true
    },
    "model": "name.countryname",
    "pk": "AE"
  },
  {
    "fields": {
      "continent": "asia",
      "desc": "",
      "in_eu": false,
      "name": "Afghanistan",
      "order": 0,
      "used": true
    },
    "model": "name.countryname",
    "pk": "AF"
  },
  {
    "fields": {
      "continent": "north-america",
      "desc": "",
      "in_eu": false,
      "name": "Antigua and Barbuda",
      "order": 0,
      "used": true
    },
    "model": "name.countryname",
    "pk": "AG"
  },
  {
    "fields": {
      "continent": "north-america",
      "desc": "",
      "in_eu": false,
      "name": "Anguilla",
      "order": 0,
      "used": true
    },
    "model": "name.countryname",
    "pk": "AI"
  },
  {
    "fields": {
      "continent": "europe",
      "desc": "",
      "in_eu": false,
      "name": "Albania",
      "order": 0,
      "used": true
    },
    "model": "name.countryname",
    "pk": "AL"
  },
  {
    "fields": {
      "continent": "asia",
      "desc": "",
      "in_eu": false,
      "name": "Armenia",
      "order": 0,
      "used": true
    },
    "model": "name.countryname",
    "pk": "AM"
  },
  {
    "fields": {
      "continent": "africa",
      "desc": "",
      "in_eu": false,
      "name": "Angola",
      "order": 0,
      "used": true
    },
    "model": "name.countryname",
    "pk": "AO"
  },
  {
    "fields": {
      "continent": "antarctica",
      "desc": "",
      "in_eu": false,
      "name": "Antarctica",
      "order": 0,
      "used": true
    },
    "model": "name.countryname",
    "pk": "AQ"
  },
  {
    "fields": {
      "continent": "south-america",
      "desc": "",
      "in_eu": false,
      "name": "Argentina",
      "order": 0,
      "used": true
    },
    "model": "name.countryname",
    "pk": "AR"
  },
  {
    "fields": {
      "continent": "oceania",
      "desc": "",
      "in_eu": false,
      "name": "American Samoa",
      "order": 0,
      "used": true
    },
    "model": "name.countryname",
    "pk": "AS"
  },
  {
    "fields": {
      "continent": "europe",
      "desc": "",
      "in_eu": true,
      "name": "Austria",
      "order": 0,
      "used": true
    },
    "model": "name.countryname",
    "pk": "AT"
  },
  {
    "fields": {
      "continent": "oceania",
      "desc": "",
      "in_eu": false,
      "name": "Australia",
      "order": 0,
      "used": true
    },
    "model": "name.countryname",
    "pk": "AU"
  },
  {
    "fields": {
      "continent": "north-america",
      "desc": "",
      "in_eu": false,
      "name": "Aruba",
      "order": 0,
      "used": true
    },
    "model": "name.countryname",
    "pk": "AW"
  },
  {
    "fields": {
      "continent": "europe",
      "desc": "",
      "in_eu": false,
      "name": "Åland Islands",
      "order": 0,
      "used": true
    },
    "model": "name.countryname",
    "pk": "AX"
  },
  {
    "fields": {
      "continent": "asia",
      "desc": "",
      "in_eu": false,
      "name": "Azerbaijan",
      "order": 0,
      "used": true
    },
    "model": "name.countryname",
    "pk": "AZ"
  },
  {
    "fields": {
      "continent": "europe",
      "desc": "",
      "in_eu": false,
      "name": "Bosnia and Herzegovina",
      "order": 0,
      "used": true
    },
    "model": "name.countryname",
    "pk": "BA"
  },
  {
    "fields": {
      "continent": "north-america",
      "desc": "",
      "in_eu": false,
      "name": "Barbados",
      "order": 0,
      "used": true
    },
    "model": "name.countryname",
    "pk": "BB"
  },
  {
    "fields": {
      "continent": "asia",
      "desc": "",
      "in_eu": false,
      "name": "Bangladesh",
      "order": 0,
      "used": true
    },
    "model": "name.countryname",
    "pk": "BD"
  },
  {
    "fields": {
      "continent": "europe",
      "desc": "",
      "in_eu": true,
      "name": "Belgium",
      "order": 0,
      "used": true
    },
    "model": "name.countryname",
    "pk": "BE"
  },
  {
    "fields": {
      "continent": "africa",
      "desc": "",
      "in_eu": false,
      "name": "Burkina Faso",
      "order": 0,
      "used": true
    },
    "model": "name.countryname",
    "pk": "BF"
  },
  {
    "fields": {
      "continent": "europe",
      "desc": "",
      "in_eu": true,
      "name": "Bulgaria",
      "order": 0,
      "used": true
    },
    "model": "name.countryname",
    "pk": "BG"
  },
  {
    "fields": {
      "continent": "asia",
      "desc": "",
      "in_eu": false,
      "name": "Bahrain",
      "order": 0,
      "used": true
    },
    "model": "name.countryname",
    "pk": "BH"
  },
  {
    "fields": {
      "continent": "africa",
      "desc": "",
      "in_eu": false,
      "name": "Burundi",
      "order": 0,
      "used": true
    },
    "model": "name.countryname",
    "pk": "BI"
  },
  {
    "fields": {
      "continent": "africa",
      "desc": "",
      "in_eu": false,
      "name": "Benin",
      "order": 0,
      "used": true
    },
    "model": "name.countryname",
    "pk": "BJ"
  },
  {
    "fields": {
      "continent": "north-america",
      "desc": "",
      "in_eu": false,
      "name": "Saint Barthélemy",
      "order": 0,
      "used": true
    },
    "model": "name.countryname",
    "pk": "BL"
  },
  {
    "fields": {
      "continent": "north-america",
      "desc": "",
      "in_eu": false,
      "name": "Bermuda",
      "order": 0,
      "used": true
    },
    "model": "name.countryname",
    "pk": "BM"
  },
  {
    "fields": {
      "continent": "asia",
      "desc": "",
      "in_eu": false,
      "name": "Brunei",
      "order": 0,
      "used": true
    },
    "model": "name.countryname",
    "pk": "BN"
  },
  {
    "fields": {
      "continent": "south-america",
      "desc": "",
      "in_eu": false,
      "name": "Bolivia",
      "order": 0,
      "used": true
    },
    "model": "name.countryname",
    "pk": "BO"
  },
  {
    "fields": {
      "continent": "north-america",
      "desc": "",
      "in_eu": false,
      "name": "Bonaire, Sint Eustatius and Saba",
      "order": 0,
      "used": true
    },
    "model": "name.countryname",
    "pk": "BQ"
  },
  {
    "fields": {
      "continent": "south-america",
      "desc": "",
      "in_eu": false,
      "name": "Brazil",
      "order": 0,
      "used": true
    },
    "model": "name.countryname",
    "pk": "BR"
  },
  {
    "fields": {
      "continent": "north-america",
      "desc": "",
      "in_eu": false,
      "name": "Bahamas",
      "order": 0,
      "used": true
    },
    "model": "name.countryname",
    "pk": "BS"
  },
  {
    "fields": {
      "continent": "asia",
      "desc": "",
      "in_eu": false,
      "name": "Bhutan",
      "order": 0,
      "used": true
    },
    "model": "name.countryname",
    "pk": "BT"
  },
  {
    "fields": {
      "continent": "antarctica",
      "desc": "",
      "in_eu": false,
      "name": "Bouvet Island",
      "order": 0,
      "used": true
    },
    "model": "name.countryname",
    "pk": "BV"
  },
  {
    "fields": {
      "continent": "africa",
      "desc": "",
      "in_eu": false,
      "name": "Botswana",
      "order": 0,
      "used": true
    },
    "model": "name.countryname",
    "pk": "BW"
  },
  {
    "fields": {
      "continent": "europe",
      "desc": "",
      "in_eu": false,
      "name": "Belarus",
      "order": 0,
      "used": true
    },
    "model": "name.countryname",
    "pk": "BY"
  },
  {
    "fields": {
      "continent": "north-america",
      "desc": "",
      "in_eu": false,
      "name": "Belize",
      "order": 0,
      "used": true
    },
    "model": "name.countryname",
    "pk": "BZ"
  },
  {
    "fields": {
      "continent": "north-america",
      "desc": "",
      "in_eu": false,
      "name": "Canada",
      "order": 0,
      "used": true
    },
    "model": "name.countryname",
    "pk": "CA"
  },
  {
    "fields": {
      "continent": "asia",
      "desc": "",
      "in_eu": false,
      "name": "Cocos (Keeling) Islands",
      "order": 0,
      "used": true
    },
    "model": "name.countryname",
    "pk": "CC"
  },
  {
    "fields": {
      "continent": "africa",
      "desc": "",
      "in_eu": false,
      "name": "Congo (the Democratic Republic of the)",
      "order": 0,
      "used": true
    },
    "model": "name.countryname",
    "pk": "CD"
  },
  {
    "fields": {
      "continent": "africa",
      "desc": "",
      "in_eu": false,
      "name": "Central African Republic",
      "order": 0,
      "used": true
    },
    "model": "name.countryname",
    "pk": "CF"
  },
  {
    "fields": {
      "continent": "africa",
      "desc": "",
      "in_eu": false,
      "name": "Congo",
      "order": 0,
      "used": true
    },
    "model": "name.countryname",
    "pk": "CG"
  },
  {
    "fields": {
      "continent": "europe",
      "desc": "",
      "in_eu": false,
      "name": "Switzerland",
      "order": 0,
      "used": true
    },
    "model": "name.countryname",
    "pk": "CH"
  },
  {
    "fields": {
      "continent": "africa",
      "desc": "",
      "in_eu": false,
      "name": "Côte d'Ivoire",
      "order": 0,
      "used": true
    },
    "model": "name.countryname",
    "pk": "CI"
  },
  {
    "fields": {
      "continent": "oceania",
      "desc": "",
      "in_eu": false,
      "name": "Cook Islands",
      "order": 0,
      "used": true
    },
    "model": "name.countryname",
    "pk": "CK"
  },
  {
    "fields": {
      "continent": "south-america",
      "desc": "",
      "in_eu": false,
      "name": "Chile",
      "order": 0,
      "used": true
    },
    "model": "name.countryname",
    "pk": "CL"
  },
  {
    "fields": {
      "continent": "africa",
      "desc": "",
      "in_eu": false,
      "name": "Cameroon",
      "order": 0,
      "used": true
    },
    "model": "name.countryname",
    "pk": "CM"
  },
  {
    "fields": {
      "continent": "asia",
      "desc": "",
      "in_eu": false,
      "name": "China",
      "order": 0,
      "used": true
    },
    "model": "name.countryname",
    "pk": "CN"
  },
  {
    "fields": {
      "continent": "south-america",
      "desc": "",
      "in_eu": false,
      "name": "Colombia",
      "order": 0,
      "used": true
    },
    "model": "name.countryname",
    "pk": "CO"
  },
  {
    "fields": {
      "continent": "north-america",
      "desc": "",
      "in_eu": false,
      "name": "Costa Rica",
      "order": 0,
      "used": true
    },
    "model": "name.countryname",
    "pk": "CR"
  },
  {
    "fields": {
      "continent": "north-america",
      "desc": "",
      "in_eu": false,
      "name": "Cuba",
      "order": 0,
      "used": true
    },
    "model": "name.countryname",
    "pk": "CU"
  },
  {
    "fields": {
      "continent": "africa",
      "desc": "",
      "in_eu": false,
      "name": "Cabo Verde",
      "order": 0,
      "used": true
    },
    "model": "name.countryname",
    "pk": "CV"
  },
  {
    "fields": {
      "continent": "north-america",
      "desc": "",
      "in_eu": false,
      "name": "Curaçao",
      "order": 0,
      "used": true
    },
    "model": "name.countryname",
    "pk": "CW"
  },
  {
    "fields": {
      "continent": "asia",
      "desc": "",
      "in_eu": false,
      "name": "Christmas Island",
      "order": 0,
      "used": true
    },
    "model": "name.countryname",
    "pk": "CX"
  },
  {
    "fields": {
      "continent": "asia",
      "desc": "",
      "in_eu": true,
      "name": "Cyprus",
      "order": 0,
      "used": true
    },
    "model": "name.countryname",
    "pk": "CY"
  },
  {
    "fields": {
      "continent": "europe",
      "desc": "",
      "in_eu": true,
      "name": "Czech Republic",
      "order": 0,
      "used": true
    },
    "model": "name.countryname",
    "pk": "CZ"
  },
  {
    "fields": {
      "continent": "europe",
      "desc": "",
      "in_eu": true,
      "name": "Germany",
      "order": 0,
      "used": true
    },
    "model": "name.countryname",
    "pk": "DE"
  },
  {
    "fields": {
      "continent": "africa",
      "desc": "",
      "in_eu": false,
      "name": "Djibouti",
      "order": 0,
      "used": true
    },
    "model": "name.countryname",
    "pk": "DJ"
  },
  {
    "fields": {
      "continent": "europe",
      "desc": "",
      "in_eu": true,
      "name": "Denmark",
      "order": 0,
      "used": true
    },
    "model": "name.countryname",
    "pk": "DK"
  },
  {
    "fields": {
      "continent": "north-america",
      "desc": "",
      "in_eu": false,
      "name": "Dominica",
      "order": 0,
      "used": true
    },
    "model": "name.countryname",
    "pk": "DM"
  },
  {
    "fields": {
      "continent": "north-america",
      "desc": "",
      "in_eu": false,
      "name": "Dominican Republic",
      "order": 0,
      "used": true
    },
    "model": "name.countryname",
    "pk": "DO"
  },
  {
    "fields": {
      "continent": "africa",
      "desc": "",
      "in_eu": false,
      "name": "Algeria",
      "order": 0,
      "used": true
    },
    "model": "name.countryname",
    "pk": "DZ"
  },
  {
    "fields": {
      "continent": "south-america",
      "desc": "",
      "in_eu": false,
      "name": "Ecuador",
      "order": 0,
      "used": true
    },
    "model": "name.countryname",
    "pk": "EC"
  },
  {
    "fields": {
      "continent": "europe",
      "desc": "",
      "in_eu": true,
      "name": "Estonia",
      "order": 0,
      "used": true
    },
    "model": "name.countryname",
    "pk": "EE"
  },
  {
    "fields": {
      "continent": "africa",
      "desc": "",
      "in_eu": false,
      "name": "Egypt",
      "order": 0,
      "used": true
    },
    "model": "name.countryname",
    "pk": "EG"
  },
  {
    "fields": {
      "continent": "africa",
      "desc": "",
      "in_eu": false,
      "name": "Western Sahara",
      "order": 0,
      "used": true
    },
    "model": "name.countryname",
    "pk": "EH"
  },
  {
    "fields": {
      "continent": "africa",
      "desc": "",
      "in_eu": false,
      "name": "Eritrea",
      "order": 0,
      "used": true
    },
    "model": "name.countryname",
    "pk": "ER"
  },
  {
    "fields": {
      "continent": "europe",
      "desc": "",
      "in_eu": true,
      "name": "Spain",
      "order": 0,
      "used": true
    },
    "model": "name.countryname",
    "pk": "ES"
  },
  {
    "fields": {
      "continent": "africa",
      "desc": "",
      "in_eu": false,
      "name": "Ethiopia",
      "order": 0,
      "used": true
    },
    "model": "name.countryname",
    "pk": "ET"
  },
  {
    "fields": {
      "continent": "europe",
      "desc": "",
      "in_eu": true,
      "name": "Finland",
      "order": 0,
      "used": true
    },
    "model": "name.countryname",
    "pk": "FI"
  },
  {
    "fields": {
      "continent": "oceania",
      "desc": "",
      "in_eu": false,
      "name": "Fiji",
      "order": 0,
      "used": true
    },
    "model": "name.countryname",
    "pk": "FJ"
  },
  {
    "fields": {
      "continent": "south-america",
      "desc": "",
      "in_eu": false,
      "name": "Falkland Islands  [Malvinas]",
      "order": 0,
      "used": true
    },
    "model": "name.countryname",
    "pk": "FK"
  },
  {
    "fields": {
      "continent": "oceania",
      "desc": "",
      "in_eu": false,
      "name": "Micronesia (Federated States of)",
      "order": 0,
      "used": true
    },
    "model": "name.countryname",
    "pk": "FM"
  },
  {
    "fields": {
      "continent": "europe",
      "desc": "",
      "in_eu": false,
      "name": "Faroe Islands",
      "order": 0,
      "used": true
    },
    "model": "name.countryname",
    "pk": "FO"
  },
  {
    "fields": {
      "continent": "europe",
      "desc": "",
      "in_eu": true,
      "name": "France",
      "order": 0,
      "used": true
    },
    "model": "name.countryname",
    "pk": "FR"
  },
  {
    "fields": {
      "continent": "africa",
      "desc": "",
      "in_eu": false,
      "name": "Gabon",
      "order": 0,
      "used": true
    },
    "model": "name.countryname",
    "pk": "GA"
  },
  {
    "fields": {
      "continent": "europe",
      "desc": "",
      "in_eu": true,
      "name": "United Kingdom",
      "order": 0,
      "used": true
    },
    "model": "name.countryname",
    "pk": "GB"
  },
  {
    "fields": {
      "continent": "north-america",
      "desc": "",
      "in_eu": false,
      "name": "Grenada",
      "order": 0,
      "used": true
    },
    "model": "name.countryname",
    "pk": "GD"
  },
  {
    "fields": {
      "continent": "asia",
      "desc": "",
      "in_eu": false,
      "name": "Georgia",
      "order": 0,
      "used": true
    },
    "model": "name.countryname",
    "pk": "GE"
  },
  {
    "fields": {
      "continent": "south-america",
      "desc": "",
      "in_eu": false,
      "name": "French Guiana",
      "order": 0,
      "used": true
    },
    "model": "name.countryname",
    "pk": "GF"
  },
  {
    "fields": {
      "continent": "europe",
      "desc": "",
      "in_eu": false,
      "name": "Guernsey",
      "order": 0,
      "used": true
    },
    "model": "name.countryname",
    "pk": "GG"
  },
  {
    "fields": {
      "continent": "africa",
      "desc": "",
      "in_eu": false,
      "name": "Ghana",
      "order": 0,
      "used": true
    },
    "model": "name.countryname",
    "pk": "GH"
  },
  {
    "fields": {
      "continent": "europe",
      "desc": "",
      "in_eu": false,
      "name": "Gibraltar",
      "order": 0,
      "used": true
    },
    "model": "name.countryname",
    "pk": "GI"
  },
  {
    "fields": {
      "continent": "north-america",
      "desc": "",
      "in_eu": false,
      "name": "Greenland",
      "order": 0,
      "used": true
    },
    "model": "name.countryname",
    "pk": "GL"
  },
  {
    "fields": {
      "continent": "africa",
      "desc": "",
      "in_eu": false,
      "name": "Gambia",
      "order": 0,
      "used": true
    },
    "model": "name.countryname",
    "pk": "GM"
  },
  {
    "fields": {
      "continent": "africa",
      "desc": "",
      "in_eu": false,
      "name": "Guinea",
      "order": 0,
      "used": true
    },
    "model": "name.countryname",
    "pk": "GN"
  },
  {
    "fields": {
      "continent": "north-america",
      "desc": "",
      "in_eu": false,
      "name": "Guadeloupe",
      "order": 0,
      "used": true
    },
    "model": "name.countryname",
    "pk": "GP"
  },
  {
    "fields": {
      "continent": "africa",
      "desc": "",
      "in_eu": false,
      "name": "Equatorial Guinea",
      "order": 0,
      "used": true
    },
    "model": "name.countryname",
    "pk": "GQ"
  },
  {
    "fields": {
      "continent": "europe",
      "desc": "",
      "in_eu": true,
      "name": "Greece",
      "order": 0,
      "used": true
    },
    "model": "name.countryname",
    "pk": "GR"
  },
  {
    "fields": {
      "continent": "antarctica",
      "desc": "",
      "in_eu": false,
      "name": "South Georgia and the South Sandwich Islands",
      "order": 0,
      "used": true
    },
    "model": "name.countryname",
    "pk": "GS"
  },
  {
    "fields": {
      "continent": "north-america",
      "desc": "",
      "in_eu": false,
      "name": "Guatemala",
      "order": 0,
      "used": true
    },
    "model": "name.countryname",
    "pk": "GT"
  },
  {
    "fields": {
      "continent": "oceania",
      "desc": "",
      "in_eu": false,
      "name": "Guam",
      "order": 0,
      "used": true
    },
    "model": "name.countryname",
    "pk": "GU"
  },
  {
    "fields": {
      "continent": "africa",
      "desc": "",
      "in_eu": false,
      "name": "Guinea-Bissau",
      "order": 0,
      "used": true
    },
    "model": "name.countryname",
    "pk": "GW"
  },
  {
    "fields": {
      "continent": "south-america",
      "desc": "",
      "in_eu": false,
      "name": "Guyana",
      "order": 0,
      "used": true
    },
    "model": "name.countryname",
    "pk": "GY"
  },
  {
    "fields": {
      "continent": "asia",
      "desc": "",
      "in_eu": false,
      "name": "Hong Kong",
      "order": 0,
      "used": true
    },
    "model": "name.countryname",
    "pk": "HK"
  },
  {
    "fields": {
      "continent": "antarctica",
      "desc": "",
      "in_eu": false,
      "name": "Heard Island and McDonald Islands",
      "order": 0,
      "used": true
    },
    "model": "name.countryname",
    "pk": "HM"
  },
  {
    "fields": {
      "continent": "north-america",
      "desc": "",
      "in_eu": false,
      "name": "Honduras",
      "order": 0,
      "used": true
    },
    "model": "name.countryname",
    "pk": "HN"
  },
  {
    "fields": {
      "continent": "europe",
      "desc": "",
      "in_eu": true,
      "name": "Croatia",
      "order": 0,
      "used": true
    },
    "model": "name.countryname",
    "pk": "HR"
  },
  {
    "fields": {
      "continent": "north-america",
      "desc": "",
      "in_eu": false,
      "name": "Haiti",
      "order": 0,
      "used": true
    },
    "model": "name.countryname",
    "pk": "HT"
  },
  {
    "fields": {
      "continent": "europe",
      "desc": "",
      "in_eu": true,
      "name": "Hungary",
      "order": 0,
      "used": true
    },
    "model": "name.countryname",
    "pk": "HU"
  },
  {
    "fields": {
      "continent": "asia",
      "desc": "",
      "in_eu": false,
      "name": "Indonesia",
      "order": 0,
      "used": true
    },
    "model": "name.countryname",
    "pk": "ID"
  },
  {
    "fields": {
      "continent": "europe",
      "desc": "",
      "in_eu": true,
      "name": "Ireland",
      "order": 0,
      "used": true
    },
    "model": "name.countryname",
    "pk": "IE"
  },
  {
    "fields": {
      "continent": "asia",
      "desc": "",
      "in_eu": false,
      "name": "Israel",
      "order": 0,
      "used": true
    },
    "model": "name.countryname",
    "pk": "IL"
  },
  {
    "fields": {
      "continent": "europe",
      "desc": "",
      "in_eu": false,
      "name": "Isle of Man",
      "order": 0,
      "used": true
    },
    "model": "name.countryname",
    "pk": "IM"
  },
  {
    "fields": {
      "continent": "asia",
      "desc": "",
      "in_eu": false,
      "name": "India",
      "order": 0,
      "used": true
    },
    "model": "name.countryname",
    "pk": "IN"
  },
  {
    "fields": {
      "continent": "asia",
      "desc": "",
      "in_eu": false,
      "name": "British Indian Ocean Territory",
      "order": 0,
      "used": true
    },
    "model": "name.countryname",
    "pk": "IO"
  },
  {
    "fields": {
      "continent": "asia",
      "desc": "",
      "in_eu": false,
      "name": "Iraq",
      "order": 0,
      "used": true
    },
    "model": "name.countryname",
    "pk": "IQ"
  },
  {
    "fields": {
      "continent": "asia",
      "desc": "",
      "in_eu": false,
      "name": "Iran",
      "order": 0,
      "used": true
    },
    "model": "name.countryname",
    "pk": "IR"
  },
  {
    "fields": {
      "continent": "europe",
      "desc": "",
      "in_eu": false,
      "name": "Iceland",
      "order": 0,
      "used": true
    },
    "model": "name.countryname",
    "pk": "IS"
  },
  {
    "fields": {
      "continent": "europe",
      "desc": "",
      "in_eu": true,
      "name": "Italy",
      "order": 0,
      "used": true
    },
    "model": "name.countryname",
    "pk": "IT"
  },
  {
    "fields": {
      "continent": "europe",
      "desc": "",
      "in_eu": false,
      "name": "Jersey",
      "order": 0,
      "used": true
    },
    "model": "name.countryname",
    "pk": "JE"
  },
  {
    "fields": {
      "continent": "north-america",
      "desc": "",
      "in_eu": false,
      "name": "Jamaica",
      "order": 0,
      "used": true
    },
    "model": "name.countryname",
    "pk": "JM"
  },
  {
    "fields": {
      "continent": "asia",
      "desc": "",
      "in_eu": false,
      "name": "Jordan",
      "order": 0,
      "used": true
    },
    "model": "name.countryname",
    "pk": "JO"
  },
  {
    "fields": {
      "continent": "asia",
      "desc": "",
      "in_eu": false,
      "name": "Japan",
      "order": 0,
      "used": true
    },
    "model": "name.countryname",
    "pk": "JP"
  },
  {
    "fields": {
      "continent": "africa",
      "desc": "",
      "in_eu": false,
      "name": "Kenya",
      "order": 0,
      "used": true
    },
    "model": "name.countryname",
    "pk": "KE"
  },
  {
    "fields": {
      "continent": "asia",
      "desc": "",
      "in_eu": false,
      "name": "Kyrgyzstan",
      "order": 0,
      "used": true
    },
    "model": "name.countryname",
    "pk": "KG"
  },
  {
    "fields": {
      "continent": "asia",
      "desc": "",
      "in_eu": false,
      "name": "Cambodia",
      "order": 0,
      "used": true
    },
    "model": "name.countryname",
    "pk": "KH"
  },
  {
    "fields": {
      "continent": "oceania",
      "desc": "",
      "in_eu": false,
      "name": "Kiribati",
      "order": 0,
      "used": true
    },
    "model": "name.countryname",
    "pk": "KI"
  },
  {
    "fields": {
      "continent": "africa",
      "desc": "",
      "in_eu": false,
      "name": "Comoros",
      "order": 0,
      "used": true
    },
    "model": "name.countryname",
    "pk": "KM"
  },
  {
    "fields": {
      "continent": "north-america",
      "desc": "",
      "in_eu": false,
      "name": "Saint Kitts and Nevis",
      "order": 0,
      "used": true
    },
    "model": "name.countryname",
    "pk": "KN"
  },
  {
    "fields": {
      "continent": "asia",
      "desc": "",
      "in_eu": false,
      "name": "North Korea",
      "order": 0,
      "used": true
    },
    "model": "name.countryname",
    "pk": "KP"
  },
  {
    "fields": {
      "continent": "asia",
      "desc": "",
      "in_eu": false,
      "name": "South Korea",
      "order": 0,
      "used": true
    },
    "model": "name.countryname",
    "pk": "KR"
  },
  {
    "fields": {
      "continent": "asia",
      "desc": "",
      "in_eu": false,
      "name": "Kuwait",
      "order": 0,
      "used": true
    },
    "model": "name.countryname",
    "pk": "KW"
  },
  {
    "fields": {
      "continent": "north-america",
      "desc": "",
      "in_eu": false,
      "name": "Cayman Islands",
      "order": 0,
      "used": true
    },
    "model": "name.countryname",
    "pk": "KY"
  },
  {
    "fields": {
      "continent": "asia",
      "desc": "",
      "in_eu": false,
      "name": "Kazakhstan",
      "order": 0,
      "used": true
    },
    "model": "name.countryname",
    "pk": "KZ"
  },
  {
    "fields": {
      "continent": "asia",
      "desc": "",
      "in_eu": false,
      "name": "Laos",
      "order": 0,
      "used": true
    },
    "model": "name.countryname",
    "pk": "LA"
  },
  {
    "fields": {
      "continent": "asia",
      "desc": "",
      "in_eu": false,
      "name": "Lebanon",
      "order": 0,
      "used": true
    },
    "model": "name.countryname",
    "pk": "LB"
  },
  {
    "fields": {
      "continent": "north-america",
      "desc": "",
      "in_eu": false,
      "name": "Saint Lucia",
      "order": 0,
      "used": true
    },
    "model": "name.countryname",
    "pk": "LC"
  },
  {
    "fields": {
      "continent": "europe",
      "desc": "",
      "in_eu": false,
      "name": "Liechtenstein",
      "order": 0,
      "used": true
    },
    "model": "name.countryname",
    "pk": "LI"
  },
  {
    "fields": {
      "continent": "asia",
      "desc": "",
      "in_eu": false,
      "name": "Sri Lanka",
      "order": 0,
      "used": true
    },
    "model": "name.countryname",
    "pk": "LK"
  },
  {
    "fields": {
      "continent": "africa",
      "desc": "",
      "in_eu": false,
      "name": "Liberia",
      "order": 0,
      "used": true
    },
    "model": "name.countryname",
    "pk": "LR"
  },
  {
    "fields": {
      "continent": "africa",
      "desc": "",
      "in_eu": false,
      "name": "Lesotho",
      "order": 0,
      "used": true
    },
    "model": "name.countryname",
    "pk": "LS"
  },
  {
    "fields": {
      "continent": "europe",
      "desc": "",
      "in_eu": true,
      "name": "Lithuania",
      "order": 0,
      "used": true
    },
    "model": "name.countryname",
    "pk": "LT"
  },
  {
    "fields": {
      "continent": "europe",
      "desc": "",
      "in_eu": true,
      "name": "Luxembourg",
      "order": 0,
      "used": true
    },
    "model": "name.countryname",
    "pk": "LU"
  },
  {
    "fields": {
      "continent": "europe",
      "desc": "",
      "in_eu": true,
      "name": "Latvia",
      "order": 0,
      "used": true
    },
    "model": "name.countryname",
    "pk": "LV"
  },
  {
    "fields": {
      "continent": "africa",
      "desc": "",
      "in_eu": false,
      "name": "Libya",
      "order": 0,
      "used": true
    },
    "model": "name.countryname",
    "pk": "LY"
  },
  {
    "fields": {
      "continent": "africa",
      "desc": "",
      "in_eu": false,
      "name": "Morocco",
      "order": 0,
      "used": true
    },
    "model": "name.countryname",
    "pk": "MA"
  },
  {
    "fields": {
      "continent": "europe",
      "desc": "",
      "in_eu": false,
      "name": "Monaco",
      "order": 0,
      "used": true
    },
    "model": "name.countryname",
    "pk": "MC"
  },
  {
    "fields": {
      "continent": "europe",
      "desc": "",
      "in_eu": false,
      "name": "Moldova",
      "order": 0,
      "used": true
    },
    "model": "name.countryname",
    "pk": "MD"
  },
  {
    "fields": {
      "continent": "europe",
      "desc": "",
      "in_eu": false,
      "name": "Montenegro",
      "order": 0,
      "used": true
    },
    "model": "name.countryname",
    "pk": "ME"
  },
  {
    "fields": {
      "continent": "north-america",
      "desc": "",
      "in_eu": false,
      "name": "Saint Martin (French part)",
      "order": 0,
      "used": true
    },
    "model": "name.countryname",
    "pk": "MF"
  },
  {
    "fields": {
      "continent": "africa",
      "desc": "",
      "in_eu": false,
      "name": "Madagascar",
      "order": 0,
      "used": true
    },
    "model": "name.countryname",
    "pk": "MG"
  },
  {
    "fields": {
      "continent": "oceania",
      "desc": "",
      "in_eu": false,
      "name": "Marshall Islands",
      "order": 0,
      "used": true
    },
    "model": "name.countryname",
    "pk": "MH"
  },
  {
    "fields": {
      "continent": "europe",
      "desc": "",
      "in_eu": false,
      "name": "Macedonia",
      "order": 0,
      "used": true
    },
    "model": "name.countryname",
    "pk": "MK"
  },
  {
    "fields": {
      "continent": "africa",
      "desc": "",
      "in_eu": false,
      "name": "Mali",
      "order": 0,
      "used": true
    },
    "model": "name.countryname",
    "pk": "ML"
  },
  {
    "fields": {
      "continent": "asia",
      "desc": "",
      "in_eu": false,
      "name": "Myanmar",
      "order": 0,
      "used": true
    },
    "model": "name.countryname",
    "pk": "MM"
  },
  {
    "fields": {
      "continent": "asia",
      "desc": "",
      "in_eu": false,
      "name": "Mongolia",
      "order": 0,
      "used": true
    },
    "model": "name.countryname",
    "pk": "MN"
  },
  {
    "fields": {
      "continent": "asia",
      "desc": "",
      "in_eu": false,
      "name": "Macao",
      "order": 0,
      "used": true
    },
    "model": "name.countryname",
    "pk": "MO"
  },
  {
    "fields": {
      "continent": "oceania",
      "desc": "",
      "in_eu": false,
      "name": "Northern Mariana Islands",
      "order": 0,
      "used": true
    },
    "model": "name.countryname",
    "pk": "MP"
  },
  {
    "fields": {
      "continent": "north-america",
      "desc": "",
      "in_eu": false,
      "name": "Martinique",
      "order": 0,
      "used": true
    },
    "model": "name.countryname",
    "pk": "MQ"
  },
  {
    "fields": {
      "continent": "africa",
      "desc": "",
      "in_eu": false,
      "name": "Mauritania",
      "order": 0,
      "used": true
    },
    "model": "name.countryname",
    "pk": "MR"
  },
  {
    "fields": {
      "continent": "north-america",
      "desc": "",
      "in_eu": false,
      "name": "Montserrat",
      "order": 0,
      "used": true
    },
    "model": "name.countryname",
    "pk": "MS"
  },
  {
    "fields": {
      "continent": "europe",
      "desc": "",
      "in_eu": true,
      "name": "Malta",
      "order": 0,
      "used": true
    },
    "model": "name.countryname",
    "pk": "MT"
  },
  {
    "fields": {
      "continent": "africa",
      "desc": "",
      "in_eu": false,
      "name": "Mauritius",
      "order": 0,
      "used": true
    },
    "model": "name.countryname",
    "pk": "MU"
  },
  {
    "fields": {
      "continent": "asia",
      "desc": "",
      "in_eu": false,
      "name": "Maldives",
      "order": 0,
      "used": true
    },
    "model": "name.countryname",
    "pk": "MV"
  },
  {
    "fields": {
      "continent": "africa",
      "desc": "",
      "in_eu": false,
      "name": "Malawi",
      "order": 0,
      "used": true
    },
    "model": "name.countryname",
    "pk": "MW"
  },
  {
    "fields": {
      "continent": "north-america",
      "desc": "",
      "in_eu": false,
      "name": "Mexico",
      "order": 0,
      "used": true
    },
    "model": "name.countryname",
    "pk": "MX"
  },
  {
    "fields": {
      "continent": "asia",
      "desc": "",
      "in_eu": false,
      "name": "Malaysia",
      "order": 0,
      "used": true
    },
    "model": "name.countryname",
    "pk": "MY"
  },
  {
    "fields": {
      "continent": "africa",
      "desc": "",
      "in_eu": false,
      "name": "Mozambique",
      "order": 0,
      "used": true
    },
    "model": "name.countryname",
    "pk": "MZ"
  },
  {
    "fields": {
      "continent": "africa",
      "desc": "",
      "in_eu": false,
      "name": "Namibia",
      "order": 0,
      "used": true
    },
    "model": "name.countryname",
    "pk": "NA"
  },
  {
    "fields": {
      "continent": "oceania",
      "desc": "",
      "in_eu": false,
      "name": "New Caledonia",
      "order": 0,
      "used": true
    },
    "model": "name.countryname",
    "pk": "NC"
  },
  {
    "fields": {
      "continent": "africa",
      "desc": "",
      "in_eu": false,
      "name": "Niger",
      "order": 0,
      "used": true
    },
    "model": "name.countryname",
    "pk": "NE"
  },
  {
    "fields": {
      "continent": "oceania",
      "desc": "",
      "in_eu": false,
      "name": "Norfolk Island",
      "order": 0,
      "used": true
    },
    "model": "name.countryname",
    "pk": "NF"
  },
  {
    "fields": {
      "continent": "africa",
      "desc": "",
      "in_eu": false,
      "name": "Nigeria",
      "order": 0,
      "used": true
    },
    "model": "name.countryname",
    "pk": "NG"
  },
  {
    "fields": {
      "continent": "north-america",
      "desc": "",
      "in_eu": false,
      "name": "Nicaragua",
      "order": 0,
      "used": true
    },
    "model": "name.countryname",
    "pk": "NI"
  },
  {
    "fields": {
      "continent": "europe",
      "desc": "",
      "in_eu": true,
      "name": "Netherlands",
      "order": 0,
      "used": true
    },
    "model": "name.countryname",
    "pk": "NL"
  },
  {
    "fields": {
      "continent": "europe",
      "desc": "",
      "in_eu": false,
      "name": "Norway",
      "order": 0,
      "used": true
    },
    "model": "name.countryname",
    "pk": "NO"
  },
  {
    "fields": {
      "continent": "asia",
      "desc": "",
      "in_eu": false,
      "name": "Nepal",
      "order": 0,
      "used": true
    },
    "model": "name.countryname",
    "pk": "NP"
  },
  {
    "fields": {
      "continent": "oceania",
      "desc": "",
      "in_eu": false,
      "name": "Nauru",
      "order": 0,
      "used": true
    },
    "model": "name.countryname",
    "pk": "NR"
  },
  {
    "fields": {
      "continent": "oceania",
      "desc": "",
      "in_eu": false,
      "name": "Niue",
      "order": 0,
      "used": true
    },
    "model": "name.countryname",
    "pk": "NU"
  },
  {
    "fields": {
      "continent": "oceania",
      "desc": "",
      "in_eu": false,
      "name": "New Zealand",
      "order": 0,
      "used": true
    },
    "model": "name.countryname",
    "pk": "NZ"
  },
  {
    "fields": {
      "continent": "asia",
      "desc": "",
      "in_eu": false,
      "name": "Oman",
      "order": 0,
      "used": true
    },
    "model": "name.countryname",
    "pk": "OM"
  },
  {
    "fields": {
      "continent": "north-america",
      "desc": "",
      "in_eu": false,
      "name": "Panama",
      "order": 0,
      "used": true
    },
    "model": "name.countryname",
    "pk": "PA"
  },
  {
    "fields": {
      "continent": "south-america",
      "desc": "",
      "in_eu": false,
      "name": "Peru",
      "order": 0,
      "used": true
    },
    "model": "name.countryname",
    "pk": "PE"
  },
  {
    "fields": {
      "continent": "oceania",
      "desc": "",
      "in_eu": false,
      "name": "French Polynesia",
      "order": 0,
      "used": true
    },
    "model": "name.countryname",
    "pk": "PF"
  },
  {
    "fields": {
      "continent": "oceania",
      "desc": "",
      "in_eu": false,
      "name": "Papua New Guinea",
      "order": 0,
      "used": true
    },
    "model": "name.countryname",
    "pk": "PG"
  },
  {
    "fields": {
      "continent": "asia",
      "desc": "",
      "in_eu": false,
      "name": "Philippines",
      "order": 0,
      "used": true
    },
    "model": "name.countryname",
    "pk": "PH"
  },
  {
    "fields": {
      "continent": "asia",
      "desc": "",
      "in_eu": false,
      "name": "Pakistan",
      "order": 0,
      "used": true
    },
    "model": "name.countryname",
    "pk": "PK"
  },
  {
    "fields": {
      "continent": "europe",
      "desc": "",
      "in_eu": true,
      "name": "Poland",
      "order": 0,
      "used": true
    },
    "model": "name.countryname",
    "pk": "PL"
  },
  {
    "fields": {
      "continent": "north-america",
      "desc": "",
      "in_eu": false,
      "name": "Saint Pierre and Miquelon",
      "order": 0,
      "used": true
    },
    "model": "name.countryname",
    "pk": "PM"
  },
  {
    "fields": {
      "continent": "oceania",
      "desc": "",
      "in_eu": false,
      "name": "Pitcairn",
      "order": 0,
      "used": true
    },
    "model": "name.countryname",
    "pk": "PN"
  },
  {
    "fields": {
      "continent": "north-america",
      "desc": "",
      "in_eu": false,
      "name": "Puerto Rico",
      "order": 0,
      "used": true
    },
    "model": "name.countryname",
    "pk": "PR"
  },
  {
    "fields": {
      "continent": "asia",
      "desc": "",
      "in_eu": false,
      "name": "Palestine, State of",
      "order": 0,
      "used": true
    },
    "model": "name.countryname",
    "pk": "PS"
  },
  {
    "fields": {
      "continent": "europe",
      "desc": "",
      "in_eu": true,
      "name": "Portugal",
      "order": 0,
      "used": true
    },
    "model": "name.countryname",
    "pk": "PT"
  },
  {
    "fields": {
      "continent": "oceania",
      "desc": "",
      "in_eu": false,
      "name": "Palau",
      "order": 0,
      "used": true
    },
    "model": "name.countryname",
    "pk": "PW"
  },
  {
    "fields": {
      "continent": "south-america",
      "desc": "",
      "in_eu": false,
      "name": "Paraguay",
      "order": 0,
      "used": true
    },
    "model": "name.countryname",
    "pk": "PY"
  },
  {
    "fields": {
      "continent": "asia",
      "desc": "",
      "in_eu": false,
      "name": "Qatar",
      "order": 0,
      "used": true
    },
    "model": "name.countryname",
    "pk": "QA"
  },
  {
    "fields": {
      "continent": "africa",
      "desc": "",
      "in_eu": false,
      "name": "Réunion",
      "order": 0,
      "used": true
    },
    "model": "name.countryname",
    "pk": "RE"
  },
  {
    "fields": {
      "continent": "europe",
      "desc": "",
      "in_eu": true,
      "name": "Romania",
      "order": 0,
      "used": true
    },
    "model": "name.countryname",
    "pk": "RO"
  },
  {
    "fields": {
      "continent": "europe",
      "desc": "",
      "in_eu": false,
      "name": "Serbia",
      "order": 0,
      "used": true
    },
    "model": "name.countryname",
    "pk": "RS"
  },
  {
    "fields": {
      "continent": "europe",
      "desc": "",
      "in_eu": false,
      "name": "Russia",
      "order": 0,
      "used": true
    },
    "model": "name.countryname",
    "pk": "RU"
  },
  {
    "fields": {
      "continent": "africa",
      "desc": "",
      "in_eu": false,
      "name": "Rwanda",
      "order": 0,
      "used": true
    },
    "model": "name.countryname",
    "pk": "RW"
  },
  {
    "fields": {
      "continent": "asia",
      "desc": "",
      "in_eu": false,
      "name": "Saudi Arabia",
      "order": 0,
      "used": true
    },
    "model": "name.countryname",
    "pk": "SA"
  },
  {
    "fields": {
      "continent": "oceania",
      "desc": "",
      "in_eu": false,
      "name": "Solomon Islands",
      "order": 0,
      "used": true
    },
    "model": "name.countryname",
    "pk": "SB"
  },
  {
    "fields": {
      "continent": "africa",
      "desc": "",
      "in_eu": false,
      "name": "Seychelles",
      "order": 0,
      "used": true
    },
    "model": "name.countryname",
    "pk": "SC"
  },
  {
    "fields": {
      "continent": "africa",
      "desc": "",
      "in_eu": false,
      "name": "Sudan",
      "order": 0,
      "used": true
    },
    "model": "name.countryname",
    "pk": "SD"
  },
  {
    "fields": {
      "continent": "europe",
      "desc": "",
      "in_eu": true,
      "name": "Sweden",
      "order": 0,
      "used": true
    },
    "model": "name.countryname",
    "pk": "SE"
  },
  {
    "fields": {
      "continent": "asia",
      "desc": "",
      "in_eu": false,
      "name": "Singapore",
      "order": 0,
      "used": true
    },
    "model": "name.countryname",
    "pk": "SG"
  },
  {
    "fields": {
      "continent": "africa",
      "desc": "",
      "in_eu": false,
      "name": "Saint Helena, Ascension and Tristan da Cunha",
      "order": 0,
      "used": true
    },
    "model": "name.countryname",
    "pk": "SH"
  },
  {
    "fields": {
      "continent": "europe",
      "desc": "",
      "in_eu": true,
      "name": "Slovenia",
      "order": 0,
      "used": true
    },
    "model": "name.countryname",
    "pk": "SI"
  },
  {
    "fields": {
      "continent": "europe",
      "desc": "",
      "in_eu": false,
      "name": "Svalbard and Jan Mayen",
      "order": 0,
      "used": true
    },
    "model": "name.countryname",
    "pk": "SJ"
  },
  {
    "fields": {
      "continent": "europe",
      "desc": "",
      "in_eu": true,
      "name": "Slovakia",
      "order": 0,
      "used": true
    },
    "model": "name.countryname",
    "pk": "SK"
  },
  {
    "fields": {
      "continent": "africa",
      "desc": "",
      "in_eu": false,
      "name": "Sierra Leone",
      "order": 0,
      "used": true
    },
    "model": "name.countryname",
    "pk": "SL"
  },
  {
    "fields": {
      "continent": "europe",
      "desc": "",
      "in_eu": false,
      "name": "San Marino",
      "order": 0,
      "used": true
    },
    "model": "name.countryname",
    "pk": "SM"
  },
  {
    "fields": {
      "continent": "africa",
      "desc": "",
      "in_eu": false,
      "name": "Senegal",
      "order": 0,
      "used": true
    },
    "model": "name.countryname",
    "pk": "SN"
  },
  {
    "fields": {
      "continent": "africa",
      "desc": "",
      "in_eu": false,
      "name": "Somalia",
      "order": 0,
      "used": true
    },
    "model": "name.countryname",
    "pk": "SO"
  },
  {
    "fields": {
      "continent": "south-america",
      "desc": "",
      "in_eu": false,
      "name": "Suriname",
      "order": 0,
      "used": true
    },
    "model": "name.countryname",
    "pk": "SR"
  },
  {
    "fields": {
      "continent": "africa",
      "desc": "",
      "in_eu": false,
      "name": "South Sudan",
      "order": 0,
      "used": true
    },
    "model": "name.countryname",
    "pk": "SS"
  },
  {
    "fields": {
      "continent": "africa",
      "desc": "",
      "in_eu": false,
      "name": "Sao Tome and Principe",
      "order": 0,
      "used": true
    },
    "model": "name.countryname",
    "pk": "ST"
  },
  {
    "fields": {
      "continent": "north-america",
      "desc": "",
      "in_eu": false,
      "name": "El Salvador",
      "order": 0,
      "used": true
    },
    "model": "name.countryname",
    "pk": "SV"
  },
  {
    "fields": {
      "continent": "north-america",
      "desc": "",
      "in_eu": false,
      "name": "Sint Maarten (Dutch part)",
      "order": 0,
      "used": true
    },
    "model": "name.countryname",
    "pk": "SX"
  },
  {
    "fields": {
      "continent": "asia",
      "desc": "",
      "in_eu": false,
      "name": "Syria",
      "order": 0,
      "used": true
    },
    "model": "name.countryname",
    "pk": "SY"
  },
  {
    "fields": {
      "continent": "africa",
      "desc": "",
      "in_eu": false,
      "name": "Swaziland",
      "order": 0,
      "used": true
    },
    "model": "name.countryname",
    "pk": "SZ"
  },
  {
    "fields": {
      "continent": "north-america",
      "desc": "",
      "in_eu": false,
      "name": "Turks and Caicos Islands",
      "order": 0,
      "used": true
    },
    "model": "name.countryname",
    "pk": "TC"
  },
  {
    "fields": {
      "continent": "africa",
      "desc": "",
      "in_eu": false,
      "name": "Chad",
      "order": 0,
      "used": true
    },
    "model": "name.countryname",
    "pk": "TD"
  },
  {
    "fields": {
      "continent": "antarctica",
      "desc": "",
      "in_eu": false,
      "name": "French Southern Territories",
      "order": 0,
      "used": true
    },
    "model": "name.countryname",
    "pk": "TF"
  },
  {
    "fields": {
      "continent": "africa",
      "desc": "",
      "in_eu": false,
      "name": "Togo",
      "order": 0,
      "used": true
    },
    "model": "name.countryname",
    "pk": "TG"
  },
  {
    "fields": {
      "continent": "asia",
      "desc": "",
      "in_eu": false,
      "name": "Thailand",
      "order": 0,
      "used": true
    },
    "model": "name.countryname",
    "pk": "TH"
  },
  {
    "fields": {
      "continent": "asia",
      "desc": "",
      "in_eu": false,
      "name": "Tajikistan",
      "order": 0,
      "used": true
    },
    "model": "name.countryname",
    "pk": "TJ"
  },
  {
    "fields": {
      "continent": "oceania",
      "desc": "",
      "in_eu": false,
      "name": "Tokelau",
      "order": 0,
      "used": true
    },
    "model": "name.countryname",
    "pk": "TK"
  },
  {
    "fields": {
      "continent": "asia",
      "desc": "",
      "in_eu": false,
      "name": "Timor-Leste",
      "order": 0,
      "used": true
    },
    "model": "name.countryname",
    "pk": "TL"
  },
  {
    "fields": {
      "continent": "asia",
      "desc": "",
      "in_eu": false,
      "name": "Turkmenistan",
      "order": 0,
      "used": true
    },
    "model": "name.countryname",
    "pk": "TM"
  },
  {
    "fields": {
      "continent": "africa",
      "desc": "",
      "in_eu": false,
      "name": "Tunisia",
      "order": 0,
      "used": true
    },
    "model": "name.countryname",
    "pk": "TN"
  },
  {
    "fields": {
      "continent": "oceania",
      "desc": "",
      "in_eu": false,
      "name": "Tonga",
      "order": 0,
      "used": true
    },
    "model": "name.countryname",
    "pk": "TO"
  },
  {
    "fields": {
      "continent": "europe",
      "desc": "",
      "in_eu": false,
      "name": "Turkey",
      "order": 0,
      "used": true
    },
    "model": "name.countryname",
    "pk": "TR"
  },
  {
    "fields": {
      "continent": "north-america",
      "desc": "",
      "in_eu": false,
      "name": "Trinidad and Tobago",
      "order": 0,
      "used": true
    },
    "model": "name.countryname",
    "pk": "TT"
  },
  {
    "fields": {
      "continent": "oceania",
      "desc": "",
      "in_eu": false,
      "name": "Tuvalu",
      "order": 0,
      "used": true
    },
    "model": "name.countryname",
    "pk": "TV"
  },
  {
    "fields": {
      "continent": "asia",
      "desc": "",
      "in_eu": false,
      "name": "Taiwan",
      "order": 0,
      "used": true
    },
    "model": "name.countryname",
    "pk": "TW"
  },
  {
    "fields": {
      "continent": "africa",
      "desc": "",
      "in_eu": false,
      "name": "Tanzania",
      "order": 0,
      "used": true
    },
    "model": "name.countryname",
    "pk": "TZ"
  },
  {
    "fields": {
      "continent": "europe",
      "desc": "",
      "in_eu": false,
      "name": "Ukraine",
      "order": 0,
      "used": true
    },
    "model": "name.countryname",
    "pk": "UA"
  },
  {
    "fields": {
      "continent": "africa",
      "desc": "",
      "in_eu": false,
      "name": "Uganda",
      "order": 0,
      "used": true
    },
    "model": "name.countryname",
    "pk": "UG"
  },
  {
    "fields": {
      "continent": "oceania",
      "desc": "",
      "in_eu": false,
      "name": "United States Minor Outlying Islands",
      "order": 0,
      "used": true
    },
    "model": "name.countryname",
    "pk": "UM"
  },
  {
    "fields": {
      "continent": "north-america",
      "desc": "",
      "in_eu": false,
      "name": "United States of America",
      "order": 0,
      "used": true
    },
    "model": "name.countryname",
    "pk": "US"
  },
  {
    "fields": {
      "continent": "south-america",
      "desc": "",
      "in_eu": false,
      "name": "Uruguay",
      "order": 0,
      "used": true
    },
    "model": "name.countryname",
    "pk": "UY"
  },
  {
    "fields": {
      "continent": "asia",
      "desc": "",
      "in_eu": false,
      "name": "Uzbekistan",
      "order": 0,
      "used": true
    },
    "model": "name.countryname",
    "pk": "UZ"
  },
  {
    "fields": {
      "continent": "europe",
      "desc": "",
      "in_eu": false,
      "name": "Holy See",
      "order": 0,
      "used": true
    },
    "model": "name.countryname",
    "pk": "VA"
  },
  {
    "fields": {
      "continent": "north-america",
      "desc": "",
      "in_eu": false,
      "name": "Saint Vincent and the Grenadines",
      "order": 0,
      "used": true
    },
    "model": "name.countryname",
    "pk": "VC"
  },
  {
    "fields": {
      "continent": "south-america",
      "desc": "",
      "in_eu": false,
      "name": "Venezuela",
      "order": 0,
      "used": true
    },
    "model": "name.countryname",
    "pk": "VE"
  },
  {
    "fields": {
      "continent": "north-america",
      "desc": "",
      "in_eu": false,
      "name": "Virgin Islands (British)",
      "order": 0,
      "used": true
    },
    "model": "name.countryname",
    "pk": "VG"
  },
  {
    "fields": {
      "continent": "north-america",
      "desc": "",
      "in_eu": false,
      "name": "Virgin Islands (U.S.)",
      "order": 0,
      "used": true
    },
    "model": "name.countryname",
    "pk": "VI"
  },
  {
    "fields": {
      "continent": "asia",
      "desc": "",
      "in_eu": false,
      "name": "Vietnam",
      "order": 0,
      "used": true
    },
    "model": "name.countryname",
    "pk": "VN"
  },
  {
    "fields": {
      "continent": "oceania",
      "desc": "",
      "in_eu": false,
      "name": "Vanuatu",
      "order": 0,
      "used": true
    },
    "model": "name.countryname",
    "pk": "VU"
  },
  {
    "fields": {
      "continent": "oceania",
      "desc": "",
      "in_eu": false,
      "name": "Wallis and Futuna",
      "order": 0,
      "used": true
    },
    "model": "name.countryname",
    "pk": "WF"
  },
  {
    "fields": {
      "continent": "oceania",
      "desc": "",
      "in_eu": false,
      "name": "Samoa",
      "order": 0,
      "used": true
    },
    "model": "name.countryname",
    "pk": "WS"
  },
  {
    "fields": {
      "continent": "asia",
      "desc": "",
      "in_eu": false,
      "name": "Yemen",
      "order": 0,
      "used": true
    },
    "model": "name.countryname",
    "pk": "YE"
  },
  {
    "fields": {
      "continent": "africa",
      "desc": "",
      "in_eu": false,
      "name": "Mayotte",
      "order": 0,
      "used": true
    },
    "model": "name.countryname",
    "pk": "YT"
  },
  {
    "fields": {
      "continent": "africa",
      "desc": "",
      "in_eu": false,
      "name": "South Africa",
      "order": 0,
      "used": true
    },
    "model": "name.countryname",
    "pk": "ZA"
  },
  {
    "fields": {
      "continent": "africa",
      "desc": "",
      "in_eu": false,
      "name": "Zambia",
      "order": 0,
      "used": true
    },
    "model": "name.countryname",
    "pk": "ZM"
  },
  {
    "fields": {
      "continent": "africa",
      "desc": "",
      "in_eu": false,
      "name": "Zimbabwe",
      "order": 0,
      "used": true
    },
    "model": "name.countryname",
    "pk": "ZW"
  },
  {
    "fields": {
      "desc": "",
      "name": "Django",
      "order": 0,
      "used": true
    },
    "model": "name.dbtemplatetypename",
    "pk": "django"
  },
  {
    "fields": {
      "desc": "",
      "name": "Plain",
      "order": 0,
      "used": true
    },
    "model": "name.dbtemplatetypename",
    "pk": "plain"
  },
  {
    "fields": {
      "desc": "",
      "name": "reStructuredText",
      "order": 0,
      "used": true
    },
    "model": "name.dbtemplatetypename",
    "pk": "rst"
  },
  {
    "fields": {
      "desc": "",
      "name": "conflict reviews",
      "order": 0,
      "revname": "Conflict reviewed by",
      "used": true
    },
    "model": "name.docrelationshipname",
    "pk": "conflrev"
  },
  {
    "fields": {
      "desc": "Approval for downref",
      "name": "approves downref to",
      "order": 0,
      "revname": "was approved for downref by",
      "used": true
    },
    "model": "name.docrelationshipname",
    "pk": "downref-approval"
  },
  {
    "fields": {
      "desc": "",
      "name": "Obsoletes",
      "order": 0,
      "revname": "Obsoleted by",
      "used": true
    },
    "model": "name.docrelationshipname",
    "pk": "obs"
  },
  {
    "fields": {
      "desc": "",
      "name": "Possibly Replaces",
      "order": 0,
      "revname": "Possibly Replaced By",
      "used": true
    },
    "model": "name.docrelationshipname",
    "pk": "possibly-replaces"
  },
  {
    "fields": {
      "desc": "Informative Reference",
      "name": "informatively references",
      "order": 0,
      "revname": "is informatively referenced by",
      "used": true
    },
    "model": "name.docrelationshipname",
    "pk": "refinfo"
  },
  {
    "fields": {
      "desc": "Normative Reference",
      "name": "normatively references",
      "order": 0,
      "revname": "is normatively referenced by",
      "used": true
    },
    "model": "name.docrelationshipname",
    "pk": "refnorm"
  },
  {
    "fields": {
      "desc": "A reference found in a document which does not have split normative/informative reference sections.",
      "name": "Reference",
      "order": 0,
      "revname": "Referenced by",
      "used": true
    },
    "model": "name.docrelationshipname",
    "pk": "refold"
  },
  {
    "fields": {
      "desc": "Reference of unknown type, likely found in the text of the document.",
      "name": "Possible Reference",
      "order": 3,
      "revname": "Possibly Referenced By",
      "used": true
    },
    "model": "name.docrelationshipname",
    "pk": "refunk"
  },
  {
    "fields": {
      "desc": "",
      "name": "Replaces",
      "order": 0,
      "revname": "Replaced by",
      "used": true
    },
    "model": "name.docrelationshipname",
    "pk": "replaces"
  },
  {
    "fields": {
      "desc": "",
      "name": "Moves to BCP",
      "order": 0,
      "revname": "Moved to BCP by",
      "used": true
    },
    "model": "name.docrelationshipname",
    "pk": "tobcp"
  },
  {
    "fields": {
      "desc": "",
      "name": "Moves to Experimental",
      "order": 0,
      "revname": "Moved to Experimental by",
      "used": true
    },
    "model": "name.docrelationshipname",
    "pk": "toexp"
  },
  {
    "fields": {
      "desc": "",
      "name": "Moves to Historic",
      "order": 0,
      "revname": "Moved to Historic by",
      "used": true
    },
    "model": "name.docrelationshipname",
    "pk": "tohist"
  },
  {
    "fields": {
      "desc": "",
      "name": "Moves to Informational",
      "order": 0,
      "revname": "Moved to Informational by",
      "used": true
    },
    "model": "name.docrelationshipname",
    "pk": "toinf"
  },
  {
    "fields": {
      "desc": "",
      "name": "Moves to Internet Standard",
      "order": 0,
      "revname": "Moved to Internet Standard by",
      "used": true
    },
    "model": "name.docrelationshipname",
    "pk": "tois"
  },
  {
    "fields": {
      "desc": "",
      "name": "Moves to Proposed Standard",
      "order": 0,
      "revname": "Moved to Proposed Standard by",
      "used": true
    },
    "model": "name.docrelationshipname",
    "pk": "tops"
  },
  {
    "fields": {
      "desc": "",
      "name": "Updates",
      "order": 0,
      "revname": "Updated by",
      "used": true
    },
    "model": "name.docrelationshipname",
    "pk": "updates"
  },
  {
    "fields": {
      "desc": "",
      "name": "Stream state should change",
      "order": 0,
      "used": true
    },
    "model": "name.docremindertypename",
    "pk": "stream-s"
  },
  {
    "fields": {
      "desc": "A generic substate indicating that the shepherding AD has the action item to determine appropriate next steps. In particular, the appropriate steps (and the corresponding next state or substate) depend entirely on the nature of the issues that were raised and can only be decided with active involvement of the shepherding AD. Examples include:\n\n- if another AD raises an issue, the shepherding AD may first iterate with the other AD to get a better understanding of the exact issue. Or, the shepherding AD may attempt to argue that the issue is not serious enough to bring to the attention of the authors/WG.\n\n- if a documented issue is forwarded to a WG, some further iteration may be needed before it can be determined whether a new revision is needed or whether the WG response to an issue clarifies the issue sufficiently.\n\n- when a new revision appears, the shepherding AD will first look at the changes to determine whether they believe all outstanding issues have been raised satisfactorily, prior to asking the ADs who raised the original issues to verify the changes.",
      "name": "AD Followup",
      "order": 2,
      "used": true
    },
    "model": "name.doctagname",
    "pk": "ad-f-up"
  },
  {
    "fields": {
      "desc": "",
      "name": "Approved in minutes",
      "order": 0,
      "used": true
    },
    "model": "name.doctagname",
    "pk": "app-min"
  },
  {
    "fields": {
      "desc": "",
      "name": "Has errata",
      "order": 0,
      "used": true
    },
    "model": "name.doctagname",
    "pk": "errata"
  },
  {
    "fields": {
      "desc": "The document is awaiting review or input from an external party (i.e, someone other than the shepherding AD, the authors, or the WG). See the \"note\" field for more details on who has the action.",
      "name": "External Party",
      "order": 3,
      "used": true
    },
    "model": "name.doctagname",
    "pk": "extpty"
  },
  {
    "fields": {
      "desc": "The document has IANA actions that are not yet completed.",
      "name": "IANA",
      "order": 0,
      "used": true
    },
    "model": "name.doctagname",
    "pk": "iana"
  },
  {
    "fields": {
      "desc": "RFC-Editor/IANA Registration Coordination",
      "name": "IANA coordination",
      "order": 0,
      "used": true
    },
    "model": "name.doctagname",
    "pk": "iana-crd"
  },
  {
    "fields": {
      "desc": "",
      "name": "IESG Review Completed",
      "order": 0,
      "used": true
    },
    "model": "name.doctagname",
    "pk": "iesg-com"
  },
  {
    "fields": {
      "desc": "Awaiting missing normative reference",
      "name": "Missing references",
      "order": 0,
      "used": true
    },
    "model": "name.doctagname",
    "pk": "missref"
  },
  {
    "fields": {
      "desc": "",
      "name": "Author or Editor Needed",
      "order": 4,
      "used": true
    },
    "model": "name.doctagname",
    "pk": "need-aut"
  },
  {
    "fields": {
      "desc": "",
      "name": "Editor Needed",
      "order": 1,
      "used": true
    },
    "model": "name.doctagname",
    "pk": "need-ed"
  },
  {
    "fields": {
      "desc": "An updated I-D is needed to address the issues that have been raised.",
      "name": "Revised I-D Needed",
      "order": 5,
      "used": true
    },
    "model": "name.doctagname",
    "pk": "need-rev"
  },
  {
    "fields": {
      "desc": "",
      "name": "Shepherd Needed",
      "order": 0,
      "used": true
    },
    "model": "name.doctagname",
    "pk": "need-sh"
  },
  {
    "fields": {
      "desc": "",
      "name": "Polled for WG adoption but not adopted",
      "order": 0,
      "used": true
    },
    "model": "name.doctagname",
    "pk": "no-adopt"
  },
  {
    "fields": {
      "desc": "",
      "name": "Other - see Comment Log",
      "order": 11,
      "used": true
    },
    "model": "name.doctagname",
    "pk": "other"
  },
  {
    "fields": {
      "desc": "IESG discussions on the document have raised some issues that need to be brought to the attention of the authors/WG, but those issues have not been written down yet. (It is common for discussions during a telechat to result in such situations. An AD may raise a possible issue during a telechat and only decide as a result of that discussion whether the issue is worth formally writing up and bringing to the attention of the authors/WG). A document stays in the \"Point Raised - Writeup Needed\" state until *ALL* IESG comments that have been raised have been documented.",
      "name": "Point Raised - writeup needed",
      "order": 1,
      "used": false
    },
    "model": "name.doctagname",
    "pk": "point"
  },
  {
    "fields": {
      "desc": "Holding for normative reference",
      "name": "Holding for references",
      "order": 0,
      "used": true
    },
    "model": "name.doctagname",
    "pk": "ref"
  },
  {
    "fields": {
      "desc": "",
      "name": "Revised I-D Needed - Issue raised by AD",
      "order": 8,
      "used": true
    },
    "model": "name.doctagname",
    "pk": "rev-ad"
  },
  {
    "fields": {
      "desc": "",
      "name": "Revised I-D Needed - Issue raised by IESG",
      "order": 9,
      "used": true
    },
    "model": "name.doctagname",
    "pk": "rev-iesg"
  },
  {
    "fields": {
      "desc": "",
      "name": "Revised I-D Needed - Issue raised by WG",
      "order": 0,
      "used": true
    },
    "model": "name.doctagname",
    "pk": "rev-wg"
  },
  {
    "fields": {
      "desc": "",
      "name": "Revised I-D Needed - Issue raised by WGLC",
      "order": 7,
      "used": true
    },
    "model": "name.doctagname",
    "pk": "rev-wglc"
  },
  {
    "fields": {
      "desc": "",
      "name": "Review by RFC Editor",
      "order": 0,
      "used": true
    },
    "model": "name.doctagname",
    "pk": "rfc-rev"
  },
  {
    "fields": {
      "desc": "",
      "name": "Document Shepherd Followup",
      "order": 4,
      "used": true
    },
    "model": "name.doctagname",
    "pk": "sh-f-up"
  },
  {
    "fields": {
      "desc": "",
      "name": "Doc Shepherd Follow-up Underway",
      "order": 10,
      "used": true
    },
    "model": "name.doctagname",
    "pk": "sheph-u"
  },
  {
    "fields": {
      "desc": "",
      "name": "Has verified errata",
      "order": 0,
      "used": true
    },
    "model": "name.doctagname",
    "pk": "verified-errata"
  },
  {
    "fields": {
      "desc": "",
      "name": "Via RFC Editor",
      "order": 0,
      "used": true
    },
    "model": "name.doctagname",
    "pk": "via-rfc"
  },
  {
    "fields": {
      "desc": "",
      "name": "Waiting for Dependency on Other Document",
      "order": 0,
      "used": true
    },
    "model": "name.doctagname",
    "pk": "w-dep"
  },
  {
    "fields": {
      "desc": "",
      "name": "Awaiting Expert Review/Resolution of Issues Raised",
      "order": 1,
      "used": true
    },
    "model": "name.doctagname",
    "pk": "w-expert"
  },
  {
    "fields": {
      "desc": "",
      "name": "Awaiting External Review/Resolution of Issues Raised",
      "order": 2,
      "used": true
    },
    "model": "name.doctagname",
    "pk": "w-extern"
  },
  {
    "fields": {
      "desc": "",
      "name": "Awaiting Merge with Other Document",
      "order": 3,
      "used": true
    },
    "model": "name.doctagname",
    "pk": "w-merge"
  },
  {
    "fields": {
      "desc": "",
      "name": "Waiting for Partner Feedback",
      "order": 2,
      "used": true
    },
    "model": "name.doctagname",
    "pk": "w-part"
  },
  {
    "fields": {
      "desc": "",
      "name": "Waiting for Referenced Document",
      "order": 5,
      "used": true
    },
    "model": "name.doctagname",
    "pk": "w-refdoc"
  },
  {
    "fields": {
      "desc": "",
      "name": "Waiting for Referencing Document",
      "order": 6,
      "used": true
    },
    "model": "name.doctagname",
    "pk": "w-refing"
  },
  {
    "fields": {
      "desc": "",
      "name": "Awaiting Reviews",
      "order": 3,
      "used": true
    },
    "model": "name.doctagname",
    "pk": "w-review"
  },
  {
    "fields": {
      "desc": "",
      "name": "Agenda",
      "order": 0,
      "prefix": "agenda",
      "used": true
    },
    "model": "name.doctypename",
    "pk": "agenda"
  },
  {
    "fields": {
      "desc": "",
      "name": "Bluesheets",
      "order": 0,
      "prefix": "bluesheets",
      "used": true
    },
    "model": "name.doctypename",
    "pk": "bluesheets"
  },
  {
    "fields": {
      "desc": "",
      "name": "Charter",
      "order": 0,
      "prefix": "charter",
      "used": true
    },
    "model": "name.doctypename",
    "pk": "charter"
  },
  {
    "fields": {
      "desc": "",
      "name": "Conflict Review",
      "order": 0,
      "prefix": "conflict-review",
      "used": true
    },
    "model": "name.doctypename",
    "pk": "conflrev"
  },
  {
    "fields": {
      "desc": "",
      "name": "Draft",
      "order": 0,
      "prefix": "draft",
      "used": true
    },
    "model": "name.doctypename",
    "pk": "draft"
  },
  {
    "fields": {
      "desc": "",
      "name": "Liaison Attachment",
      "order": 0,
      "prefix": "liai-att",
      "used": true
    },
    "model": "name.doctypename",
    "pk": "liai-att"
  },
  {
    "fields": {
      "desc": "",
      "name": "Liaison",
      "order": 0,
      "prefix": "liaison",
      "used": false
    },
    "model": "name.doctypename",
    "pk": "liaison"
  },
  {
    "fields": {
      "desc": "",
      "name": "Minutes",
      "order": 0,
      "prefix": "minutes",
      "used": true
    },
    "model": "name.doctypename",
    "pk": "minutes"
  },
  {
    "fields": {
      "desc": "",
      "name": "Recording",
      "order": 0,
      "prefix": "recording",
      "used": true
    },
    "model": "name.doctypename",
    "pk": "recording"
  },
  {
    "fields": {
      "desc": "",
      "name": "Review",
      "order": 0,
      "prefix": "review",
      "used": true
    },
    "model": "name.doctypename",
    "pk": "review"
  },
  {
    "fields": {
      "desc": "",
      "name": "Shepherd's writeup",
      "order": 0,
      "prefix": "shepherd",
      "used": false
    },
    "model": "name.doctypename",
    "pk": "shepwrit"
  },
  {
    "fields": {
      "desc": "",
      "name": "Slides",
      "order": 0,
      "prefix": "slides",
      "used": true
    },
    "model": "name.doctypename",
    "pk": "slides"
  },
  {
    "fields": {
      "desc": "",
      "name": "Status Change",
      "order": 0,
      "prefix": "status-change",
      "used": true
    },
    "model": "name.doctypename",
    "pk": "statchg"
  },
  {
    "fields": {
      "desc": "",
      "name": "RFC Editor Auth48 status",
      "order": 0,
      "used": true
    },
    "model": "name.docurltagname",
    "pk": "auth48"
  },
  {
    "fields": {
      "desc": "",
      "name": "Document issue tracker",
      "order": 0,
      "used": true
    },
    "model": "name.docurltagname",
    "pk": "issues"
  },
  {
    "fields": {
      "desc": "",
      "name": "Document source repository",
      "order": 0,
      "used": true
    },
    "model": "name.docurltagname",
    "pk": "repository"
  },
  {
    "fields": {
      "desc": "",
      "name": "Document wiki",
      "order": 0,
      "used": true
    },
    "model": "name.docurltagname",
    "pk": "wiki"
  },
  {
    "fields": {
      "desc": "",
      "name": "Yang impact analysis",
      "order": 0,
      "used": true
    },
    "model": "name.docurltagname",
    "pk": "yang-impact-analysis"
  },
  {
    "fields": {
      "desc": "",
      "name": "Extracted yang module",
      "order": 0,
      "used": true
    },
    "model": "name.docurltagname",
    "pk": "yang-module"
  },
  {
    "fields": {
      "desc": "",
      "name": "Yang module metadata",
      "order": 0,
      "used": true
    },
    "model": "name.docurltagname",
    "pk": "yang-module-metadata"
  },
  {
    "fields": {
      "desc": "",
      "name": "Awaiting Approval from Previous Version Authors",
      "next_states": [
        "confirmed",
        "cancel",
        "posted"
      ],
      "order": 3,
      "used": true
    },
    "model": "name.draftsubmissionstatename",
    "pk": "aut-appr"
  },
  {
    "fields": {
      "desc": "",
      "name": "Awaiting Submitter Authentication",
      "next_states": [
        "confirmed",
        "cancel",
        "posted"
      ],
      "order": 2,
      "used": true
    },
    "model": "name.draftsubmissionstatename",
    "pk": "auth"
  },
  {
    "fields": {
      "desc": "",
      "name": "Cancelled",
      "next_states": [],
      "order": 6,
      "used": true
    },
    "model": "name.draftsubmissionstatename",
    "pk": "cancel"
  },
  {
    "fields": {
      "desc": "",
      "name": "Confirmed",
      "next_states": [
        "cancel",
        "posted"
      ],
      "order": 0,
      "used": true
    },
    "model": "name.draftsubmissionstatename",
    "pk": "confirmed"
  },
  {
    "fields": {
      "desc": "",
      "name": "Awaiting Initial Version Approval",
      "next_states": [
        "cancel",
        "posted"
      ],
      "order": 4,
      "used": true
    },
    "model": "name.draftsubmissionstatename",
    "pk": "grp-appr"
  },
  {
    "fields": {
      "desc": "",
      "name": "Awaiting Manual Post",
      "next_states": [
        "cancel",
        "posted"
      ],
      "order": 5,
      "used": true
    },
    "model": "name.draftsubmissionstatename",
    "pk": "manual"
  },
  {
    "fields": {
      "desc": "",
      "name": "Posted",
      "next_states": [],
      "order": 7,
      "used": true
    },
    "model": "name.draftsubmissionstatename",
    "pk": "posted"
  },
  {
    "fields": {
      "desc": "",
      "name": "Uploaded",
      "next_states": [
        "auth",
        "aut-appr",
        "grp-appr",
        "manual",
        "cancel"
      ],
      "order": 1,
      "used": true
    },
    "model": "name.draftsubmissionstatename",
    "pk": "uploaded"
  },
  {
    "fields": {
      "desc": "",
      "name": "Manual Post Waiting for Draft",
      "next_states": [
        "cancel",
        "posted"
      ],
      "order": 8,
      "used": true
    },
    "model": "name.draftsubmissionstatename",
    "pk": "waiting-for-draft"
  },
  {
    "fields": {
      "desc": "Frequently Asked Questions",
      "name": "Frequently Asked Questions",
      "order": 0,
      "type": "url",
      "used": true
    },
    "model": "name.extresourcename",
    "pk": "faq"
  },
  {
    "fields": {
      "desc": "GitHub Organization",
      "name": "GitHub Organization",
      "order": 0,
      "type": "url",
      "used": true
    },
    "model": "name.extresourcename",
    "pk": "github_org"
  },
  {
    "fields": {
      "desc": "GitHub Repository",
      "name": "GitHub Repository",
      "order": 0,
      "type": "url",
      "used": true
    },
    "model": "name.extresourcename",
    "pk": "github_repo"
  },
  {
    "fields": {
      "desc": "GitHub Username",
      "name": "GitHub Username",
      "order": 0,
      "type": "string",
      "used": true
    },
    "model": "name.extresourcename",
    "pk": "github_username"
  },
  {
    "fields": {
      "desc": "GitLab Username",
      "name": "GitLab Username",
      "order": 0,
      "type": "string",
      "used": true
    },
    "model": "name.extresourcename",
    "pk": "gitlab_username"
  },
  {
    "fields": {
      "desc": "Jabber Log",
      "name": "Jabber Log",
      "order": 0,
      "type": "url",
      "used": true
    },
    "model": "name.extresourcename",
    "pk": "jabber_log"
  },
  {
    "fields": {
      "desc": "Jabber Room",
      "name": "Jabber Room",
      "order": 0,
      "type": "url",
      "used": true
    },
    "model": "name.extresourcename",
    "pk": "jabber_room"
  },
  {
    "fields": {
      "desc": "Mailing List",
      "name": "Mailing List",
      "order": 0,
      "type": "url",
      "used": true
    },
    "model": "name.extresourcename",
    "pk": "mailing_list"
  },
  {
    "fields": {
      "desc": "Mailing List Archive",
      "name": "Mailing List Archive",
      "order": 0,
      "type": "url",
      "used": true
    },
    "model": "name.extresourcename",
    "pk": "mailing_list_archive"
  },
  {
    "fields": {
      "desc": "Other Repository",
      "name": "Other Repository",
      "order": 0,
      "type": "url",
      "used": true
    },
    "model": "name.extresourcename",
    "pk": "repo"
  },
  {
    "fields": {
      "desc": "Slack Channel",
      "name": "Slack Channel",
      "order": 0,
      "type": "url",
      "used": true
    },
    "model": "name.extresourcename",
    "pk": "slack"
  },
  {
    "fields": {
      "desc": "Issuer Tracker",
      "name": "Issuer Tracker",
      "order": 0,
      "type": "url",
      "used": true
    },
    "model": "name.extresourcename",
    "pk": "tracker"
  },
  {
    "fields": {
      "desc": "Additional Web Page",
      "name": "Additional Web Page",
      "order": 0,
      "type": "url",
      "used": true
    },
    "model": "name.extresourcename",
    "pk": "webpage"
  },
  {
    "fields": {
      "desc": "Wiki",
      "name": "Wiki",
      "order": 0,
      "type": "url",
      "used": true
    },
    "model": "name.extresourcename",
    "pk": "wiki"
  },
  {
    "fields": {
      "desc": "Yang Catalog Entry",
      "name": "Yang Catalog Entry",
      "order": 0,
      "type": "url",
      "used": true
    },
    "model": "name.extresourcename",
    "pk": "yc_entry"
  },
  {
    "fields": {
      "desc": "Yang Impact Analysis",
      "name": "Yang Impact Analysis",
      "order": 0,
      "type": "url",
      "used": true
    },
    "model": "name.extresourcename",
    "pk": "yc_impact"
  },
  {
    "fields": {
      "desc": "Email address",
      "name": "Email address",
      "order": 0,
      "used": true
    },
    "model": "name.extresourcetypename",
    "pk": "email"
  },
  {
    "fields": {
      "desc": "string",
      "name": "string",
      "order": 0,
      "used": true
    },
    "model": "name.extresourcetypename",
    "pk": "string"
  },
  {
    "fields": {
      "desc": "URL",
      "name": "URL",
      "order": 0,
      "used": true
    },
    "model": "name.extresourcetypename",
    "pk": "url"
  },
  {
    "fields": {
      "desc": "",
      "name": "Comment",
      "order": 0,
      "used": true
    },
    "model": "name.feedbacktypename",
    "pk": "comment"
  },
  {
    "fields": {
      "desc": "",
      "name": "Junk",
      "order": 0,
      "used": true
    },
    "model": "name.feedbacktypename",
    "pk": "junk"
  },
  {
    "fields": {
      "desc": "",
      "name": "Nomination",
      "order": 0,
      "used": true
    },
    "model": "name.feedbacktypename",
    "pk": "nomina"
  },
  {
    "fields": {
      "desc": "",
      "name": "Questionnaire response",
      "order": 0,
      "used": true
    },
    "model": "name.feedbacktypename",
    "pk": "questio"
  },
  {
    "fields": {
      "desc": "",
      "name": "Read",
      "order": 0,
      "used": true
    },
    "model": "name.feedbacktypename",
    "pk": "read"
  },
  {
    "fields": {
      "desc": "Augmented Backus-Naur Form",
      "name": "ABNF",
      "order": 1,
      "used": true
    },
    "model": "name.formallanguagename",
    "pk": "abnf"
  },
  {
    "fields": {
      "desc": "Abstract Syntax Notation One",
      "name": "ASN.1",
      "order": 2,
      "used": true
    },
    "model": "name.formallanguagename",
    "pk": "asn1"
  },
  {
    "fields": {
      "desc": "Concise Binary Object Representation",
      "name": "CBOR",
      "order": 3,
      "used": true
    },
    "model": "name.formallanguagename",
    "pk": "cbor"
  },
  {
    "fields": {
      "desc": "Code in the C Programming Language",
      "name": "C Code",
      "order": 4,
      "used": true
    },
    "model": "name.formallanguagename",
    "pk": "ccode"
  },
  {
    "fields": {
      "desc": "Javascript Object Notation",
      "name": "JSON",
      "order": 5,
      "used": true
    },
    "model": "name.formallanguagename",
    "pk": "json"
  },
  {
    "fields": {
      "desc": "Extensible Markup Language",
      "name": "XML",
      "order": 6,
      "used": true
    },
    "model": "name.formallanguagename",
    "pk": "xml"
  },
  {
    "fields": {
      "desc": "",
      "name": "Active",
      "order": 1,
      "used": true
    },
    "model": "name.groupmilestonestatename",
    "pk": "active"
  },
  {
    "fields": {
      "desc": "",
      "name": "Chartering/rechartering",
      "order": 4,
      "used": true
    },
    "model": "name.groupmilestonestatename",
    "pk": "charter"
  },
  {
    "fields": {
      "desc": "",
      "name": "Deleted",
      "order": 2,
      "used": true
    },
    "model": "name.groupmilestonestatename",
    "pk": "deleted"
  },
  {
    "fields": {
      "desc": "",
      "name": "For review",
      "order": 3,
      "used": true
    },
    "model": "name.groupmilestonestatename",
    "pk": "review"
  },
  {
    "fields": {
      "desc": "Formation of the group (most likely a BoF or Proposed WG) was abandoned",
      "name": "Abandoned",
      "order": 0,
      "used": true
    },
    "model": "name.groupstatename",
    "pk": "abandon"
  },
  {
    "fields": {
      "desc": "",
      "name": "Active",
      "order": 0,
      "used": true
    },
    "model": "name.groupstatename",
    "pk": "active"
  },
  {
    "fields": {
      "desc": "",
      "name": "BOF",
      "order": 0,
      "used": true
    },
    "model": "name.groupstatename",
    "pk": "bof"
  },
  {
    "fields": {
      "desc": "",
      "name": "BOF Concluded",
      "order": 0,
      "used": true
    },
    "model": "name.groupstatename",
    "pk": "bof-conc"
  },
  {
    "fields": {
      "desc": "",
      "name": "Concluded",
      "order": 0,
      "used": true
    },
    "model": "name.groupstatename",
    "pk": "conclude"
  },
  {
    "fields": {
      "desc": "",
      "name": "Dormant",
      "order": 0,
      "used": true
    },
    "model": "name.groupstatename",
    "pk": "dormant"
  },
  {
    "fields": {
      "desc": "",
      "name": "Proposed",
      "order": 0,
      "used": true
    },
    "model": "name.groupstatename",
    "pk": "proposed"
  },
  {
    "fields": {
      "desc": "Replaced by a group with a different acronym",
      "name": "Replaced",
      "order": 0,
      "used": true
    },
    "model": "name.groupstatename",
    "pk": "replaced"
  },
  {
    "fields": {
      "desc": "",
      "name": "Unknown",
      "order": 0,
      "used": true
    },
    "model": "name.groupstatename",
    "pk": "unknown"
  },
  {
    "fields": {
      "desc": "Ad Hoc schedulable Group Type, for instance HotRfc",
      "name": "Ad Hoc",
      "order": 0,
      "used": true,
      "verbose_name": "Ad Hoc Group Type"
    },
    "model": "name.grouptypename",
    "pk": "adhoc"
  },
  {
    "fields": {
      "desc": "",
      "name": "Admin",
      "order": 0,
      "used": true,
      "verbose_name": "Administrative Group"
    },
    "model": "name.grouptypename",
    "pk": "admin"
  },
  {
    "fields": {
      "desc": "Area group",
      "name": "AG",
      "order": 0,
      "used": true,
      "verbose_name": "Area Group"
    },
    "model": "name.grouptypename",
    "pk": "ag"
  },
  {
    "fields": {
      "desc": "",
      "name": "Area",
      "order": 0,
      "used": true,
      "verbose_name": "Area"
    },
    "model": "name.grouptypename",
    "pk": "area"
  },
  {
    "fields": {
      "desc": "In many areas, the Area Directors have formed an advisory group or directorate.  These comprise experienced members of the IETF and the technical community represented by the area.  The specific name and the details of the role for each group differ from area to area, but  the primary intent is that these groups assist the Area Director(s), e.g., with the review of specifications produced in the area.",
      "name": "Directorate",
      "order": 0,
      "used": true,
      "verbose_name": "Area Directorate"
    },
    "model": "name.grouptypename",
    "pk": "dir"
  },
  {
    "fields": {
      "desc": "",
      "name": "IAB",
      "order": 0,
      "used": true,
      "verbose_name": "Internet Architecture Board"
    },
    "model": "name.grouptypename",
    "pk": "iab"
  },
  {
    "fields": {
      "desc": "",
      "name": "IANA",
      "order": 0,
      "used": true,
      "verbose_name": "Internet Assigned Numbers Authority"
    },
    "model": "name.grouptypename",
    "pk": "iana"
  },
  {
    "fields": {
      "desc": "",
      "name": "IESG",
      "order": 0,
      "used": true,
      "verbose_name": "Internet Engineering Steering Group"
    },
    "model": "name.grouptypename",
    "pk": "iesg"
  },
  {
    "fields": {
      "desc": "",
      "name": "IETF",
      "order": 0,
      "used": true,
      "verbose_name": "Internet Engineering Task Force"
    },
    "model": "name.grouptypename",
    "pk": "ietf"
  },
  {
    "fields": {
      "desc": "",
      "name": "Individual",
      "order": 0,
      "used": true,
      "verbose_name": "An Individual"
    },
    "model": "name.grouptypename",
    "pk": "individ"
  },
  {
    "fields": {
      "desc": "",
      "name": "IRTF",
      "order": 0,
      "used": true,
      "verbose_name": "Internet Research Task Force"
    },
    "model": "name.grouptypename",
    "pk": "irtf"
  },
  {
    "fields": {
      "desc": "",
      "name": "ISE",
      "order": 0,
      "used": true,
      "verbose_name": "Independent Stream Editor"
    },
    "model": "name.grouptypename",
    "pk": "ise"
  },
  {
    "fields": {
      "desc": "",
      "name": "ISOC",
      "order": 0,
      "used": true,
      "verbose_name": "The Internet Society"
    },
    "model": "name.grouptypename",
    "pk": "isoc"
  },
  {
    "fields": {
      "desc": "An IETF/IAB Nominating Committee.  Use 'SDO' for external nominating committees.",
      "name": "Nomcom",
      "order": 0,
      "used": true,
      "verbose_name": "IETF/IAB Nominating Committee"
    },
    "model": "name.grouptypename",
    "pk": "nomcom"
  },
  {
    "fields": {
      "desc": "Program",
      "name": "Program",
      "order": 0,
      "used": true,
      "verbose_name": ""
    },
    "model": "name.grouptypename",
    "pk": "program"
  },
  {
    "fields": {
      "desc": "",
      "name": "Directorate (with reviews)",
      "order": 0,
      "used": true,
      "verbose_name": ""
    },
    "model": "name.grouptypename",
    "pk": "review"
  },
  {
    "fields": {
      "desc": "",
      "name": "RFC Editor",
      "order": 0,
      "used": true,
      "verbose_name": "The RFC Editor"
    },
    "model": "name.grouptypename",
    "pk": "rfcedtyp"
  },
  {
    "fields": {
      "desc": "Research group",
      "name": "RG",
      "order": 0,
      "used": true,
      "verbose_name": "Research Group"
    },
    "model": "name.grouptypename",
    "pk": "rg"
  },
  {
    "fields": {
      "desc": "Standards organization",
      "name": "SDO",
      "order": 0,
      "used": true,
      "verbose_name": "Standards Organization"
    },
    "model": "name.grouptypename",
    "pk": "sdo"
  },
  {
    "fields": {
      "desc": "",
      "name": "Team",
      "order": 0,
      "used": true,
      "verbose_name": "Team"
    },
    "model": "name.grouptypename",
    "pk": "team"
  },
  {
    "fields": {
      "desc": "Working group",
      "name": "WG",
      "order": 0,
      "used": true,
      "verbose_name": "Working Group"
    },
    "model": "name.grouptypename",
    "pk": "wg"
  },
  {
    "fields": {
      "default_offset_days": -19,
      "desc": "Internet Draft submission cut-off for -00 drafts by UTC 23:59",
      "name": "00 ID Cutoff",
      "order": 0,
      "used": false
    },
    "model": "name.importantdatename",
    "pk": "00cutoff"
  },
  {
    "fields": {
      "default_offset_days": -12,
      "desc": "Internet Draft submission cut-off for revised (-01 and above) drafts by UTC 23:59",
      "name": "01 ID Cutoff",
      "order": 0,
      "used": false
    },
    "model": "name.importantdatename",
    "pk": "01cutoff"
  },
  {
    "fields": {
      "default_offset_days": -36,
      "desc": "Cut-off date for Area Directors to approve BOFs at UTC 23:59",
      "name": "Cut-off BOF approval",
      "order": 0,
      "used": true
    },
    "model": "name.importantdatename",
    "pk": "cutoffbofapprove"
  },
  {
    "fields": {
      "default_offset_days": -43,
      "desc": "Cut-off date for BOF proposal requests to Area Directors at UTC 23:59",
      "name": "Cut-off BOF scheduling Requests",
      "order": 0,
      "used": true
    },
    "model": "name.importantdatename",
    "pk": "cutoffbofreq"
  },
  {
    "fields": {
      "default_offset_days": -5,
      "desc": "Registration cancellation cut-off at UTC 23:59",
      "name": "Registration Cancellation Cut-off",
      "order": 0,
      "used": true
    },
    "model": "name.importantdatename",
    "pk": "cutoffcancel"
  },
  {
    "fields": {
      "default_offset_days": -1,
      "desc": "Final Pre-Registration and Pre-Payment cut-off at 17:00 local meeting time",
      "name": "Pre-Registration Cutoff",
      "order": 0,
      "used": false
    },
    "model": "name.importantdatename",
    "pk": "cutoffpre"
  },
  {
    "fields": {
      "default_offset_days": -24,
      "desc": "Cut-off date for requests to reschedule Working Group or BOF meetings UTC 23:59",
      "name": "Cut-off Reschedule Requests",
      "order": 0,
      "used": true
    },
    "model": "name.importantdatename",
    "pk": "cutoffresched"
  },
  {
    "fields": {
      "default_offset_days": -43,
      "desc": "Cut-off date for requests to schedule Working Group Meetings at UTC 23:59",
      "name": "Cut-off WG scheduling Requests",
      "order": 0,
      "used": true
    },
    "model": "name.importantdatename",
    "pk": "cutoffwgreq"
  },
  {
    "fields": {
      "default_offset_days": -10,
      "desc": "Draft Working Group agendas due by UTC 23:59",
      "name": "Draft Working Group Agendas",
      "order": 0,
      "used": true
    },
    "model": "name.importantdatename",
    "pk": "draftwgagenda"
  },
  {
    "fields": {
      "default_offset_days": -47,
      "desc": "Early Bird registration and payment cut-off at UTC 23:59",
      "name": "Earlybird cutoff",
      "order": 0,
      "used": true
    },
    "model": "name.importantdatename",
    "pk": "earlybird"
  },
  {
    "fields": {
      "default_offset_days": -22,
      "desc": "Final agenda to be published",
      "name": "Final Agenda",
      "order": 0,
      "used": true
    },
    "model": "name.importantdatename",
    "pk": "finalagenda"
  },
  {
    "fields": {
      "default_offset_days": -12,
      "desc": "Internet Draft submission cut-off (for all drafts, including -00) by UTC 23:59",
      "name": "ID Cutoff",
      "order": 0,
      "used": true
    },
    "model": "name.importantdatename",
    "pk": "idcutoff"
  },
  {
    "fields": {
      "default_offset_days": 70,
      "desc": "Announcement of whether conditions have improved enough to hold an in-person meeting in Madrid, or if IETF 108 will be held as a virtual meeting",
      "name": "IETF 108 Go-ahead Announcement",
      "order": 0,
      "used": false
    },
    "model": "name.importantdatename",
    "pk": "ietf-108-go-ahead"
  },
  {
    "fields": {
      "default_offset_days": -82,
      "desc": "IETF Online Registration Opens",
      "name": "Registration Opens",
      "order": 0,
      "used": true
    },
    "model": "name.importantdatename",
    "pk": "openreg"
  },
  {
    "fields": {
      "default_offset_days": -89,
      "desc": "Working Group and BOF scheduling begins",
      "name": "Scheduling Opens",
      "order": 0,
      "used": true
    },
    "model": "name.importantdatename",
    "pk": "opensched"
  },
  {
    "fields": {
      "default_offset_days": -29,
      "desc": "Preliminary Agenda published for comment",
      "name": "Preliminary Agenda",
      "order": 0,
      "used": true
    },
    "model": "name.importantdatename",
    "pk": "prelimagenda"
  },
  {
    "fields": {
      "default_offset_days": 27,
      "desc": "Proceedings submission cutoff date by UTC 23:59",
      "name": "Proceedings Submission Cut-off",
      "order": 0,
      "used": true
    },
    "model": "name.importantdatename",
    "pk": "procsub"
  },
  {
    "fields": {
      "default_offset_days": 51,
      "desc": "Proceedings submission corrections cutoff date by UTC 23:59",
      "name": "Proceedings Submission Revision Cut-off",
      "order": 0,
      "used": true
    },
    "model": "name.importantdatename",
    "pk": "revsub"
  },
  {
    "fields": {
      "default_offset_days": -5,
      "desc": "Revised Working Group agendas due by UTC 23:59",
      "name": "Revised Working Group Agendas",
      "order": 0,
      "used": true
    },
    "model": "name.importantdatename",
    "pk": "revwgagenda"
  },
  {
    "fields": {
      "default_offset_days": -12,
      "desc": "Standard rate registration and payment cut-off at UTC 23:59.",
      "name": "Standard rate registration ends",
      "order": 18,
      "used": true
    },
    "model": "name.importantdatename",
    "pk": "stdratecutoff"
  },
  {
    "fields": {
      "desc": "",
      "name": "Best Current Practice",
      "order": 4,
      "used": true
    },
    "model": "name.intendedstdlevelname",
    "pk": "bcp"
  },
  {
    "fields": {
      "desc": "",
      "name": "Draft Standard",
      "order": 2,
      "used": false
    },
    "model": "name.intendedstdlevelname",
    "pk": "ds"
  },
  {
    "fields": {
      "desc": "",
      "name": "Experimental",
      "order": 6,
      "used": true
    },
    "model": "name.intendedstdlevelname",
    "pk": "exp"
  },
  {
    "fields": {
      "desc": "",
      "name": "Historic",
      "order": 7,
      "used": true
    },
    "model": "name.intendedstdlevelname",
    "pk": "hist"
  },
  {
    "fields": {
      "desc": "",
      "name": "Informational",
      "order": 5,
      "used": true
    },
    "model": "name.intendedstdlevelname",
    "pk": "inf"
  },
  {
    "fields": {
      "desc": "",
      "name": "Proposed Standard",
      "order": 1,
      "used": true
    },
    "model": "name.intendedstdlevelname",
    "pk": "ps"
  },
  {
    "fields": {
      "desc": "",
      "name": "Internet Standard",
      "order": 3,
      "used": true
    },
    "model": "name.intendedstdlevelname",
    "pk": "std"
  },
  {
    "fields": {
      "desc": "",
      "name": "Parked",
      "order": 1,
      "used": true
    },
    "model": "name.iprdisclosurestatename",
    "pk": "parked"
  },
  {
    "fields": {
      "desc": "",
      "name": "Pending",
      "order": 0,
      "used": true
    },
    "model": "name.iprdisclosurestatename",
    "pk": "pending"
  },
  {
    "fields": {
      "desc": "",
      "name": "Posted",
      "order": 2,
      "used": true
    },
    "model": "name.iprdisclosurestatename",
    "pk": "posted"
  },
  {
    "fields": {
      "desc": "",
      "name": "Rejected",
      "order": 3,
      "used": true
    },
    "model": "name.iprdisclosurestatename",
    "pk": "rejected"
  },
  {
    "fields": {
      "desc": "",
      "name": "Removed",
      "order": 4,
      "used": true
    },
    "model": "name.iprdisclosurestatename",
    "pk": "removed"
  },
  {
    "fields": {
      "desc": "",
      "name": "Changed disclosure metadata",
      "order": 0,
      "used": true
    },
    "model": "name.ipreventtypename",
    "pk": "changed_disclosure"
  },
  {
    "fields": {
      "desc": "",
      "name": "Comment",
      "order": 0,
      "used": true
    },
    "model": "name.ipreventtypename",
    "pk": "comment"
  },
  {
    "fields": {
      "desc": "",
      "name": "Legacy",
      "order": 0,
      "used": true
    },
    "model": "name.ipreventtypename",
    "pk": "legacy"
  },
  {
    "fields": {
      "desc": "",
      "name": "MsgIn",
      "order": 0,
      "used": true
    },
    "model": "name.ipreventtypename",
    "pk": "msgin"
  },
  {
    "fields": {
      "desc": "",
      "name": "MsgOut",
      "order": 0,
      "used": true
    },
    "model": "name.ipreventtypename",
    "pk": "msgout"
  },
  {
    "fields": {
      "desc": "",
      "name": "Parked",
      "order": 0,
      "used": true
    },
    "model": "name.ipreventtypename",
    "pk": "parked"
  },
  {
    "fields": {
      "desc": "",
      "name": "Pending",
      "order": 0,
      "used": true
    },
    "model": "name.ipreventtypename",
    "pk": "pending"
  },
  {
    "fields": {
      "desc": "",
      "name": "Posted",
      "order": 0,
      "used": true
    },
    "model": "name.ipreventtypename",
    "pk": "posted"
  },
  {
    "fields": {
      "desc": "",
      "name": "Private Comment",
      "order": 0,
      "used": true
    },
    "model": "name.ipreventtypename",
    "pk": "private_comment"
  },
  {
    "fields": {
      "desc": "",
      "name": "Rejected",
      "order": 0,
      "used": true
    },
    "model": "name.ipreventtypename",
    "pk": "rejected"
  },
  {
    "fields": {
      "desc": "",
      "name": "Removed",
      "order": 0,
      "used": true
    },
    "model": "name.ipreventtypename",
    "pk": "removed"
  },
  {
    "fields": {
      "desc": "",
      "name": "Submitted",
      "order": 0,
      "used": true
    },
    "model": "name.ipreventtypename",
    "pk": "submitted"
  },
  {
    "fields": {
      "desc": "",
      "name": "Update Notify",
      "order": 0,
      "used": true
    },
    "model": "name.ipreventtypename",
    "pk": "update_notify"
  },
  {
    "fields": {
      "desc": "a) No License Required for Implementers",
      "name": "No License",
      "order": 1,
      "used": true
    },
    "model": "name.iprlicensetypename",
    "pk": "no-license"
  },
  {
    "fields": {
      "desc": "[None selected]",
      "name": "None Selected",
      "order": 0,
      "used": true
    },
    "model": "name.iprlicensetypename",
    "pk": "none-selected"
  },
  {
    "fields": {
      "desc": "d) Licensing Declaration to be Provided Later (implies a willingness to commit to the provisions of a), b), or c) above to all implementers; otherwise, the next option 'Unwilling to Commit to the Provisions of a), b), or c) Above'. - must be selected)",
      "name": "Provided Later",
      "order": 4,
      "used": true
    },
    "model": "name.iprlicensetypename",
    "pk": "provided-later"
  },
  {
    "fields": {
      "desc": "c) Reasonable and Non-Discriminatory License to All Implementers with Possible Royalty/Fee",
      "name": "Reasonable",
      "order": 3,
      "used": true
    },
    "model": "name.iprlicensetypename",
    "pk": "reasonable"
  },
  {
    "fields": {
      "desc": "b) Royalty-Free, Reasonable and Non-Discriminatory License to All Implementers",
      "name": "Royalty Free",
      "order": 2,
      "used": true
    },
    "model": "name.iprlicensetypename",
    "pk": "royalty-free"
  },
  {
    "fields": {
      "desc": "f) See Text Below for Licensing Declaration",
      "name": "See Below",
      "order": 6,
      "used": true
    },
    "model": "name.iprlicensetypename",
    "pk": "see-below"
  },
  {
    "fields": {
      "desc": "e) Unwilling to Commit to the Provisions of a), b), or c) Above",
      "name": "Unwilling to Commit",
      "order": 5,
      "used": true
    },
    "model": "name.iprlicensetypename",
    "pk": "unwilling-to-commit"
  },
  {
    "fields": {
      "desc": "",
      "name": "Approved",
      "order": 3,
      "used": true
    },
    "model": "name.liaisonstatementeventtypename",
    "pk": "approved"
  },
  {
    "fields": {
      "desc": "",
      "name": "Comment",
      "order": 9,
      "used": true
    },
    "model": "name.liaisonstatementeventtypename",
    "pk": "comment"
  },
  {
    "fields": {
      "desc": "",
      "name": "Killed",
      "order": 5,
      "used": true
    },
    "model": "name.liaisonstatementeventtypename",
    "pk": "killed"
  },
  {
    "fields": {
      "desc": "",
      "name": "Modified",
      "order": 2,
      "used": true
    },
    "model": "name.liaisonstatementeventtypename",
    "pk": "modified"
  },
  {
    "fields": {
      "desc": "",
      "name": "MsgIn",
      "order": 7,
      "used": true
    },
    "model": "name.liaisonstatementeventtypename",
    "pk": "msgin"
  },
  {
    "fields": {
      "desc": "",
      "name": "MsgOut",
      "order": 8,
      "used": true
    },
    "model": "name.liaisonstatementeventtypename",
    "pk": "msgout"
  },
  {
    "fields": {
      "desc": "",
      "name": "Posted",
      "order": 4,
      "used": true
    },
    "model": "name.liaisonstatementeventtypename",
    "pk": "posted"
  },
  {
    "fields": {
      "desc": "",
      "name": "Private Comment",
      "order": 10,
      "used": true
    },
    "model": "name.liaisonstatementeventtypename",
    "pk": "private_comment"
  },
  {
    "fields": {
      "desc": "",
      "name": "Re-sent",
      "order": 11,
      "used": true
    },
    "model": "name.liaisonstatementeventtypename",
    "pk": "resent"
  },
  {
    "fields": {
      "desc": "",
      "name": "Resurrected",
      "order": 6,
      "used": true
    },
    "model": "name.liaisonstatementeventtypename",
    "pk": "resurrected"
  },
  {
    "fields": {
      "desc": "",
      "name": "Submitted",
      "order": 1,
      "used": true
    },
    "model": "name.liaisonstatementeventtypename",
    "pk": "submitted"
  },
  {
    "fields": {
      "desc": "",
      "name": "For action",
      "order": 1,
      "used": true
    },
    "model": "name.liaisonstatementpurposename",
    "pk": "action"
  },
  {
    "fields": {
      "desc": "",
      "name": "For comment",
      "order": 2,
      "used": true
    },
    "model": "name.liaisonstatementpurposename",
    "pk": "comment"
  },
  {
    "fields": {
      "desc": "",
      "name": "For information",
      "order": 3,
      "used": true
    },
    "model": "name.liaisonstatementpurposename",
    "pk": "info"
  },
  {
    "fields": {
      "desc": "",
      "name": "In response",
      "order": 4,
      "used": true
    },
    "model": "name.liaisonstatementpurposename",
    "pk": "response"
  },
  {
    "fields": {
      "desc": "",
      "name": "Approved",
      "order": 2,
      "used": true
    },
    "model": "name.liaisonstatementstate",
    "pk": "approved"
  },
  {
    "fields": {
      "desc": "",
      "name": "Dead",
      "order": 4,
      "used": true
    },
    "model": "name.liaisonstatementstate",
    "pk": "dead"
  },
  {
    "fields": {
      "desc": "",
      "name": "Pending",
      "order": 1,
      "used": true
    },
    "model": "name.liaisonstatementstate",
    "pk": "pending"
  },
  {
    "fields": {
      "desc": "",
      "name": "Posted",
      "order": 3,
      "used": true
    },
    "model": "name.liaisonstatementstate",
    "pk": "posted"
  },
  {
    "fields": {
      "desc": "",
      "name": "Action Required",
      "order": 1,
      "used": true
    },
    "model": "name.liaisonstatementtagname",
    "pk": "required"
  },
  {
    "fields": {
      "desc": "",
      "name": "Action Taken",
      "order": 2,
      "used": true
    },
    "model": "name.liaisonstatementtagname",
    "pk": "taken"
  },
  {
    "fields": {
      "desc": "",
      "name": "IETF",
      "order": 0,
      "used": true
    },
    "model": "name.meetingtypename",
    "pk": "ietf"
  },
  {
    "fields": {
      "desc": "",
      "name": "Interim",
      "order": 0,
      "used": true
    },
    "model": "name.meetingtypename",
    "pk": "interim"
  },
  {
    "fields": {
      "desc": "",
      "name": "Accepted",
      "order": 0,
      "used": true
    },
    "model": "name.nomineepositionstatename",
    "pk": "accepted"
  },
  {
    "fields": {
      "desc": "",
      "name": "Declined",
      "order": 0,
      "used": true
    },
    "model": "name.nomineepositionstatename",
    "pk": "declined"
  },
  {
    "fields": {
      "desc": "",
      "name": "Nominated, pending response",
      "order": 0,
      "used": true
    },
    "model": "name.nomineepositionstatename",
    "pk": "pending"
  },
  {
    "fields": {
      "desc": "The reviewer has accepted the assignment",
      "name": "Accepted",
      "order": 0,
      "used": true
    },
    "model": "name.reviewassignmentstatename",
    "pk": "accepted"
  },
  {
    "fields": {
      "desc": "The review has been assigned to this reviewer",
      "name": "Assigned",
      "order": 0,
      "used": true
    },
    "model": "name.reviewassignmentstatename",
    "pk": "assigned"
  },
  {
    "fields": {
      "desc": "The reviewer completed the assignment",
      "name": "Completed",
      "order": 0,
      "used": true
    },
    "model": "name.reviewassignmentstatename",
    "pk": "completed"
  },
  {
    "fields": {
      "desc": "The reviewer did not provide a review by the deadline",
      "name": "No Response",
      "order": 0,
      "used": true
    },
    "model": "name.reviewassignmentstatename",
    "pk": "no-response"
  },
  {
    "fields": {
      "desc": "The review was abandoned because of circumstances",
      "name": "Overtaken By Events",
      "order": 0,
      "used": true
    },
    "model": "name.reviewassignmentstatename",
    "pk": "overtaken"
  },
  {
    "fields": {
      "desc": "The reviewer partially completed the assignment",
      "name": "Partially Completed",
      "order": 0,
      "used": true
    },
    "model": "name.reviewassignmentstatename",
    "pk": "part-completed"
  },
  {
    "fields": {
      "desc": "The reviewer has rejected the assignment",
      "name": "Rejected",
      "order": 0,
      "used": true
    },
    "model": "name.reviewassignmentstatename",
    "pk": "rejected"
  },
  {
    "fields": {
      "desc": "The assignment is was imported from an earlier database and its state could not be computed",
      "name": "Unknown",
      "order": 0,
      "used": true
    },
    "model": "name.reviewassignmentstatename",
    "pk": "unknown"
  },
  {
    "fields": {
      "desc": "The team secretary has withdrawn the assignment",
      "name": "Withdrawn by Team",
      "order": 0,
      "used": true
    },
    "model": "name.reviewassignmentstatename",
    "pk": "withdrawn"
  },
  {
    "fields": {
      "desc": "",
      "name": "Least recently used",
      "order": 0,
      "used": true
    },
    "model": "name.reviewerqueuepolicyname",
    "pk": "LeastRecentlyUsed"
  },
  {
    "fields": {
      "desc": "",
      "name": "Rotate alphabetically",
      "order": 0,
      "used": true
    },
    "model": "name.reviewerqueuepolicyname",
    "pk": "RotateAlphabetically"
  },
  {
    "fields": {
      "desc": "",
      "name": "Accepted",
      "order": 2,
      "used": false
    },
    "model": "name.reviewrequeststatename",
    "pk": "accepted"
  },
  {
    "fields": {
      "desc": "The ReviewRequest has been assigned to at least one reviewer",
      "name": "Assigned",
      "order": 0,
      "used": true
    },
    "model": "name.reviewrequeststatename",
    "pk": "assigned"
  },
  {
    "fields": {
      "desc": "",
      "name": "Completed",
      "order": 10,
      "used": false
    },
    "model": "name.reviewrequeststatename",
    "pk": "completed"
  },
  {
    "fields": {
      "desc": "",
      "name": "No Response",
      "order": 6,
      "used": false
    },
    "model": "name.reviewrequeststatename",
    "pk": "no-response"
  },
  {
    "fields": {
      "desc": "",
      "name": "Team Will not Review Document",
      "order": 8,
      "used": true
    },
    "model": "name.reviewrequeststatename",
    "pk": "no-review-document"
  },
  {
    "fields": {
      "desc": "",
      "name": "Team Will not Review Version",
      "order": 7,
      "used": true
    },
    "model": "name.reviewrequeststatename",
    "pk": "no-review-version"
  },
  {
    "fields": {
      "desc": "",
      "name": "Overtaken by Events",
      "order": 5,
      "used": true
    },
    "model": "name.reviewrequeststatename",
    "pk": "overtaken"
  },
  {
    "fields": {
      "desc": "",
      "name": "Partially Completed",
      "order": 9,
      "used": false
    },
    "model": "name.reviewrequeststatename",
    "pk": "part-completed"
  },
  {
    "fields": {
      "desc": "",
      "name": "Rejected",
      "order": 3,
      "used": false
    },
    "model": "name.reviewrequeststatename",
    "pk": "rejected"
  },
  {
    "fields": {
      "desc": "",
      "name": "Requested",
      "order": 1,
      "used": true
    },
    "model": "name.reviewrequeststatename",
    "pk": "requested"
  },
  {
    "fields": {
      "desc": "",
      "name": "Unknown",
      "order": 20,
      "used": false
    },
    "model": "name.reviewrequeststatename",
    "pk": "unknown"
  },
  {
    "fields": {
      "desc": "",
      "name": "Withdrawn",
      "order": 4,
      "used": true
    },
    "model": "name.reviewrequeststatename",
    "pk": "withdrawn"
  },
  {
    "fields": {
      "desc": "",
      "name": "Almost Ready",
      "order": 6,
      "used": true
    },
    "model": "name.reviewresultname",
    "pk": "almost-ready"
  },
  {
    "fields": {
      "desc": "",
      "name": "Has Issues",
      "order": 2,
      "used": true
    },
    "model": "name.reviewresultname",
    "pk": "issues"
  },
  {
    "fields": {
      "desc": "",
      "name": "Has Nits",
      "order": 3,
      "used": true
    },
    "model": "name.reviewresultname",
    "pk": "nits"
  },
  {
    "fields": {
      "desc": "",
      "name": "Not Ready",
      "order": 4,
      "used": true
    },
    "model": "name.reviewresultname",
    "pk": "not-ready"
  },
  {
    "fields": {
      "desc": "",
      "name": "Ready",
      "order": 9,
      "used": true
    },
    "model": "name.reviewresultname",
    "pk": "ready"
  },
  {
    "fields": {
      "desc": "",
      "name": "Ready with Issues",
      "order": 7,
      "used": true
    },
    "model": "name.reviewresultname",
    "pk": "ready-issues"
  },
  {
    "fields": {
      "desc": "",
      "name": "Ready with Nits",
      "order": 8,
      "used": true
    },
    "model": "name.reviewresultname",
    "pk": "ready-nits"
  },
  {
    "fields": {
      "desc": "",
      "name": "On the Right Track",
      "order": 5,
      "used": true
    },
    "model": "name.reviewresultname",
    "pk": "right-track"
  },
  {
    "fields": {
      "desc": "",
      "name": "Serious Issues",
      "order": 1,
      "used": true
    },
    "model": "name.reviewresultname",
    "pk": "serious-issues"
  },
  {
    "fields": {
      "desc": "",
      "name": "Early",
      "order": 1,
      "used": true
    },
    "model": "name.reviewtypename",
    "pk": "early"
  },
  {
    "fields": {
      "desc": "",
      "name": "Last Call",
      "order": 2,
      "used": true
    },
    "model": "name.reviewtypename",
    "pk": "lc"
  },
  {
    "fields": {
      "desc": "",
      "name": "Telechat",
      "order": 3,
      "used": true
    },
    "model": "name.reviewtypename",
    "pk": "telechat"
  },
  {
    "fields": {
      "desc": "",
      "name": "Area Director",
      "order": 2,
      "used": true
    },
    "model": "name.rolename",
    "pk": "ad"
  },
  {
    "fields": {
      "desc": "",
      "name": "Administrative Director",
      "order": 3,
      "used": true
    },
    "model": "name.rolename",
    "pk": "admdir"
  },
  {
    "fields": {
      "desc": "Advisor in a group that has explicit membership, such as the NomCom",
      "name": "Advisor",
      "order": 4,
      "used": true
    },
    "model": "name.rolename",
    "pk": "advisor"
  },
  {
    "fields": {
      "desc": "Authorised to send announcements to the ietf-announce and other lists",
      "name": "List Announcer",
      "order": 12,
      "used": true
    },
    "model": "name.rolename",
    "pk": "announce"
  },
  {
    "fields": {
      "desc": "",
      "name": "At Large Member",
      "order": 10,
      "used": true
    },
    "model": "name.rolename",
    "pk": "atlarge"
  },
  {
    "fields": {
      "desc": "",
      "name": "Authorized Individual",
      "order": 5,
      "used": true
    },
    "model": "name.rolename",
    "pk": "auth"
  },
  {
    "fields": {
      "desc": "",
      "name": "CEO",
      "order": 0,
      "used": true
    },
    "model": "name.rolename",
    "pk": "ceo"
  },
  {
    "fields": {
      "desc": "",
      "name": "Chair",
      "order": 1,
      "used": true
    },
    "model": "name.rolename",
    "pk": "chair"
  },
  {
    "fields": {
      "desc": "",
      "name": "Communications Director",
      "order": 0,
      "used": true
    },
    "model": "name.rolename",
    "pk": "comdir"
  },
  {
    "fields": {
      "desc": "",
      "name": "Co-ordinator",
      "order": 0,
      "used": true
    },
    "model": "name.rolename",
    "pk": "coord"
  },
  {
    "fields": {
      "desc": "",
      "name": "Delegate",
      "order": 6,
      "used": true
    },
    "model": "name.rolename",
    "pk": "delegate"
  },
  {
    "fields": {
      "desc": "",
      "name": "Editor",
      "order": 5,
      "used": true
    },
    "model": "name.rolename",
    "pk": "editor"
  },
  {
    "fields": {
      "desc": "",
      "name": "Executive Director",
      "order": 2,
      "used": true
    },
    "model": "name.rolename",
    "pk": "execdir"
  },
  {
    "fields": {
      "desc": "Lead member (such as the Lead of an IAB program)",
      "name": "Lead",
      "order": 0,
      "used": true
    },
    "model": "name.rolename",
    "pk": "lead"
  },
  {
    "fields": {
      "desc": "",
      "name": "Liaison Manager",
      "order": 4,
      "used": true
    },
    "model": "name.rolename",
    "pk": "liaiman"
  },
  {
    "fields": {
      "desc": "Liaison group member in a group that has explicit membership, such as the NomCom",
      "name": "Liaison Member",
      "order": 11,
      "used": true
    },
    "model": "name.rolename",
    "pk": "liaison"
  },
  {
    "fields": {
      "desc": "",
      "name": "Materials Manager",
      "order": 13,
      "used": true
    },
    "model": "name.rolename",
    "pk": "matman"
  },
  {
    "fields": {
      "desc": "Regular group member in a group that has explicit membership, such as the NomCom",
      "name": "Member",
      "order": 7,
      "used": true
    },
    "model": "name.rolename",
    "pk": "member"
  },
  {
    "fields": {
      "desc": "",
      "name": "Incoming Area Director",
      "order": 3,
      "used": true
    },
    "model": "name.rolename",
    "pk": "pre-ad"
  },
  {
    "fields": {
      "desc": "",
      "name": "Recording Manager",
      "order": 13,
      "used": true
    },
    "model": "name.rolename",
    "pk": "recman"
  },
  {
    "fields": {
      "desc": "",
      "name": "Reviewer",
      "order": 14,
      "used": true
    },
    "model": "name.rolename",
    "pk": "reviewer"
  },
  {
    "fields": {
      "desc": "A role for API access by external scripts or entities, such as the mail archive, registrations system, etc.",
      "name": "Automation Robot",
      "order": 0,
      "used": true
    },
    "model": "name.rolename",
    "pk": "robot"
  },
  {
    "fields": {
      "desc": "",
      "name": "Secretary",
      "order": 6,
      "used": true
    },
    "model": "name.rolename",
    "pk": "secr"
  },
  {
    "fields": {
      "desc": "",
      "name": "Tech Advisor",
      "order": 4,
      "used": true
    },
    "model": "name.rolename",
    "pk": "techadv"
  },
  {
    "fields": {
      "desc": "Assigned permission TRAC_ADMIN in datatracker-managed Trac Wiki instances",
      "name": "Trac Admin",
      "order": 0,
      "used": true
    },
    "model": "name.rolename",
    "pk": "trac-admin"
  },
  {
    "fields": {
      "desc": "Provides log-in permission to restricted Trac instances.  Used by the generate_apache_perms management command, called from ../../scripts/Cron-runner",
      "name": "Trac Editor",
      "order": 0,
      "used": true
    },
    "model": "name.rolename",
    "pk": "trac-editor"
  },
  {
    "fields": {
      "desc": "Audio streaming support",
      "name": "Audio Stream",
      "order": 0,
      "used": true
    },
    "model": "name.roomresourcename",
    "pk": "audiostream"
  },
  {
    "fields": {
      "desc": "Experimental room setup (boardroom and classroom) subject to availability",
      "name": "Boardroom Layout",
      "order": 0,
      "used": false
    },
    "model": "name.roomresourcename",
    "pk": "boardroom"
  },
  {
    "fields": {
      "desc": "Flipchars",
      "name": "Flipcharts",
      "order": 0,
      "used": true
    },
    "model": "name.roomresourcename",
    "pk": "flipcharts"
  },
  {
    "fields": {
      "desc": "The room will have a meetecho wrangler",
      "name": "Meetecho Support",
      "order": 0,
      "used": false
    },
    "model": "name.roomresourcename",
    "pk": "meetecho"
  },
  {
    "fields": {
      "desc": "The room will have a second computer projector",
      "name": "second LCD projector",
      "order": 0,
      "used": false
    },
    "model": "name.roomresourcename",
    "pk": "proj2"
  },
  {
    "fields": {
      "desc": "The room will have a computer projector",
      "name": "LCD projector",
      "order": 0,
      "used": false
    },
    "model": "name.roomresourcename",
    "pk": "project"
  },
  {
    "fields": {
      "desc": "Experimental Room Setup (U-Shape and classroom, subject to availability)",
      "name": "Experimental Room Setup (U-Shape and classroom)",
      "order": 0,
      "used": true
    },
    "model": "name.roomresourcename",
    "pk": "u-shape"
  },
  {
    "fields": {
      "desc": "Web streaming support",
      "name": "WebEx",
      "order": 0,
      "used": true
    },
    "model": "name.roomresourcename",
    "pk": "webex"
  },
  {
    "fields": {
      "desc": "",
      "name": "Approved",
      "order": 0,
      "used": true
    },
    "model": "name.sessionstatusname",
    "pk": "appr"
  },
  {
    "fields": {
      "desc": "",
      "name": "Waiting for Approval",
      "order": 0,
      "used": true
    },
    "model": "name.sessionstatusname",
    "pk": "apprw"
  },
  {
    "fields": {
      "desc": "",
      "name": "Cancelled",
      "order": 0,
      "used": true
    },
    "model": "name.sessionstatusname",
    "pk": "canceled"
  },
  {
    "fields": {
      "desc": "",
      "name": "Cancelled - Pre Announcement",
      "order": 0,
      "used": true
    },
    "model": "name.sessionstatusname",
    "pk": "canceledpa"
  },
  {
    "fields": {
      "desc": "",
      "name": "Deleted",
      "order": 0,
      "used": true
    },
    "model": "name.sessionstatusname",
    "pk": "deleted"
  },
  {
    "fields": {
      "desc": "",
      "name": "Disapproved",
      "order": 0,
      "used": true
    },
    "model": "name.sessionstatusname",
    "pk": "disappr"
  },
  {
    "fields": {
      "desc": "",
      "name": "Not meeting",
      "order": 0,
      "used": true
    },
    "model": "name.sessionstatusname",
    "pk": "notmeet"
  },
  {
    "fields": {
      "desc": "",
      "name": "Scheduled",
      "order": 0,
      "used": true
    },
    "model": "name.sessionstatusname",
    "pk": "sched"
  },
  {
    "fields": {
      "desc": "",
      "name": "Scheduled - Announcement to be sent",
      "order": 0,
      "used": true
    },
    "model": "name.sessionstatusname",
    "pk": "scheda"
  },
  {
    "fields": {
      "desc": "",
      "name": "Waiting for Scheduling",
      "order": 0,
      "used": true
    },
    "model": "name.sessionstatusname",
    "pk": "schedw"
  },
  {
    "fields": {
      "desc": "",
      "name": "Best Current Practice",
      "order": 0,
      "used": true
    },
    "model": "name.stdlevelname",
    "pk": "bcp"
  },
  {
    "fields": {
      "desc": "",
      "name": "Draft Standard",
      "order": 0,
      "used": false
    },
    "model": "name.stdlevelname",
    "pk": "ds"
  },
  {
    "fields": {
      "desc": "",
      "name": "Experimental",
      "order": 0,
      "used": true
    },
    "model": "name.stdlevelname",
    "pk": "exp"
  },
  {
    "fields": {
      "desc": "",
      "name": "Historic",
      "order": 0,
      "used": true
    },
    "model": "name.stdlevelname",
    "pk": "hist"
  },
  {
    "fields": {
      "desc": "",
      "name": "Informational",
      "order": 0,
      "used": true
    },
    "model": "name.stdlevelname",
    "pk": "inf"
  },
  {
    "fields": {
      "desc": "",
      "name": "Proposed Standard",
      "order": 0,
      "used": true
    },
    "model": "name.stdlevelname",
    "pk": "ps"
  },
  {
    "fields": {
      "desc": "",
      "name": "Internet Standard",
      "order": 0,
      "used": true
    },
    "model": "name.stdlevelname",
    "pk": "std"
  },
  {
    "fields": {
      "desc": "",
      "name": "Unknown",
      "order": 0,
      "used": true
    },
    "model": "name.stdlevelname",
    "pk": "unkn"
  },
  {
    "fields": {
      "desc": "IAB stream",
      "name": "IAB",
      "order": 4,
      "used": true
    },
    "model": "name.streamname",
    "pk": "iab"
  },
  {
    "fields": {
      "desc": "IETF stream",
      "name": "IETF",
      "order": 1,
      "used": true
    },
    "model": "name.streamname",
    "pk": "ietf"
  },
  {
    "fields": {
      "desc": "IRTF Stream",
      "name": "IRTF",
      "order": 3,
      "used": true
    },
    "model": "name.streamname",
    "pk": "irtf"
  },
  {
    "fields": {
      "desc": "Independent Submission Editor stream",
      "name": "ISE",
      "order": 2,
      "used": true
    },
    "model": "name.streamname",
    "pk": "ise"
  },
  {
    "fields": {
      "desc": "Legacy stream",
      "name": "Legacy",
      "order": 5,
      "used": true
    },
    "model": "name.streamname",
    "pk": "legacy"
  },
  {
    "fields": {
      "desc": "Friday early afternoon",
      "name": "friday-afternoon-early",
      "order": 13,
      "used": true
    },
    "model": "name.timerangename",
    "pk": "friday-afternoon-early"
  },
  {
    "fields": {
      "desc": "Friday late afternoon",
      "name": "friday-afternoon-late",
      "order": 14,
      "used": true
    },
    "model": "name.timerangename",
    "pk": "friday-afternoon-late"
  },
  {
    "fields": {
      "desc": "Friday morning",
      "name": "friday-morning",
      "order": 12,
      "used": true
    },
    "model": "name.timerangename",
    "pk": "friday-morning"
  },
  {
    "fields": {
      "desc": "Monday early afternoon",
      "name": "monday-afternoon-early",
      "order": 1,
      "used": true
    },
    "model": "name.timerangename",
    "pk": "monday-afternoon-early"
  },
  {
    "fields": {
      "desc": "Monday late afternoon",
      "name": "monday-afternoon-late",
      "order": 2,
      "used": true
    },
    "model": "name.timerangename",
    "pk": "monday-afternoon-late"
  },
  {
    "fields": {
      "desc": "Monday morning",
      "name": "monday-morning",
      "order": 0,
      "used": true
    },
    "model": "name.timerangename",
    "pk": "monday-morning"
  },
  {
    "fields": {
      "desc": "Thursday early afternoon",
      "name": "thursday-afternoon-early",
      "order": 10,
      "used": true
    },
    "model": "name.timerangename",
    "pk": "thursday-afternoon-early"
  },
  {
    "fields": {
      "desc": "Thursday late afternoon",
      "name": "thursday-afternoon-late",
      "order": 11,
      "used": true
    },
    "model": "name.timerangename",
    "pk": "thursday-afternoon-late"
  },
  {
    "fields": {
      "desc": "Thursday morning",
      "name": "thursday-morning",
      "order": 9,
      "used": true
    },
    "model": "name.timerangename",
    "pk": "thursday-morning"
  },
  {
    "fields": {
      "desc": "Tuesday early afternoon",
      "name": "tuesday-afternoon-early",
      "order": 4,
      "used": true
    },
    "model": "name.timerangename",
    "pk": "tuesday-afternoon-early"
  },
  {
    "fields": {
      "desc": "Tuesday late afternoon",
      "name": "tuesday-afternoon-late",
      "order": 5,
      "used": true
    },
    "model": "name.timerangename",
    "pk": "tuesday-afternoon-late"
  },
  {
    "fields": {
      "desc": "Tuesday morning",
      "name": "tuesday-morning",
      "order": 3,
      "used": true
    },
    "model": "name.timerangename",
    "pk": "tuesday-morning"
  },
  {
    "fields": {
      "desc": "Wednesday early afternoon",
      "name": "wednesday-afternoon-early",
      "order": 7,
      "used": true
    },
    "model": "name.timerangename",
    "pk": "wednesday-afternoon-early"
  },
  {
    "fields": {
      "desc": "Wednesday late afternoon",
      "name": "wednesday-afternoon-late",
      "order": 8,
      "used": true
    },
    "model": "name.timerangename",
    "pk": "wednesday-afternoon-late"
  },
  {
    "fields": {
      "desc": "Wednesday morning",
      "name": "wednesday-morning",
      "order": 6,
      "used": true
    },
    "model": "name.timerangename",
    "pk": "wednesday-morning"
  },
  {
    "fields": {
      "desc": "",
      "name": "Break",
      "order": 0,
      "used": true
    },
    "model": "name.timeslottypename",
    "pk": "break"
  },
  {
    "fields": {
      "desc": "Leadership Meetings",
      "name": "Leadership",
      "order": 0,
      "used": true
    },
    "model": "name.timeslottypename",
    "pk": "lead"
  },
  {
    "fields": {
      "desc": "Other Meetings Not Published on Agenda",
      "name": "Off Agenda",
      "order": 0,
      "used": true
    },
    "model": "name.timeslottypename",
    "pk": "offagenda"
  },
  {
    "fields": {
      "desc": "",
      "name": "Other",
      "order": 0,
      "used": true
    },
    "model": "name.timeslottypename",
    "pk": "other"
  },
  {
    "fields": {
      "desc": "",
      "name": "Plenary",
      "order": 0,
      "used": true
    },
    "model": "name.timeslottypename",
    "pk": "plenary"
  },
  {
    "fields": {
      "desc": "",
      "name": "Registration",
      "order": 0,
      "used": true
    },
    "model": "name.timeslottypename",
    "pk": "reg"
  },
  {
    "fields": {
      "desc": "",
      "name": "Regular",
      "order": 0,
      "used": true
    },
    "model": "name.timeslottypename",
    "pk": "regular"
  },
  {
    "fields": {
      "desc": "A room has been reserved for use by another body the timeslot indicated",
      "name": "Room Reserved",
      "order": 0,
      "used": true
    },
    "model": "name.timeslottypename",
    "pk": "reserved"
  },
  {
    "fields": {
      "desc": "A room was not booked for the timeslot indicated",
      "name": "Room Unavailable",
      "order": 0,
      "used": true
    },
    "model": "name.timeslottypename",
    "pk": "unavail"
  },
  {
    "fields": {
      "desc": "Anyone who can log in",
      "name": "General",
      "order": 0,
      "used": true
    },
    "model": "name.topicaudiencename",
    "pk": "general"
  },
  {
    "fields": {
      "desc": "Members of this nomcom",
      "name": "Nomcom Members",
      "order": 0,
      "used": true
    },
    "model": "name.topicaudiencename",
    "pk": "nomcom"
  },
  {
    "fields": {
      "desc": "Anyone who has accepted a Nomination for an open position",
      "name": "Nominees",
      "order": 0,
      "used": true
    },
    "model": "name.topicaudiencename",
    "pk": "nominees"
  },
  {
    "fields": {
      "alias": "AD",
      "country": "AD"
    },
    "model": "stats.countryalias",
    "pk": 1
  },
  {
    "fields": {
      "alias": "AE",
      "country": "AE"
    },
    "model": "stats.countryalias",
    "pk": 2
  },
  {
    "fields": {
      "alias": "AF",
      "country": "AF"
    },
    "model": "stats.countryalias",
    "pk": 3
  },
  {
    "fields": {
      "alias": "AG",
      "country": "AG"
    },
    "model": "stats.countryalias",
    "pk": 4
  },
  {
    "fields": {
      "alias": "AI",
      "country": "AI"
    },
    "model": "stats.countryalias",
    "pk": 5
  },
  {
    "fields": {
      "alias": "AL",
      "country": "AL"
    },
    "model": "stats.countryalias",
    "pk": 6
  },
  {
    "fields": {
      "alias": "AM",
      "country": "AM"
    },
    "model": "stats.countryalias",
    "pk": 7
  },
  {
    "fields": {
      "alias": "AO",
      "country": "AO"
    },
    "model": "stats.countryalias",
    "pk": 8
  },
  {
    "fields": {
      "alias": "AQ",
      "country": "AQ"
    },
    "model": "stats.countryalias",
    "pk": 9
  },
  {
    "fields": {
      "alias": "AR",
      "country": "AR"
    },
    "model": "stats.countryalias",
    "pk": 10
  },
  {
    "fields": {
      "alias": "AS",
      "country": "AS"
    },
    "model": "stats.countryalias",
    "pk": 11
  },
  {
    "fields": {
      "alias": "AT",
      "country": "AT"
    },
    "model": "stats.countryalias",
    "pk": 12
  },
  {
    "fields": {
      "alias": "AU",
      "country": "AU"
    },
    "model": "stats.countryalias",
    "pk": 13
  },
  {
    "fields": {
      "alias": "AW",
      "country": "AW"
    },
    "model": "stats.countryalias",
    "pk": 14
  },
  {
    "fields": {
      "alias": "AX",
      "country": "AX"
    },
    "model": "stats.countryalias",
    "pk": 15
  },
  {
    "fields": {
      "alias": "AZ",
      "country": "AZ"
    },
    "model": "stats.countryalias",
    "pk": 16
  },
  {
    "fields": {
      "alias": "BA",
      "country": "BA"
    },
    "model": "stats.countryalias",
    "pk": 17
  },
  {
    "fields": {
      "alias": "BB",
      "country": "BB"
    },
    "model": "stats.countryalias",
    "pk": 18
  },
  {
    "fields": {
      "alias": "BD",
      "country": "BD"
    },
    "model": "stats.countryalias",
    "pk": 19
  },
  {
    "fields": {
      "alias": "BE",
      "country": "BE"
    },
    "model": "stats.countryalias",
    "pk": 20
  },
  {
    "fields": {
      "alias": "BF",
      "country": "BF"
    },
    "model": "stats.countryalias",
    "pk": 21
  },
  {
    "fields": {
      "alias": "BG",
      "country": "BG"
    },
    "model": "stats.countryalias",
    "pk": 22
  },
  {
    "fields": {
      "alias": "BH",
      "country": "BH"
    },
    "model": "stats.countryalias",
    "pk": 23
  },
  {
    "fields": {
      "alias": "BI",
      "country": "BI"
    },
    "model": "stats.countryalias",
    "pk": 24
  },
  {
    "fields": {
      "alias": "BJ",
      "country": "BJ"
    },
    "model": "stats.countryalias",
    "pk": 25
  },
  {
    "fields": {
      "alias": "BL",
      "country": "BL"
    },
    "model": "stats.countryalias",
    "pk": 26
  },
  {
    "fields": {
      "alias": "BM",
      "country": "BM"
    },
    "model": "stats.countryalias",
    "pk": 27
  },
  {
    "fields": {
      "alias": "BN",
      "country": "BN"
    },
    "model": "stats.countryalias",
    "pk": 28
  },
  {
    "fields": {
      "alias": "BO",
      "country": "BO"
    },
    "model": "stats.countryalias",
    "pk": 29
  },
  {
    "fields": {
      "alias": "BQ",
      "country": "BQ"
    },
    "model": "stats.countryalias",
    "pk": 30
  },
  {
    "fields": {
      "alias": "BR",
      "country": "BR"
    },
    "model": "stats.countryalias",
    "pk": 31
  },
  {
    "fields": {
      "alias": "BS",
      "country": "BS"
    },
    "model": "stats.countryalias",
    "pk": 32
  },
  {
    "fields": {
      "alias": "BT",
      "country": "BT"
    },
    "model": "stats.countryalias",
    "pk": 33
  },
  {
    "fields": {
      "alias": "BV",
      "country": "BV"
    },
    "model": "stats.countryalias",
    "pk": 34
  },
  {
    "fields": {
      "alias": "BW",
      "country": "BW"
    },
    "model": "stats.countryalias",
    "pk": 35
  },
  {
    "fields": {
      "alias": "BY",
      "country": "BY"
    },
    "model": "stats.countryalias",
    "pk": 36
  },
  {
    "fields": {
      "alias": "BZ",
      "country": "BZ"
    },
    "model": "stats.countryalias",
    "pk": 37
  },
  {
    "fields": {
      "alias": "CA",
      "country": "CA"
    },
    "model": "stats.countryalias",
    "pk": 38
  },
  {
    "fields": {
      "alias": "CC",
      "country": "CC"
    },
    "model": "stats.countryalias",
    "pk": 39
  },
  {
    "fields": {
      "alias": "CD",
      "country": "CD"
    },
    "model": "stats.countryalias",
    "pk": 40
  },
  {
    "fields": {
      "alias": "CF",
      "country": "CF"
    },
    "model": "stats.countryalias",
    "pk": 41
  },
  {
    "fields": {
      "alias": "CG",
      "country": "CG"
    },
    "model": "stats.countryalias",
    "pk": 42
  },
  {
    "fields": {
      "alias": "CH",
      "country": "CH"
    },
    "model": "stats.countryalias",
    "pk": 43
  },
  {
    "fields": {
      "alias": "CI",
      "country": "CI"
    },
    "model": "stats.countryalias",
    "pk": 44
  },
  {
    "fields": {
      "alias": "CK",
      "country": "CK"
    },
    "model": "stats.countryalias",
    "pk": 45
  },
  {
    "fields": {
      "alias": "CL",
      "country": "CL"
    },
    "model": "stats.countryalias",
    "pk": 46
  },
  {
    "fields": {
      "alias": "CM",
      "country": "CM"
    },
    "model": "stats.countryalias",
    "pk": 47
  },
  {
    "fields": {
      "alias": "CN",
      "country": "CN"
    },
    "model": "stats.countryalias",
    "pk": 48
  },
  {
    "fields": {
      "alias": "CO",
      "country": "CO"
    },
    "model": "stats.countryalias",
    "pk": 49
  },
  {
    "fields": {
      "alias": "CR",
      "country": "CR"
    },
    "model": "stats.countryalias",
    "pk": 50
  },
  {
    "fields": {
      "alias": "CU",
      "country": "CU"
    },
    "model": "stats.countryalias",
    "pk": 51
  },
  {
    "fields": {
      "alias": "CV",
      "country": "CV"
    },
    "model": "stats.countryalias",
    "pk": 52
  },
  {
    "fields": {
      "alias": "CW",
      "country": "CW"
    },
    "model": "stats.countryalias",
    "pk": 53
  },
  {
    "fields": {
      "alias": "CX",
      "country": "CX"
    },
    "model": "stats.countryalias",
    "pk": 54
  },
  {
    "fields": {
      "alias": "CY",
      "country": "CY"
    },
    "model": "stats.countryalias",
    "pk": 55
  },
  {
    "fields": {
      "alias": "CZ",
      "country": "CZ"
    },
    "model": "stats.countryalias",
    "pk": 56
  },
  {
    "fields": {
      "alias": "DE",
      "country": "DE"
    },
    "model": "stats.countryalias",
    "pk": 57
  },
  {
    "fields": {
      "alias": "DJ",
      "country": "DJ"
    },
    "model": "stats.countryalias",
    "pk": 58
  },
  {
    "fields": {
      "alias": "DK",
      "country": "DK"
    },
    "model": "stats.countryalias",
    "pk": 59
  },
  {
    "fields": {
      "alias": "DM",
      "country": "DM"
    },
    "model": "stats.countryalias",
    "pk": 60
  },
  {
    "fields": {
      "alias": "DO",
      "country": "DO"
    },
    "model": "stats.countryalias",
    "pk": 61
  },
  {
    "fields": {
      "alias": "DZ",
      "country": "DZ"
    },
    "model": "stats.countryalias",
    "pk": 62
  },
  {
    "fields": {
      "alias": "EC",
      "country": "EC"
    },
    "model": "stats.countryalias",
    "pk": 63
  },
  {
    "fields": {
      "alias": "EE",
      "country": "EE"
    },
    "model": "stats.countryalias",
    "pk": 64
  },
  {
    "fields": {
      "alias": "EG",
      "country": "EG"
    },
    "model": "stats.countryalias",
    "pk": 65
  },
  {
    "fields": {
      "alias": "EH",
      "country": "EH"
    },
    "model": "stats.countryalias",
    "pk": 66
  },
  {
    "fields": {
      "alias": "ER",
      "country": "ER"
    },
    "model": "stats.countryalias",
    "pk": 67
  },
  {
    "fields": {
      "alias": "ES",
      "country": "ES"
    },
    "model": "stats.countryalias",
    "pk": 68
  },
  {
    "fields": {
      "alias": "ET",
      "country": "ET"
    },
    "model": "stats.countryalias",
    "pk": 69
  },
  {
    "fields": {
      "alias": "FI",
      "country": "FI"
    },
    "model": "stats.countryalias",
    "pk": 70
  },
  {
    "fields": {
      "alias": "FJ",
      "country": "FJ"
    },
    "model": "stats.countryalias",
    "pk": 71
  },
  {
    "fields": {
      "alias": "FK",
      "country": "FK"
    },
    "model": "stats.countryalias",
    "pk": 72
  },
  {
    "fields": {
      "alias": "FM",
      "country": "FM"
    },
    "model": "stats.countryalias",
    "pk": 73
  },
  {
    "fields": {
      "alias": "FO",
      "country": "FO"
    },
    "model": "stats.countryalias",
    "pk": 74
  },
  {
    "fields": {
      "alias": "FR",
      "country": "FR"
    },
    "model": "stats.countryalias",
    "pk": 75
  },
  {
    "fields": {
      "alias": "GA",
      "country": "GA"
    },
    "model": "stats.countryalias",
    "pk": 76
  },
  {
    "fields": {
      "alias": "GB",
      "country": "GB"
    },
    "model": "stats.countryalias",
    "pk": 77
  },
  {
    "fields": {
      "alias": "GD",
      "country": "GD"
    },
    "model": "stats.countryalias",
    "pk": 78
  },
  {
    "fields": {
      "alias": "GE",
      "country": "GE"
    },
    "model": "stats.countryalias",
    "pk": 79
  },
  {
    "fields": {
      "alias": "GF",
      "country": "GF"
    },
    "model": "stats.countryalias",
    "pk": 80
  },
  {
    "fields": {
      "alias": "GG",
      "country": "GG"
    },
    "model": "stats.countryalias",
    "pk": 81
  },
  {
    "fields": {
      "alias": "GH",
      "country": "GH"
    },
    "model": "stats.countryalias",
    "pk": 82
  },
  {
    "fields": {
      "alias": "GI",
      "country": "GI"
    },
    "model": "stats.countryalias",
    "pk": 83
  },
  {
    "fields": {
      "alias": "GL",
      "country": "GL"
    },
    "model": "stats.countryalias",
    "pk": 84
  },
  {
    "fields": {
      "alias": "GM",
      "country": "GM"
    },
    "model": "stats.countryalias",
    "pk": 85
  },
  {
    "fields": {
      "alias": "GN",
      "country": "GN"
    },
    "model": "stats.countryalias",
    "pk": 86
  },
  {
    "fields": {
      "alias": "GP",
      "country": "GP"
    },
    "model": "stats.countryalias",
    "pk": 87
  },
  {
    "fields": {
      "alias": "GQ",
      "country": "GQ"
    },
    "model": "stats.countryalias",
    "pk": 88
  },
  {
    "fields": {
      "alias": "GR",
      "country": "GR"
    },
    "model": "stats.countryalias",
    "pk": 89
  },
  {
    "fields": {
      "alias": "GS",
      "country": "GS"
    },
    "model": "stats.countryalias",
    "pk": 90
  },
  {
    "fields": {
      "alias": "GT",
      "country": "GT"
    },
    "model": "stats.countryalias",
    "pk": 91
  },
  {
    "fields": {
      "alias": "GU",
      "country": "GU"
    },
    "model": "stats.countryalias",
    "pk": 92
  },
  {
    "fields": {
      "alias": "GW",
      "country": "GW"
    },
    "model": "stats.countryalias",
    "pk": 93
  },
  {
    "fields": {
      "alias": "GY",
      "country": "GY"
    },
    "model": "stats.countryalias",
    "pk": 94
  },
  {
    "fields": {
      "alias": "HK",
      "country": "HK"
    },
    "model": "stats.countryalias",
    "pk": 95
  },
  {
    "fields": {
      "alias": "HM",
      "country": "HM"
    },
    "model": "stats.countryalias",
    "pk": 96
  },
  {
    "fields": {
      "alias": "HN",
      "country": "HN"
    },
    "model": "stats.countryalias",
    "pk": 97
  },
  {
    "fields": {
      "alias": "HR",
      "country": "HR"
    },
    "model": "stats.countryalias",
    "pk": 98
  },
  {
    "fields": {
      "alias": "HT",
      "country": "HT"
    },
    "model": "stats.countryalias",
    "pk": 99
  },
  {
    "fields": {
      "alias": "HU",
      "country": "HU"
    },
    "model": "stats.countryalias",
    "pk": 100
  },
  {
    "fields": {
      "alias": "ID",
      "country": "ID"
    },
    "model": "stats.countryalias",
    "pk": 101
  },
  {
    "fields": {
      "alias": "IE",
      "country": "IE"
    },
    "model": "stats.countryalias",
    "pk": 102
  },
  {
    "fields": {
      "alias": "IL",
      "country": "IL"
    },
    "model": "stats.countryalias",
    "pk": 103
  },
  {
    "fields": {
      "alias": "IM",
      "country": "IM"
    },
    "model": "stats.countryalias",
    "pk": 104
  },
  {
    "fields": {
      "alias": "IN",
      "country": "IN"
    },
    "model": "stats.countryalias",
    "pk": 105
  },
  {
    "fields": {
      "alias": "IO",
      "country": "IO"
    },
    "model": "stats.countryalias",
    "pk": 106
  },
  {
    "fields": {
      "alias": "IQ",
      "country": "IQ"
    },
    "model": "stats.countryalias",
    "pk": 107
  },
  {
    "fields": {
      "alias": "IR",
      "country": "IR"
    },
    "model": "stats.countryalias",
    "pk": 108
  },
  {
    "fields": {
      "alias": "IS",
      "country": "IS"
    },
    "model": "stats.countryalias",
    "pk": 109
  },
  {
    "fields": {
      "alias": "IT",
      "country": "IT"
    },
    "model": "stats.countryalias",
    "pk": 110
  },
  {
    "fields": {
      "alias": "JE",
      "country": "JE"
    },
    "model": "stats.countryalias",
    "pk": 111
  },
  {
    "fields": {
      "alias": "JM",
      "country": "JM"
    },
    "model": "stats.countryalias",
    "pk": 112
  },
  {
    "fields": {
      "alias": "JO",
      "country": "JO"
    },
    "model": "stats.countryalias",
    "pk": 113
  },
  {
    "fields": {
      "alias": "JP",
      "country": "JP"
    },
    "model": "stats.countryalias",
    "pk": 114
  },
  {
    "fields": {
      "alias": "KE",
      "country": "KE"
    },
    "model": "stats.countryalias",
    "pk": 115
  },
  {
    "fields": {
      "alias": "KG",
      "country": "KG"
    },
    "model": "stats.countryalias",
    "pk": 116
  },
  {
    "fields": {
      "alias": "KH",
      "country": "KH"
    },
    "model": "stats.countryalias",
    "pk": 117
  },
  {
    "fields": {
      "alias": "KI",
      "country": "KI"
    },
    "model": "stats.countryalias",
    "pk": 118
  },
  {
    "fields": {
      "alias": "KM",
      "country": "KM"
    },
    "model": "stats.countryalias",
    "pk": 119
  },
  {
    "fields": {
      "alias": "KN",
      "country": "KN"
    },
    "model": "stats.countryalias",
    "pk": 120
  },
  {
    "fields": {
      "alias": "KP",
      "country": "KP"
    },
    "model": "stats.countryalias",
    "pk": 121
  },
  {
    "fields": {
      "alias": "KR",
      "country": "KR"
    },
    "model": "stats.countryalias",
    "pk": 122
  },
  {
    "fields": {
      "alias": "KW",
      "country": "KW"
    },
    "model": "stats.countryalias",
    "pk": 123
  },
  {
    "fields": {
      "alias": "KY",
      "country": "KY"
    },
    "model": "stats.countryalias",
    "pk": 124
  },
  {
    "fields": {
      "alias": "KZ",
      "country": "KZ"
    },
    "model": "stats.countryalias",
    "pk": 125
  },
  {
    "fields": {
      "alias": "LA",
      "country": "LA"
    },
    "model": "stats.countryalias",
    "pk": 126
  },
  {
    "fields": {
      "alias": "LB",
      "country": "LB"
    },
    "model": "stats.countryalias",
    "pk": 127
  },
  {
    "fields": {
      "alias": "LC",
      "country": "LC"
    },
    "model": "stats.countryalias",
    "pk": 128
  },
  {
    "fields": {
      "alias": "LI",
      "country": "LI"
    },
    "model": "stats.countryalias",
    "pk": 129
  },
  {
    "fields": {
      "alias": "LK",
      "country": "LK"
    },
    "model": "stats.countryalias",
    "pk": 130
  },
  {
    "fields": {
      "alias": "LR",
      "country": "LR"
    },
    "model": "stats.countryalias",
    "pk": 131
  },
  {
    "fields": {
      "alias": "LS",
      "country": "LS"
    },
    "model": "stats.countryalias",
    "pk": 132
  },
  {
    "fields": {
      "alias": "LT",
      "country": "LT"
    },
    "model": "stats.countryalias",
    "pk": 133
  },
  {
    "fields": {
      "alias": "LU",
      "country": "LU"
    },
    "model": "stats.countryalias",
    "pk": 134
  },
  {
    "fields": {
      "alias": "LV",
      "country": "LV"
    },
    "model": "stats.countryalias",
    "pk": 135
  },
  {
    "fields": {
      "alias": "LY",
      "country": "LY"
    },
    "model": "stats.countryalias",
    "pk": 136
  },
  {
    "fields": {
      "alias": "MA",
      "country": "MA"
    },
    "model": "stats.countryalias",
    "pk": 137
  },
  {
    "fields": {
      "alias": "MC",
      "country": "MC"
    },
    "model": "stats.countryalias",
    "pk": 138
  },
  {
    "fields": {
      "alias": "MD",
      "country": "MD"
    },
    "model": "stats.countryalias",
    "pk": 139
  },
  {
    "fields": {
      "alias": "ME",
      "country": "ME"
    },
    "model": "stats.countryalias",
    "pk": 140
  },
  {
    "fields": {
      "alias": "MF",
      "country": "MF"
    },
    "model": "stats.countryalias",
    "pk": 141
  },
  {
    "fields": {
      "alias": "MG",
      "country": "MG"
    },
    "model": "stats.countryalias",
    "pk": 142
  },
  {
    "fields": {
      "alias": "MH",
      "country": "MH"
    },
    "model": "stats.countryalias",
    "pk": 143
  },
  {
    "fields": {
      "alias": "MK",
      "country": "MK"
    },
    "model": "stats.countryalias",
    "pk": 144
  },
  {
    "fields": {
      "alias": "ML",
      "country": "ML"
    },
    "model": "stats.countryalias",
    "pk": 145
  },
  {
    "fields": {
      "alias": "MM",
      "country": "MM"
    },
    "model": "stats.countryalias",
    "pk": 146
  },
  {
    "fields": {
      "alias": "MN",
      "country": "MN"
    },
    "model": "stats.countryalias",
    "pk": 147
  },
  {
    "fields": {
      "alias": "MO",
      "country": "MO"
    },
    "model": "stats.countryalias",
    "pk": 148
  },
  {
    "fields": {
      "alias": "MP",
      "country": "MP"
    },
    "model": "stats.countryalias",
    "pk": 149
  },
  {
    "fields": {
      "alias": "MQ",
      "country": "MQ"
    },
    "model": "stats.countryalias",
    "pk": 150
  },
  {
    "fields": {
      "alias": "MR",
      "country": "MR"
    },
    "model": "stats.countryalias",
    "pk": 151
  },
  {
    "fields": {
      "alias": "MS",
      "country": "MS"
    },
    "model": "stats.countryalias",
    "pk": 152
  },
  {
    "fields": {
      "alias": "MT",
      "country": "MT"
    },
    "model": "stats.countryalias",
    "pk": 153
  },
  {
    "fields": {
      "alias": "MU",
      "country": "MU"
    },
    "model": "stats.countryalias",
    "pk": 154
  },
  {
    "fields": {
      "alias": "MV",
      "country": "MV"
    },
    "model": "stats.countryalias",
    "pk": 155
  },
  {
    "fields": {
      "alias": "MW",
      "country": "MW"
    },
    "model": "stats.countryalias",
    "pk": 156
  },
  {
    "fields": {
      "alias": "MX",
      "country": "MX"
    },
    "model": "stats.countryalias",
    "pk": 157
  },
  {
    "fields": {
      "alias": "MY",
      "country": "MY"
    },
    "model": "stats.countryalias",
    "pk": 158
  },
  {
    "fields": {
      "alias": "MZ",
      "country": "MZ"
    },
    "model": "stats.countryalias",
    "pk": 159
  },
  {
    "fields": {
      "alias": "NA",
      "country": "NA"
    },
    "model": "stats.countryalias",
    "pk": 160
  },
  {
    "fields": {
      "alias": "NC",
      "country": "NC"
    },
    "model": "stats.countryalias",
    "pk": 161
  },
  {
    "fields": {
      "alias": "NE",
      "country": "NE"
    },
    "model": "stats.countryalias",
    "pk": 162
  },
  {
    "fields": {
      "alias": "NF",
      "country": "NF"
    },
    "model": "stats.countryalias",
    "pk": 163
  },
  {
    "fields": {
      "alias": "NG",
      "country": "NG"
    },
    "model": "stats.countryalias",
    "pk": 164
  },
  {
    "fields": {
      "alias": "NI",
      "country": "NI"
    },
    "model": "stats.countryalias",
    "pk": 165
  },
  {
    "fields": {
      "alias": "NL",
      "country": "NL"
    },
    "model": "stats.countryalias",
    "pk": 166
  },
  {
    "fields": {
      "alias": "NO",
      "country": "NO"
    },
    "model": "stats.countryalias",
    "pk": 167
  },
  {
    "fields": {
      "alias": "NP",
      "country": "NP"
    },
    "model": "stats.countryalias",
    "pk": 168
  },
  {
    "fields": {
      "alias": "NR",
      "country": "NR"
    },
    "model": "stats.countryalias",
    "pk": 169
  },
  {
    "fields": {
      "alias": "NU",
      "country": "NU"
    },
    "model": "stats.countryalias",
    "pk": 170
  },
  {
    "fields": {
      "alias": "NZ",
      "country": "NZ"
    },
    "model": "stats.countryalias",
    "pk": 171
  },
  {
    "fields": {
      "alias": "OM",
      "country": "OM"
    },
    "model": "stats.countryalias",
    "pk": 172
  },
  {
    "fields": {
      "alias": "PA",
      "country": "PA"
    },
    "model": "stats.countryalias",
    "pk": 173
  },
  {
    "fields": {
      "alias": "PE",
      "country": "PE"
    },
    "model": "stats.countryalias",
    "pk": 174
  },
  {
    "fields": {
      "alias": "PF",
      "country": "PF"
    },
    "model": "stats.countryalias",
    "pk": 175
  },
  {
    "fields": {
      "alias": "PG",
      "country": "PG"
    },
    "model": "stats.countryalias",
    "pk": 176
  },
  {
    "fields": {
      "alias": "PH",
      "country": "PH"
    },
    "model": "stats.countryalias",
    "pk": 177
  },
  {
    "fields": {
      "alias": "PK",
      "country": "PK"
    },
    "model": "stats.countryalias",
    "pk": 178
  },
  {
    "fields": {
      "alias": "PL",
      "country": "PL"
    },
    "model": "stats.countryalias",
    "pk": 179
  },
  {
    "fields": {
      "alias": "PM",
      "country": "PM"
    },
    "model": "stats.countryalias",
    "pk": 180
  },
  {
    "fields": {
      "alias": "PN",
      "country": "PN"
    },
    "model": "stats.countryalias",
    "pk": 181
  },
  {
    "fields": {
      "alias": "PR",
      "country": "PR"
    },
    "model": "stats.countryalias",
    "pk": 182
  },
  {
    "fields": {
      "alias": "PS",
      "country": "PS"
    },
    "model": "stats.countryalias",
    "pk": 183
  },
  {
    "fields": {
      "alias": "PT",
      "country": "PT"
    },
    "model": "stats.countryalias",
    "pk": 184
  },
  {
    "fields": {
      "alias": "PW",
      "country": "PW"
    },
    "model": "stats.countryalias",
    "pk": 185
  },
  {
    "fields": {
      "alias": "PY",
      "country": "PY"
    },
    "model": "stats.countryalias",
    "pk": 186
  },
  {
    "fields": {
      "alias": "QA",
      "country": "QA"
    },
    "model": "stats.countryalias",
    "pk": 187
  },
  {
    "fields": {
      "alias": "RE",
      "country": "RE"
    },
    "model": "stats.countryalias",
    "pk": 188
  },
  {
    "fields": {
      "alias": "RO",
      "country": "RO"
    },
    "model": "stats.countryalias",
    "pk": 189
  },
  {
    "fields": {
      "alias": "RS",
      "country": "RS"
    },
    "model": "stats.countryalias",
    "pk": 190
  },
  {
    "fields": {
      "alias": "RU",
      "country": "RU"
    },
    "model": "stats.countryalias",
    "pk": 191
  },
  {
    "fields": {
      "alias": "RW",
      "country": "RW"
    },
    "model": "stats.countryalias",
    "pk": 192
  },
  {
    "fields": {
      "alias": "SA",
      "country": "SA"
    },
    "model": "stats.countryalias",
    "pk": 193
  },
  {
    "fields": {
      "alias": "SB",
      "country": "SB"
    },
    "model": "stats.countryalias",
    "pk": 194
  },
  {
    "fields": {
      "alias": "SC",
      "country": "SC"
    },
    "model": "stats.countryalias",
    "pk": 195
  },
  {
    "fields": {
      "alias": "SD",
      "country": "SD"
    },
    "model": "stats.countryalias",
    "pk": 196
  },
  {
    "fields": {
      "alias": "SE",
      "country": "SE"
    },
    "model": "stats.countryalias",
    "pk": 197
  },
  {
    "fields": {
      "alias": "SG",
      "country": "SG"
    },
    "model": "stats.countryalias",
    "pk": 198
  },
  {
    "fields": {
      "alias": "SH",
      "country": "SH"
    },
    "model": "stats.countryalias",
    "pk": 199
  },
  {
    "fields": {
      "alias": "SI",
      "country": "SI"
    },
    "model": "stats.countryalias",
    "pk": 200
  },
  {
    "fields": {
      "alias": "SJ",
      "country": "SJ"
    },
    "model": "stats.countryalias",
    "pk": 201
  },
  {
    "fields": {
      "alias": "SK",
      "country": "SK"
    },
    "model": "stats.countryalias",
    "pk": 202
  },
  {
    "fields": {
      "alias": "SL",
      "country": "SL"
    },
    "model": "stats.countryalias",
    "pk": 203
  },
  {
    "fields": {
      "alias": "SM",
      "country": "SM"
    },
    "model": "stats.countryalias",
    "pk": 204
  },
  {
    "fields": {
      "alias": "SN",
      "country": "SN"
    },
    "model": "stats.countryalias",
    "pk": 205
  },
  {
    "fields": {
      "alias": "SO",
      "country": "SO"
    },
    "model": "stats.countryalias",
    "pk": 206
  },
  {
    "fields": {
      "alias": "SR",
      "country": "SR"
    },
    "model": "stats.countryalias",
    "pk": 207
  },
  {
    "fields": {
      "alias": "SS",
      "country": "SS"
    },
    "model": "stats.countryalias",
    "pk": 208
  },
  {
    "fields": {
      "alias": "ST",
      "country": "ST"
    },
    "model": "stats.countryalias",
    "pk": 209
  },
  {
    "fields": {
      "alias": "SV",
      "country": "SV"
    },
    "model": "stats.countryalias",
    "pk": 210
  },
  {
    "fields": {
      "alias": "SX",
      "country": "SX"
    },
    "model": "stats.countryalias",
    "pk": 211
  },
  {
    "fields": {
      "alias": "SY",
      "country": "SY"
    },
    "model": "stats.countryalias",
    "pk": 212
  },
  {
    "fields": {
      "alias": "SZ",
      "country": "SZ"
    },
    "model": "stats.countryalias",
    "pk": 213
  },
  {
    "fields": {
      "alias": "TC",
      "country": "TC"
    },
    "model": "stats.countryalias",
    "pk": 214
  },
  {
    "fields": {
      "alias": "TD",
      "country": "TD"
    },
    "model": "stats.countryalias",
    "pk": 215
  },
  {
    "fields": {
      "alias": "TF",
      "country": "TF"
    },
    "model": "stats.countryalias",
    "pk": 216
  },
  {
    "fields": {
      "alias": "TG",
      "country": "TG"
    },
    "model": "stats.countryalias",
    "pk": 217
  },
  {
    "fields": {
      "alias": "TH",
      "country": "TH"
    },
    "model": "stats.countryalias",
    "pk": 218
  },
  {
    "fields": {
      "alias": "TJ",
      "country": "TJ"
    },
    "model": "stats.countryalias",
    "pk": 219
  },
  {
    "fields": {
      "alias": "TK",
      "country": "TK"
    },
    "model": "stats.countryalias",
    "pk": 220
  },
  {
    "fields": {
      "alias": "TL",
      "country": "TL"
    },
    "model": "stats.countryalias",
    "pk": 221
  },
  {
    "fields": {
      "alias": "TM",
      "country": "TM"
    },
    "model": "stats.countryalias",
    "pk": 222
  },
  {
    "fields": {
      "alias": "TN",
      "country": "TN"
    },
    "model": "stats.countryalias",
    "pk": 223
  },
  {
    "fields": {
      "alias": "TO",
      "country": "TO"
    },
    "model": "stats.countryalias",
    "pk": 224
  },
  {
    "fields": {
      "alias": "TR",
      "country": "TR"
    },
    "model": "stats.countryalias",
    "pk": 225
  },
  {
    "fields": {
      "alias": "TT",
      "country": "TT"
    },
    "model": "stats.countryalias",
    "pk": 226
  },
  {
    "fields": {
      "alias": "TV",
      "country": "TV"
    },
    "model": "stats.countryalias",
    "pk": 227
  },
  {
    "fields": {
      "alias": "TW",
      "country": "TW"
    },
    "model": "stats.countryalias",
    "pk": 228
  },
  {
    "fields": {
      "alias": "TZ",
      "country": "TZ"
    },
    "model": "stats.countryalias",
    "pk": 229
  },
  {
    "fields": {
      "alias": "UA",
      "country": "UA"
    },
    "model": "stats.countryalias",
    "pk": 230
  },
  {
    "fields": {
      "alias": "UG",
      "country": "UG"
    },
    "model": "stats.countryalias",
    "pk": 231
  },
  {
    "fields": {
      "alias": "UM",
      "country": "UM"
    },
    "model": "stats.countryalias",
    "pk": 232
  },
  {
    "fields": {
      "alias": "US",
      "country": "US"
    },
    "model": "stats.countryalias",
    "pk": 233
  },
  {
    "fields": {
      "alias": "UY",
      "country": "UY"
    },
    "model": "stats.countryalias",
    "pk": 234
  },
  {
    "fields": {
      "alias": "UZ",
      "country": "UZ"
    },
    "model": "stats.countryalias",
    "pk": 235
  },
  {
    "fields": {
      "alias": "VA",
      "country": "VA"
    },
    "model": "stats.countryalias",
    "pk": 236
  },
  {
    "fields": {
      "alias": "VC",
      "country": "VC"
    },
    "model": "stats.countryalias",
    "pk": 237
  },
  {
    "fields": {
      "alias": "VE",
      "country": "VE"
    },
    "model": "stats.countryalias",
    "pk": 238
  },
  {
    "fields": {
      "alias": "VG",
      "country": "VG"
    },
    "model": "stats.countryalias",
    "pk": 239
  },
  {
    "fields": {
      "alias": "VI",
      "country": "VI"
    },
    "model": "stats.countryalias",
    "pk": 240
  },
  {
    "fields": {
      "alias": "VN",
      "country": "VN"
    },
    "model": "stats.countryalias",
    "pk": 241
  },
  {
    "fields": {
      "alias": "VU",
      "country": "VU"
    },
    "model": "stats.countryalias",
    "pk": 242
  },
  {
    "fields": {
      "alias": "WF",
      "country": "WF"
    },
    "model": "stats.countryalias",
    "pk": 243
  },
  {
    "fields": {
      "alias": "WS",
      "country": "WS"
    },
    "model": "stats.countryalias",
    "pk": 244
  },
  {
    "fields": {
      "alias": "YE",
      "country": "YE"
    },
    "model": "stats.countryalias",
    "pk": 245
  },
  {
    "fields": {
      "alias": "YT",
      "country": "YT"
    },
    "model": "stats.countryalias",
    "pk": 246
  },
  {
    "fields": {
      "alias": "ZA",
      "country": "ZA"
    },
    "model": "stats.countryalias",
    "pk": 247
  },
  {
    "fields": {
      "alias": "ZM",
      "country": "ZM"
    },
    "model": "stats.countryalias",
    "pk": 248
  },
  {
    "fields": {
      "alias": "ZW",
      "country": "ZW"
    },
    "model": "stats.countryalias",
    "pk": 249
  },
  {
    "fields": {
      "alias": "russian federation",
      "country": "RU"
    },
    "model": "stats.countryalias",
    "pk": 250
  },
  {
    "fields": {
      "alias": "p. r. china",
      "country": "CN"
    },
    "model": "stats.countryalias",
    "pk": 251
  },
  {
    "fields": {
      "alias": "p.r. china",
      "country": "CN"
    },
    "model": "stats.countryalias",
    "pk": 252
  },
  {
    "fields": {
      "alias": "p.r.china",
      "country": "CN"
    },
    "model": "stats.countryalias",
    "pk": 253
  },
  {
    "fields": {
      "alias": "p.r china",
      "country": "CN"
    },
    "model": "stats.countryalias",
    "pk": 254
  },
  {
    "fields": {
      "alias": "p.r. of china",
      "country": "CN"
    },
    "model": "stats.countryalias",
    "pk": 255
  },
  {
    "fields": {
      "alias": "PRC",
      "country": "CN"
    },
    "model": "stats.countryalias",
    "pk": 256
  },
  {
    "fields": {
      "alias": "P.R.C",
      "country": "CN"
    },
    "model": "stats.countryalias",
    "pk": 257
  },
  {
    "fields": {
      "alias": "P.R.C.",
      "country": "CN"
    },
    "model": "stats.countryalias",
    "pk": 258
  },
  {
    "fields": {
      "alias": "beijing",
      "country": "CN"
    },
    "model": "stats.countryalias",
    "pk": 259
  },
  {
    "fields": {
      "alias": "shenzhen",
      "country": "CN"
    },
    "model": "stats.countryalias",
    "pk": 260
  },
  {
    "fields": {
      "alias": "R.O.C.",
      "country": "TW"
    },
    "model": "stats.countryalias",
    "pk": 261
  },
  {
    "fields": {
      "alias": "usa",
      "country": "US"
    },
    "model": "stats.countryalias",
    "pk": 262
  },
  {
    "fields": {
      "alias": "UAS",
      "country": "US"
    },
    "model": "stats.countryalias",
    "pk": 263
  },
  {
    "fields": {
      "alias": "USA.",
      "country": "US"
    },
    "model": "stats.countryalias",
    "pk": 264
  },
  {
    "fields": {
      "alias": "u.s.a.",
      "country": "US"
    },
    "model": "stats.countryalias",
    "pk": 265
  },
  {
    "fields": {
      "alias": "u. s. a.",
      "country": "US"
    },
    "model": "stats.countryalias",
    "pk": 266
  },
  {
    "fields": {
      "alias": "u.s.a",
      "country": "US"
    },
    "model": "stats.countryalias",
    "pk": 267
  },
  {
    "fields": {
      "alias": "u.s.",
      "country": "US"
    },
    "model": "stats.countryalias",
    "pk": 268
  },
  {
    "fields": {
      "alias": "U.S",
      "country": "GB"
    },
    "model": "stats.countryalias",
    "pk": 269
  },
  {
    "fields": {
      "alias": "US of A",
      "country": "US"
    },
    "model": "stats.countryalias",
    "pk": 270
  },
  {
    "fields": {
      "alias": "united sates",
      "country": "US"
    },
    "model": "stats.countryalias",
    "pk": 271
  },
  {
    "fields": {
      "alias": "united state",
      "country": "US"
    },
    "model": "stats.countryalias",
    "pk": 272
  },
  {
    "fields": {
      "alias": "united states",
      "country": "US"
    },
    "model": "stats.countryalias",
    "pk": 273
  },
  {
    "fields": {
      "alias": "unites states",
      "country": "US"
    },
    "model": "stats.countryalias",
    "pk": 274
  },
  {
    "fields": {
      "alias": "texas",
      "country": "US"
    },
    "model": "stats.countryalias",
    "pk": 275
  },
  {
    "fields": {
      "alias": "UK",
      "country": "GB"
    },
    "model": "stats.countryalias",
    "pk": 276
  },
  {
    "fields": {
      "alias": "united kingcom",
      "country": "GB"
    },
    "model": "stats.countryalias",
    "pk": 277
  },
  {
    "fields": {
      "alias": "great britain",
      "country": "GB"
    },
    "model": "stats.countryalias",
    "pk": 278
  },
  {
    "fields": {
      "alias": "england",
      "country": "GB"
    },
    "model": "stats.countryalias",
    "pk": 279
  },
  {
    "fields": {
      "alias": "U.K.",
      "country": "GB"
    },
    "model": "stats.countryalias",
    "pk": 280
  },
  {
    "fields": {
      "alias": "U.K",
      "country": "GB"
    },
    "model": "stats.countryalias",
    "pk": 281
  },
  {
    "fields": {
      "alias": "scotland",
      "country": "GB"
    },
    "model": "stats.countryalias",
    "pk": 282
  },
  {
    "fields": {
      "alias": "republic of korea",
      "country": "KR"
    },
    "model": "stats.countryalias",
    "pk": 283
  },
  {
    "fields": {
      "alias": "korea",
      "country": "KR"
    },
    "model": "stats.countryalias",
    "pk": 284
  },
  {
    "fields": {
      "alias": "korea rep",
      "country": "KR"
    },
    "model": "stats.countryalias",
    "pk": 285
  },
  {
    "fields": {
      "alias": "korea (the republic of)",
      "country": "KR"
    },
    "model": "stats.countryalias",
    "pk": 286
  },
  {
    "fields": {
      "alias": "the netherlands",
      "country": "NL"
    },
    "model": "stats.countryalias",
    "pk": 287
  },
  {
    "fields": {
      "alias": "netherland",
      "country": "NL"
    },
    "model": "stats.countryalias",
    "pk": 288
  },
  {
    "fields": {
      "alias": "danmark",
      "country": "DK"
    },
    "model": "stats.countryalias",
    "pk": 289
  },
  {
    "fields": {
      "alias": "sweeden",
      "country": "SE"
    },
    "model": "stats.countryalias",
    "pk": 290
  },
  {
    "fields": {
      "alias": "swede",
      "country": "SE"
    },
    "model": "stats.countryalias",
    "pk": 291
  },
  {
    "fields": {
      "alias": "belgique",
      "country": "BE"
    },
    "model": "stats.countryalias",
    "pk": 292
  },
  {
    "fields": {
      "alias": "madrid",
      "country": "ES"
    },
    "model": "stats.countryalias",
    "pk": 293
  },
  {
    "fields": {
      "alias": "espana",
      "country": "ES"
    },
    "model": "stats.countryalias",
    "pk": 294
  },
  {
    "fields": {
      "alias": "hellas",
      "country": "GR"
    },
    "model": "stats.countryalias",
    "pk": 295
  },
  {
    "fields": {
      "alias": "gemany",
      "country": "DE"
    },
    "model": "stats.countryalias",
    "pk": 296
  },
  {
    "fields": {
      "alias": "deutschland",
      "country": "DE"
    },
    "model": "stats.countryalias",
    "pk": 297
  },
  {
    "fields": {
      "alias": "italia",
      "country": "IT"
    },
    "model": "stats.countryalias",
    "pk": 298
  },
  {
    "fields": {
      "alias": "isreal",
      "country": "IL"
    },
    "model": "stats.countryalias",
    "pk": 299
  },
  {
    "fields": {
      "alias": "tel aviv",
      "country": "IL"
    },
    "model": "stats.countryalias",
    "pk": 300
  },
  {
    "fields": {
      "alias": "UAE",
      "country": "AE"
    },
    "model": "stats.countryalias",
    "pk": 301
  },
  {
    "fields": {
      "alias": "grand-duchy of luxembourg",
      "country": "LU"
    },
    "model": "stats.countryalias",
    "pk": 302
  },
  {
    "fields": {
      "alias": "brasil",
      "country": "BR"
    },
    "model": "stats.countryalias",
    "pk": 303
  },
  {
    "fields": {
      "command": "xym",
      "switch": "--version",
<<<<<<< HEAD
      "time": "2020-05-29T00:13:35.959",
=======
      "time": "2020-07-09T00:12:56.528",
>>>>>>> 6227162e
      "used": true,
      "version": "xym 0.4.8"
    },
    "model": "utils.versioninfo",
    "pk": 1
  },
  {
    "fields": {
      "command": "pyang",
      "switch": "--version",
<<<<<<< HEAD
      "time": "2020-05-29T00:13:38.724",
=======
      "time": "2020-07-09T00:12:58.135",
>>>>>>> 6227162e
      "used": true,
      "version": "pyang 2.2.1"
    },
    "model": "utils.versioninfo",
    "pk": 2
  },
  {
    "fields": {
      "command": "yanglint",
      "switch": "--version",
<<<<<<< HEAD
      "time": "2020-05-29T00:13:39.026",
=======
      "time": "2020-07-09T00:12:58.398",
>>>>>>> 6227162e
      "used": true,
      "version": "yanglint SO 1.6.7"
    },
    "model": "utils.versioninfo",
    "pk": 3
  },
  {
    "fields": {
      "command": "xml2rfc",
      "switch": "--version",
<<<<<<< HEAD
      "time": "2020-05-29T00:13:40.790",
=======
      "time": "2020-07-09T00:13:00.193",
>>>>>>> 6227162e
      "used": true,
      "version": "xml2rfc 2.46.0"
    },
    "model": "utils.versioninfo",
    "pk": 4
  }
]<|MERGE_RESOLUTION|>--- conflicted
+++ resolved
@@ -14843,11 +14843,7 @@
     "fields": {
       "command": "xym",
       "switch": "--version",
-<<<<<<< HEAD
-      "time": "2020-05-29T00:13:35.959",
-=======
       "time": "2020-07-09T00:12:56.528",
->>>>>>> 6227162e
       "used": true,
       "version": "xym 0.4.8"
     },
@@ -14858,11 +14854,7 @@
     "fields": {
       "command": "pyang",
       "switch": "--version",
-<<<<<<< HEAD
-      "time": "2020-05-29T00:13:38.724",
-=======
       "time": "2020-07-09T00:12:58.135",
->>>>>>> 6227162e
       "used": true,
       "version": "pyang 2.2.1"
     },
@@ -14873,11 +14865,7 @@
     "fields": {
       "command": "yanglint",
       "switch": "--version",
-<<<<<<< HEAD
-      "time": "2020-05-29T00:13:39.026",
-=======
       "time": "2020-07-09T00:12:58.398",
->>>>>>> 6227162e
       "used": true,
       "version": "yanglint SO 1.6.7"
     },
@@ -14888,11 +14876,7 @@
     "fields": {
       "command": "xml2rfc",
       "switch": "--version",
-<<<<<<< HEAD
-      "time": "2020-05-29T00:13:40.790",
-=======
       "time": "2020-07-09T00:13:00.193",
->>>>>>> 6227162e
       "used": true,
       "version": "xml2rfc 2.46.0"
     },
