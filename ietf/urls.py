# Copyright The IETF Trust 2007, 2009, All Rights Reserved

import django
from django.conf.urls.defaults import patterns, include, handler404, handler500
from django.contrib import admin

from ietf.iesg.feeds import IESGAgenda
from ietf.idtracker.feeds import DocumentComments, InLastCall
from ietf.ipr.feeds import LatestIprDisclosures
from ietf.proceedings.feeds import LatestWgProceedingsActivity
from ietf.liaisons.feeds import Liaisons

from ietf.idtracker.sitemaps import IDTrackerMap, DraftMap
from ietf.liaisons.sitemaps import LiaisonMap
from ietf.ipr.sitemaps import IPRMap
from ietf.announcements.sitemaps import NOMCOMAnnouncementsMap

from django.conf import settings

admin.autodiscover()
admin.site.disable_action('delete_selected')

feeds = {
    'iesg-agenda': IESGAgenda,
    'last-call': InLastCall,
    'comments': DocumentComments,
    'ipr': LatestIprDisclosures,
    'liaison': Liaisons,
    'wg-proceedings' : LatestWgProceedingsActivity
}

sitemaps = {
    'idtracker': IDTrackerMap,
    'drafts': DraftMap,
    'liaison': LiaisonMap,
    'ipr': IPRMap,
    'nomcom-announcements': NOMCOMAnnouncementsMap,
}

urlpatterns = patterns('',
    (r'^feed/(?P<url>.*)/$', 'django.contrib.syndication.views.feed',
              { 'feed_dict': feeds}),
    (r'^sitemap.xml$', 'django.contrib.sitemaps.views.index',
              { 'sitemaps': sitemaps}),
    (r'^sitemap-(?P<section>.+).xml$', 'django.contrib.sitemaps.views.sitemap',
              {'sitemaps': sitemaps}),
    (r'^ann/', include('ietf.announcements.urls')),
    (r'^idtracker/', include('ietf.idtracker.urls')),
    (r'^drafts/', include('ietf.idindex.urls')),
    (r'^iesg/', include('ietf.iesg.urls')),
    (r'^liaison/', include('ietf.liaisons.urls')),
    (r'^list/', include('ietf.mailinglists.urls')),
    (r'^(?P<path>public)/', include('ietf.redirects.urls')),
    (r'^ipr/', include('ietf.ipr.urls')),
    (r'^meeting/', include('ietf.meeting.urls')),
    (r'^accounts/', include('ietf.ietfauth.urls')),
    (r'^doc/', include('ietf.idrfc.urls')),
    (r'^wg/', include('ietf.wginfo.urls')),
<<<<<<< HEAD
    (r'^cookies/', include('ietf.cookies.urls')),
=======
    (r'^submit/', include('ietf.submit.urls')),
>>>>>>> 153cdc72

    (r'^$', 'ietf.idrfc.views.main'),
    (r'^admin/doc/', include('django.contrib.admindocs.urls')),
    ('^admin/', include(admin.site.urls)),

    # Google webmaster tools verification url
    (r'^googlea30ad1dacffb5e5b.html', 'django.views.generic.simple.direct_to_template', { 'template': 'googlea30ad1dacffb5e5b.html' }),
)

if settings.SERVER_MODE in ('development', 'test'):
    urlpatterns += patterns('',
        (r'^(?P<path>(?:images|css|js)/.*)$', 'django.views.static.serve', {'document_root': settings.MEDIA_ROOT}),
        (r'^_test500/$', lambda x: None),
	)<|MERGE_RESOLUTION|>--- conflicted
+++ resolved
@@ -56,11 +56,8 @@
     (r'^accounts/', include('ietf.ietfauth.urls')),
     (r'^doc/', include('ietf.idrfc.urls')),
     (r'^wg/', include('ietf.wginfo.urls')),
-<<<<<<< HEAD
     (r'^cookies/', include('ietf.cookies.urls')),
-=======
     (r'^submit/', include('ietf.submit.urls')),
->>>>>>> 153cdc72
 
     (r'^$', 'ietf.idrfc.views.main'),
     (r'^admin/doc/', include('django.contrib.admindocs.urls')),
