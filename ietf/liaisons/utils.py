from itertools import chain

from ietf.group.models import Role
from ietf.liaisons.models import LiaisonStatement
from ietf.ietfauth.utils import has_role, passes_test_decorator

can_submit_liaison_required = passes_test_decorator(
    lambda u, *args, **kwargs: can_add_liaison(u),
    "Restricted to participants who are authorized to submit liaison statements on behalf of the various IETF entities")

def approvable_liaison_statements(user):
    '''Returns a queryset of Liaison Statements in pending state that user has authority
    to approve'''
    liaisons = LiaisonStatement.objects.filter(state__slug__in=('pending','dead'))
    person = get_person_for_user(user)
    if has_role(user, "Secretariat"):
        return liaisons

    approvable_liaisons = []
    for liaison in liaisons:
        for group in liaison.from_groups.all():
            if person not in [ r.person for r in group.liaison_approvers() ]:
                break
        else:
            approvable_liaisons.append(liaison.pk)

    return liaisons.filter(id__in=approvable_liaisons)

def can_edit_liaison(user, liaison):
<<<<<<< HEAD
    '''Returns True if user has edit / approval authority.
    
    True if:
    - user is Secretariat
    - liaison is outgoing and user has approval authority
    - user is liaison manager of all SDOs involved
    '''
=======
    '''Return True if user is Secretariat or Liaison Manager of all SDO groups involved'''
    if not user.is_authenticated():
        return False
>>>>>>> fe0d35a1
    if has_role(user, "Secretariat"):
        return True

    if liaison.is_outgoing() and liaison in approvable_liaison_statements(user):
        return True

    if has_role(user, "Liaison Manager"):
        person = get_person_for_user(user)
        for group in chain(liaison.from_groups.filter(type_id='sdo'),liaison.to_groups.filter(type_id='sdo')):
            if not person.role_set.filter(group=group,name='liaiman'):
                return False
        else:
            return True

    return False

def get_person_for_user(user):
    try:
        return user.person
    except:
        return None

def can_add_outgoing_liaison(user):
    return has_role(user, ["Area Director","WG Chair","WG Secretary","IETF Chair","IAB Chair",
        "IAB Executive Director","Liaison Manager","Secretariat"])

def can_add_incoming_liaison(user):
    return has_role(user, ["Liaison Manager","Authorized Individual","Secretariat"])

def can_add_liaison(user):
    return can_add_incoming_liaison(user) or can_add_outgoing_liaison(user)

def is_authorized_individual(user, groups):
    '''Returns True if the user has authorized_individual role for each of the groups'''
    for group in groups:
        if not Role.objects.filter(person=user.person, group=group, name="auth"):
            return False
    return True
<|MERGE_RESOLUTION|>--- conflicted
+++ resolved
@@ -27,7 +27,6 @@
     return liaisons.filter(id__in=approvable_liaisons)
 
 def can_edit_liaison(user, liaison):
-<<<<<<< HEAD
     '''Returns True if user has edit / approval authority.
     
     True if:
@@ -35,11 +34,8 @@
     - liaison is outgoing and user has approval authority
     - user is liaison manager of all SDOs involved
     '''
-=======
-    '''Return True if user is Secretariat or Liaison Manager of all SDO groups involved'''
     if not user.is_authenticated():
         return False
->>>>>>> fe0d35a1
     if has_role(user, "Secretariat"):
         return True
 
