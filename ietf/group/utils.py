--- conflicted
+++ resolved
@@ -89,21 +89,7 @@
 
     return h
 
-<<<<<<< HEAD
 def can_manage_group_type(user, group):
-=======
-def can_manage_group_type(user, group_type):
-    if group_type == "rg":
-        return has_role(user, ('IRTF Chair', 'Secretariat'))
-    elif group_type == "wg":
-        return has_role(user, ('Area Director', 'Secretariat'))
-    elif group_type == "program":
-        return has_role(user, ('IAB', 'Secretariat',))
-
-    return has_role(user, 'Secretariat')
-
-def can_manage_group(user, group):
->>>>>>> e0ea8b0f
     if group.type_id == "rg":
         return has_role(user, ('IRTF Chair', 'Secretariat'))
     elif group.type_id == "wg":
@@ -114,7 +100,7 @@
         elif group.is_decendant_of("irtf"):
             return has_role(user, ('IRTF Chair', 'Secretariat'))
     elif group.type_id == "program":
-        return has_role(user,('IAB','Secretariat',))
+        return has_role(user, ('IAB', 'Secretariat',))        
     return has_role(user, ('Secretariat'))
 
 def can_manage_group(user, group):
@@ -125,8 +111,6 @@
 def milestone_reviewer_for_group_type(group_type):
     if group_type == "rg":
         return "IRTF Chair"
-    elif group_type== "program":
-        return "IAB"
     else:
         return "Area Director"
 
