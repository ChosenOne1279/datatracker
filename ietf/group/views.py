--- conflicted
+++ resolved
@@ -1404,13 +1404,8 @@
     review_requests = get_open_review_requests_for_team(group, assignment_status=assignment_status)
 
     document_requests = extract_revision_ordered_review_requests_for_documents_and_replaced(
-<<<<<<< HEAD
         ReviewRequest.objects.filter(state__in=("part-completed", "completed", "assigned"), team=group).prefetch_related("reviewassignment_set__result"),
-        set(r.doc_id for r in review_requests),
-=======
-        ReviewRequest.objects.filter(state__in=("part-completed", "completed"), team=group).prefetch_related("result"),
         set(r.doc.name for r in review_requests),
->>>>>>> 83efb349
     )
 
     # we need a mutable query dict for resetting upon saving with
@@ -1422,12 +1417,8 @@
 
         # add previous requests
         l = []
-<<<<<<< HEAD
         rev = None
-        for r in document_requests.get(req.doc_id, []):
-=======
         for r in document_requests.get(req.doc.name, []):
->>>>>>> 83efb349
             # take all on the latest reviewed rev
             for a in r.reviewassignment_set.all():
                 if l and rev:
