--- conflicted
+++ resolved
@@ -23,11 +23,7 @@
     review_assignments_needing_reviewer_reminder, email_reviewer_reminder,
     review_assignments_needing_secretary_reminder, email_secretary_reminder,
     reviewer_rotation_list,
-<<<<<<< HEAD
-    send_unavaibility_period_ending_reminder)
-=======
-    email_unavaibility_period_ending_reminder, email_reminder_all_open_reviews)
->>>>>>> ec56a03e
+    send_unavaibility_period_ending_reminder, send_reminder_all_open_reviews)
 from ietf.name.models import ReviewResultName, ReviewRequestStateName, ReviewAssignmentStateName
 import ietf.group.views
 from ietf.utils.mail import outbox, empty_outbox
@@ -552,7 +548,7 @@
         self.assertTrue(reviewer.person.name in log[0])
         self.assertTrue(review_team.acronym in log[0])
 
-    def test_email_reminder_all_open_reviews(self):
+    def test_send_reminder_all_open_reviews(self):
         review_req = ReviewRequestFactory(state_id='assigned')
         reviewer = RoleFactory(name_id='reviewer', group=review_req.team,person__user__username='reviewer').person
         ReviewAssignmentFactory(review_request=review_req, state_id='assigned', assigned_on=review_req.time, reviewer=reviewer.email_set.first())
@@ -561,7 +557,7 @@
 
         empty_outbox()
         today = datetime.date.today()
-        log = email_reminder_all_open_reviews(today)
+        log = send_reminder_all_open_reviews(today)
 
         self.assertEqual(len(outbox), 1)
         self.assertTrue(reviewer.email_address() in outbox[0]["To"])
