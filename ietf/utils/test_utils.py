# Copyright The IETF Trust 2009-2020, All Rights Reserved
# -*- coding: utf-8 -*-
#
# Portion Copyright (C) 2009 Nokia Corporation and/or its subsidiary(-ies).
# All rights reserved. Contact: Pasi Eronen <pasi.eronen@nokia.com>
#
# Redistribution and use in source and binary forms, with or without
# modification, are permitted provided that the following conditions
# are met:
#
#  * Redistributions of source code must retain the above copyright
#    notice, this list of conditions and the following disclaimer.
#
#  * Redistributions in binary form must reproduce the above
#    copyright notice, this list of conditions and the following
#    disclaimer in the documentation and/or other materials provided
#    with the distribution.
#
#  * Neither the name of the Nokia Corporation and/or its
#    subsidiary(-ies) nor the names of its contributors may be used
#    to endorse or promote products derived from this software
#    without specific prior written permission.
#
# THIS SOFTWARE IS PROVIDED BY THE COPYRIGHT HOLDERS AND CONTRIBUTORS
# "AS IS" AND ANY EXPRESS OR IMPLIED WARRANTIES, INCLUDING, BUT NOT
# LIMITED TO, THE IMPLIED WARRANTIES OF MERCHANTABILITY AND FITNESS FOR
# A PARTICULAR PURPOSE ARE DISCLAIMED. IN NO EVENT SHALL THE COPYRIGHT
# OWNER OR CONTRIBUTORS BE LIABLE FOR ANY DIRECT, INDIRECT, INCIDENTAL,
# SPECIAL, EXEMPLARY, OR CONSEQUENTIAL DAMAGES (INCLUDING, BUT NOT
# LIMITED TO, PROCUREMENT OF SUBSTITUTE GOODS OR SERVICES; LOSS OF USE,
# DATA, OR PROFITS; OR BUSINESS INTERRUPTION) HOWEVER CAUSED AND ON ANY
# THEORY OF LIABILITY, WHETHER IN CONTRACT, STRICT LIABILITY, OR TORT
# (INCLUDING NEGLIGENCE OR OTHERWISE) ARISING IN ANY WAY OUT OF THE USE
# OF THIS SOFTWARE, EVEN IF ADVISED OF THE POSSIBILITY OF SUCH DAMAGE.


import os
import re
import email
import html5lib
import requests_mock
import shutil
import sys

from urllib.parse import unquote
from unittest.util import strclass
from bs4 import BeautifulSoup
from contextlib import contextmanager
from pathlib import Path
from tempfile import NamedTemporaryFile
from tidylib import tidy_document

import django.test
from django.test.client import Client
from django.conf import settings
from django.utils.text import slugify

import debug                            # pyflakes:ignore

from ietf.utils.mail import get_payload_text

real_database_name = settings.DATABASES["default"]["NAME"]

def split_url(url):
    if "?" in url:
        url, args = url.split("?", 1)
        args = dict([ list(map(unquote,arg.split("=", 1))) for arg in args.split("&") if "=" in arg ])
    else:
        args = {}
    return url, args

def login_testing_unauthorized(test_case, username, url, password=None, method='get', request_kwargs=None):
    """Test that a request is refused or redirected for login, then log in as the named user

    Defaults to making a 'get'. Set method to one of the other django.test.Client request method names
    (e.g., 'post') to change that. If that request needs arguments, pass these in request_kwargs.
    """
    request_method = getattr(test_case.client, method)
    if request_kwargs is None:
        request_kwargs = dict()
    r = request_method(url, **request_kwargs)
    test_case.assertIn(r.status_code, (302, 403))
    if r.status_code == 302:
        test_case.assertTrue("/accounts/login" in r['Location'])
    if not password:
        password = username + "+password"
    return test_case.client.login(username=username, password=password)

def unicontent(r):
    "Return a HttpResponse object's content as unicode"
    return r.content.decode(r.charset)

def textcontent(r):
    text = BeautifulSoup(r.content, 'lxml').get_text()
    text = re.sub(r'(\n\s+){2,}', '\n\n', text)
    return text

def reload_db_objects(*objects):
    """Rerequest the given arguments from the database so they're refreshed, to be used like

    foo, bar = reload_db_objects(foo, bar)"""

    t = tuple(o.__class__.objects.get(pk=o.pk) for o in objects)
    if len(objects) == 1:
        return t[0]
    else:
        return t

@contextmanager
def name_of_file_containing(contents, mode='w'):
    """Get a context with the name of an email file"""
    f = NamedTemporaryFile(mode, delete=False)
    f.write(contents)
    f.close()
    yield f.name  # hand the filename to the context
    Path(f.name).unlink()  # clean up after context exits


def assert_ical_response_is_valid(test_inst, response, expected_event_summaries=None,
                                  expected_event_uids=None, expected_event_count=None):
    """Validate an HTTP response containing iCal data

    Based on RFC2445, but not exhaustive by any means. Assumes a single iCalendar object. Checks that
    expected_event_summaries/_uids are found, but other events are allowed to be present. Specify the
    expected_event_count if you want to reject additional events. If any of these are None,
    the check for that property is skipped.
    """
    test_inst.assertEqual(response.get('Content-Type'), "text/calendar")

    # Validate iCalendar object
    test_inst.assertContains(response, 'BEGIN:VCALENDAR', count=1)
    test_inst.assertContains(response, 'END:VCALENDAR', count=1)
    test_inst.assertContains(response, 'PRODID:', count=1)
    test_inst.assertContains(response, 'VERSION', count=1)

    # Validate event objects
    if expected_event_summaries is not None:
        for summary in expected_event_summaries:
            test_inst.assertContains(response, 'SUMMARY:' + summary)

    if expected_event_uids is not None:
        for uid in expected_event_uids:
            test_inst.assertContains(response, 'UID:' + uid)

    if expected_event_count is not None:
        test_inst.assertContains(response, 'BEGIN:VEVENT', count=expected_event_count)
        test_inst.assertContains(response, 'END:VEVENT', count=expected_event_count)
        test_inst.assertContains(response, 'UID', count=expected_event_count)



class ReverseLazyTest(django.test.TestCase):
    def test_redirect_with_lazy_reverse(self):
        response = self.client.get('/ipr/update/')
        self.assertRedirects(response, "/ipr/", status_code=301)

<<<<<<< HEAD
class VerifyingClient(Client):
    def __init__(self, test):
        super(VerifyingClient, self).__init__()
        self.test = test

    def get(self, path, *args, **extra):
        r = super(VerifyingClient, self).get(path, *args, **extra)
        # print(path, r.status_code, r["content-type"].lower())
        if r.status_code < 300 and r["content-type"].lower().startswith(
            "text/html"
        ):
            document, errors = tidy_document(
                r.content,
                options={
                    # this is causing way too many generic warnings:
                    # "accessibility-check": 1,
                },
            )

            errors = "\n".join(
                [
                    e
                    for e in errors.splitlines()
                    # FIXME: django-bootstrap5 incorrectly sets a "required"
                    # proprietary attribute on some <div>s; remove those errors
                    if not re.match(r'.*proprietary attribute "required"', e)
                    # FIXME: some secretariat templates have this issue, ignore
                    and not re.match(
                        r".*id and name attribute value mismatch", e
                    )
                    # FIXME: bootstrap-icons and close buttons render as empty, remove those errors.
                    # Also, django seems to generate some empty tags, so remove those, too.
                    and not re.match(
                        r".*trimming empty <(i|em|button|span|optgroup)>", e)
                    # FIXME: some old pages only work correctly in quirks mode :-(
                    and not re.match(
                        r".*missing <!DOCTYPE> declaration", e)
                ]
            )

            if errors:
                n = 1
                print("\n")
                for line in r.content.decode().splitlines():
                    print(f"{n: 6}: {line}")
                    n += 1
                print(path)
            self.test.maxDiff = None
            self.test.assertEqual("", errors)
        return r
=======
>>>>>>> 8fd6f332

class TestCase(django.test.TestCase):
    """IETF TestCase class

    Based on django.test.TestCase, but adds a few things:
      * asserts for html5 validation.
      * tempdir() convenience method
      * setUp() and tearDown() that override settings paths with temp directories
      * mocking the requests library to prevent dependencies on the outside network

    The setUp() and tearDown() methods create / remove temporary paths and override
    Django's settings with the temp dir names. Subclasses of this class must
    be sure to call the superclass methods if they are overridden. These are created
    anew for each test to avoid risk of cross-talk between test cases. Overriding
    the settings_temp_path_overrides class value will modify which path settings are
    replaced with temp test dirs.

    Uses requests-mock to prevent the requests library from making requests to outside
    resources. The requests-mock library allows nested mocks, so individual tests can
    ignore this. Note that the mock set up by this class will intercept any requests
    not handled by a test's inner mock - even if the latter is created with
    real_http=True.
    """
    # These settings will be overridden with empty temporary directories
    settings_temp_path_overrides = [
        'RFC_PATH',
        'INTERNET_ALL_DRAFTS_ARCHIVE_DIR',
        'INTERNET_DRAFT_ARCHIVE_DIR',
        'INTERNET_DRAFT_PATH',
    ]

    parser = html5lib.HTMLParser(strict=True)

    def assertValidHTML(self, data):
        try:
            self.parser.parse(data)
        except Exception as e:
            raise self.failureException(str(e))

    def assertValidHTMLResponse(self, resp):
        self.assertHttpOK(resp)
        self.assertTrue(resp['Content-Type'].startswith('text/html'))
        self.assertValidHTML(resp.content)

    def assertSameEmail(self, a, b, msg=None):
        def normalize(x):
            if x:
                if not isinstance(x, list):
                    x = [ x ]
                x = email.utils.getaddresses(x)
                x.sort()
            return x
        return self.assertEqual(normalize(a), normalize(b), msg)

    def tempdir(self, label):
        slug = slugify(self.__class__.__name__.replace('.','-'))
        dirname = "tmp-{label}-{slug}-dir".format(**locals())
        if 'VIRTUAL_ENV' in os.environ:
            dirname = os.path.join(os.environ['VIRTUAL_ENV'], dirname)
        path = os.path.abspath(dirname)
        if not os.path.exists(path):
            os.mkdir(path)
        return path

    def assertNoFormPostErrors(self, response, error_css_selector=".is-invalid"):
        """Try to fish out form errors, if none found at least check the
        status code to be a redirect.

        Assumptions:
         - a POST is followed by a 302 redirect
         - form errors can be found with a simple CSS selector

        """

        if response.status_code == 200:
            from pyquery import PyQuery
            from lxml import html
            self.maxDiff = None

            errors = [html.tostring(n).decode() for n in PyQuery(response.content)(error_css_selector)]
            if errors:
                explanation = "{} != {}\nGot form back with errors:\n----\n".format(response.status_code, 302) + "----\n".join(errors)
                self.assertEqual(response.status_code, 302, explanation)

        self.assertEqual(response.status_code, 302)
        
    def assertMailboxContains(self, mailbox, subject=None, text=None, count=None):
        """
        Asserts that the given mailbox contains *count* mails with the given
        *subject* and body *text* (if not None).  At least one of subject,
        text, and count must be different from None.  If count is None, the
        filtered mailbox must be non-empty.
        """
        if subject is None and text is None and count is None:
            raise self.failureException("No assertion made, both text and count is None")
        mlist = mailbox
        if subject:
            mlist = [ m for m in mlist if subject in m["Subject"] ]
        if text:
            assert isinstance(text, str)
            mlist = [ m for m in mlist if text in get_payload_text(m) ]
        if count and len(mlist) != count:
            sys.stderr.write("Wrong count in assertMailboxContains().  The complete mailbox contains %s emails:\n\n" % len(mailbox))
            for m in mailbox:
                sys.stderr.write(m.as_string())
                sys.stderr.write('\n\n')
        if count:
            self.assertEqual(len(mlist), count)
        else:
            self.assertGreater(len(mlist), 0)

    def __str__(self):
        return u"%s (%s.%s)" % (self._testMethodName, strclass(self.__class__),self._testMethodName)

    def setUp(self):
        super().setUp()
<<<<<<< HEAD
        self.client = VerifyingClient(self)  # Set up the HTML verifier
=======

        # Prevent the requests library from making live requests during tests
        self.requests_mock = requests_mock.Mocker()
        self.requests_mock.start()

        # Replace settings paths with temporary directories.
>>>>>>> 8fd6f332
        self._ietf_temp_dirs = {}  # trashed during tearDown, DO NOT put paths you care about in this
        for setting in self.settings_temp_path_overrides:
            self._ietf_temp_dirs[setting] = self.tempdir(slugify(setting))
        self._ietf_saved_context = django.test.utils.override_settings(**self._ietf_temp_dirs)
        self._ietf_saved_context.enable()

    def tearDown(self):
        self._ietf_saved_context.disable()
        for dir in self._ietf_temp_dirs.values():
            shutil.rmtree(dir)
        self.requests_mock.stop()
        super().tearDown()<|MERGE_RESOLUTION|>--- conflicted
+++ resolved
@@ -154,7 +154,7 @@
         response = self.client.get('/ipr/update/')
         self.assertRedirects(response, "/ipr/", status_code=301)
 
-<<<<<<< HEAD
+
 class VerifyingClient(Client):
     def __init__(self, test):
         super(VerifyingClient, self).__init__()
@@ -205,8 +205,7 @@
             self.test.maxDiff = None
             self.test.assertEqual("", errors)
         return r
-=======
->>>>>>> 8fd6f332
+
 
 class TestCase(django.test.TestCase):
     """IETF TestCase class
@@ -323,16 +322,13 @@
 
     def setUp(self):
         super().setUp()
-<<<<<<< HEAD
-        self.client = VerifyingClient(self)  # Set up the HTML verifier
-=======
-
         # Prevent the requests library from making live requests during tests
         self.requests_mock = requests_mock.Mocker()
         self.requests_mock.start()
 
+        self.client = VerifyingClient(self)  # Set up the HTML verifier
+
         # Replace settings paths with temporary directories.
->>>>>>> 8fd6f332
         self._ietf_temp_dirs = {}  # trashed during tearDown, DO NOT put paths you care about in this
         for setting in self.settings_temp_path_overrides:
             self._ietf_temp_dirs[setting] = self.tempdir(slugify(setting))
