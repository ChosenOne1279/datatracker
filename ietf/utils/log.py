# Copyright The IETF Trust 2007-2020, All Rights Reserved
# -*- coding: utf-8 -*-


import sys
import logging
import logging.handlers
import inspect
import os.path
import traceback

<<<<<<< HEAD
from typing import Callable         # pyflakes:ignore
=======
>>>>>>> c59d6122
from django.conf import settings
from pythonjsonlogger import jsonlogger

import debug                            # pyflakes:ignore

<<<<<<< HEAD
formatter = jsonlogger.JsonFormatter
for name, level in settings.UTILS_LOGGER_LEVELS.items():
    logger = logging.getLogger(name)
    if not logger.hasHandlers():
        debug.say(' Adding handlers to logger %s' % logger.name)
        handlers = [
            logging.StreamHandler(),
        ]
        for h in handlers:
            h.setFormatter(formatter)  # type: ignore
            h.setLevel(level)
            logger.addHandler(h)
    debug.say(" Setting %s logging level to %s" % (logger.name, level))
    logger.setLevel(level)
=======
>>>>>>> c59d6122

def getclass(frame):
    cls = None
    argnames, varargs, varkw, defaults  = inspect.getargvalues(frame)
    if len(argnames) > 0:
        selfname = argnames[0]
        cls = defaults[selfname].__class__
    return cls

def getcaller():
    parent, pfile, pline, pfunction, lines, index = inspect.stack()[2]
    pmodule = inspect.getmodulename(pfile)
    pclass = getclass(parent)
    return (pmodule, pclass, pfunction, pfile, pline)

def log(msg, e=None):
    "Logs the given calling point and message to the logging framework's datatracker handler at severity INFO"
    if settings.SERVER_MODE == 'test' and not getattr(settings, 'show_logging',False):
            return
    if not isinstance(msg, str):
        msg = msg.encode('unicode_escape')
    try:
        mod, cls, func, file, line = getcaller()
        file = os.path.abspath(file)
        file = file.replace(settings.BASE_DIR, "")
        if func == "<module>":
            where = ""
        else:
            where = " in " + func + "()"
    except IndexError:
        file, line, where = "/<UNKNOWN>", 0, ""

    logging.getLogger("datatracker").info(msg=msg, extra = {"file":file, "line":line, "where":where})


def exc_parts():
    info = sys.exc_info()
    extype = info[0]
    value = info[1]
    tb = traceback.format_tb(info[2])
    return (extype, value, tb)

def build_traceback(stack):
    """
    Build something that looks sufficiently like a traceback to be passed to a
    logging.logger as the exc_info argument.
    """
    class Traceback():
        pass
    next = None
    for frame_record in stack:
        fr_frame, fr_filename, fr_lineno, fr_funcname, fr_context, fr_context_this = frame_record
        tb = Traceback()
        tb.tb_frame = fr_frame
        tb.tb_lasti = fr_frame.f_lasti
        tb.tb_lineno = fr_lineno
        tb.tb_next = next
        next = tb
        # Stop traceback at _get_response() -- we don't want to see the
        # middleware, debug server, or wsgi internals when the exception
        # occurs in our app code, below _get_response():
        if fr_funcname == '_get_response' and fr_filename.endswith('django/core/handlers/base.py'):
            break
    return tb

def assertion(statement, state=True, note=None):
    """
    This acts like an assertion.  It uses the django logger in order to send
    the failed assertion and a backtrace as for an internal server error.
    """
    logger = logging.getLogger("django") # Note this is a change - before this would have gone to "django"
    frame = inspect.currentframe().f_back
    value = eval(statement, frame.f_globals, frame.f_locals)
    if bool(value) != bool(state):
        if (settings.DEBUG is True) or (settings.SERVER_MODE == 'test') :
            if note:
                raise AssertionError("Assertion failed: '%s': %s != %s (%s)." % (statement, repr(value), state, note))
            else:
                raise AssertionError("Assertion failed: '%s': %s != %s." % (statement, repr(value), state))
        else:
            # build a simulated traceback object
            tb = build_traceback(inspect.stack()[1:])
            e  = AssertionError(statement)
            # provide extra info if available
            extra = {}
            for key in [ 'request', 'status_code', ]:
                if key in frame.f_locals:
                    extra[key] = frame.f_locals[key]
            if note:
                logger.error("Assertion failed: '%s': %s != %s (%s)", statement, repr(value), state, note, exc_info=(AssertionError, e, tb), extra=extra)
            else:
                logger.error("Assertion failed: '%s': %s != %s", statement, repr(value), state, exc_info=(AssertionError, e, tb), extra=extra)

def unreachable(date="(unknown)"):
    "Raises an assertion or sends traceback to admins if executed."
    logger = logging.getLogger("django")
    frame = inspect.currentframe().f_back
    if settings.DEBUG is True or settings.SERVER_MODE == 'test':
        raise AssertionError("Arrived at code in %s() which was marked unreachable on %s." % (frame.f_code.co_name, date))
    else:
        # build a simulated traceback object
        tb = build_traceback(inspect.stack()[1:])
        # provide extra info if available
        extra = {}
        for key in [ 'request', 'status_code', ]:
            if key in frame.f_locals:
                extra[key] = frame.f_locals[key]
        logger.error("Arrived at code in %s() which was marked unreachable on %s." % (frame.f_code.co_name, date),
                        exc_info=(AssertionError, None, tb), extra=extra)<|MERGE_RESOLUTION|>--- conflicted
+++ resolved
@@ -9,32 +9,10 @@
 import os.path
 import traceback
 
-<<<<<<< HEAD
-from typing import Callable         # pyflakes:ignore
-=======
->>>>>>> c59d6122
 from django.conf import settings
-from pythonjsonlogger import jsonlogger
 
 import debug                            # pyflakes:ignore
 
-<<<<<<< HEAD
-formatter = jsonlogger.JsonFormatter
-for name, level in settings.UTILS_LOGGER_LEVELS.items():
-    logger = logging.getLogger(name)
-    if not logger.hasHandlers():
-        debug.say(' Adding handlers to logger %s' % logger.name)
-        handlers = [
-            logging.StreamHandler(),
-        ]
-        for h in handlers:
-            h.setFormatter(formatter)  # type: ignore
-            h.setLevel(level)
-            logger.addHandler(h)
-    debug.say(" Setting %s logging level to %s" % (logger.name, level))
-    logger.setLevel(level)
-=======
->>>>>>> c59d6122
 
 def getclass(frame):
     cls = None
