--- conflicted
+++ resolved
@@ -452,13 +452,8 @@
 
         prev_state = doc.friendly_state()
         if doc.type_id == 'draft':
-<<<<<<< HEAD
             doc.set_state(State.objects.get(used=True, type="draft-iesg", slug='defer'))
-            prev_tag = doc.tags.filter(slug__in=('point', 'ad-f-up', 'need-rev', 'extpty'))
-=======
-            doc.set_state(State.objects.get(type="draft-iesg", slug='defer'))
             prev_tag = doc.tags.filter(slug__in=IESG_SUBSTATE_TAGS)
->>>>>>> 374a2da6
             prev_tag = prev_tag[0] if prev_tag else None
             if prev_tag:
                 doc.tags.remove(prev_tag)
@@ -502,30 +497,7 @@
     telechat_date = TelechatDates.objects.all()[0].date1
     
     if request.method == 'POST':
-<<<<<<< HEAD
         do_undefer_ballot(request,doc)
-=======
-        save_document_in_history(doc)
-
-        prev_state = doc.friendly_state()
-        if doc.type_id == 'draft':
-            doc.set_state(State.objects.get(type="draft-iesg", slug='iesg-eva'))
-            prev_tag = doc.tags.filter(slug__in=IESG_SUBSTATE_TAGS)
-            prev_tag = prev_tag[0] if prev_tag else None
-            if prev_tag:
-                doc.tags.remove(prev_tag)
-        elif doc.type_id == 'conflrev':
-            doc.set_state(State.objects.get(type='conflrev',slug='iesgeval'))
-
-        e = docutil_log_state_changed(request, doc, login, doc.friendly_state(), prev_state)
-        
-        doc.time = e.time
-        doc.save()
-
-        update_telechat(request, doc, login, telechat_date)
-        email_state_changed(request, doc, e.desc)
-        
->>>>>>> 374a2da6
         return HttpResponseRedirect(doc.get_absolute_url())
   
     return render_to_response('idrfc/undefer_ballot.html',
@@ -1150,7 +1122,6 @@
 
             if doc.type.slug == 'draft':
 
-<<<<<<< HEAD
                 prev = doc.get_state("draft-iesg")
                 doc.set_state(State.objects.get(used=True, type="draft-iesg", slug='lc'))
 
@@ -1158,12 +1129,6 @@
                 prev_tag = prev_tag[0] if prev_tag else None
                 if prev_tag:
                     doc.tags.remove(prev_tag)
-=======
-            prev_tag = doc.tags.filter(slug__in=IESG_SUBSTATE_TAGS)
-            prev_tag = prev_tag[0] if prev_tag else None
-            if prev_tag:
-                doc.tags.remove(prev_tag)
->>>>>>> 374a2da6
 
                 e = idrfcutil_log_state_changed(request, doc, login, prev, prev_tag)
                 change_description = "Last call has been made for %s and state has been changed to %s" % (doc.name, doc.get_state("draft-iesg").name)
