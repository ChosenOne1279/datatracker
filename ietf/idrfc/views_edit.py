# changing state and metadata and commenting on Internet Drafts for
# Area Directors and Secretariat

import re, os
from datetime import datetime, date, time, timedelta
from django.http import HttpResponse, HttpResponseRedirect, HttpResponseForbidden, Http404
from django.shortcuts import render_to_response, get_object_or_404
from django.core.urlresolvers import reverse as urlreverse
from django.template.loader import render_to_string
from django.template import RequestContext
from django import forms
from django.utils.html import strip_tags
from django.db.models import Max
from django.conf import settings
<<<<<<< HEAD
from django.forms.util import ErrorList
=======
from django.contrib.auth.decorators import login_required
>>>>>>> 619b1d87

from ietf.utils.mail import send_mail_text, send_mail_message
from ietf.ietfauth.decorators import group_required
from ietf.idtracker.templatetags.ietf_filters import in_group
from ietf.ietfauth.decorators import has_role, role_required
from ietf.idtracker.models import *
from ietf.iesg.models import *
from ietf.idrfc.mails import *
from ietf.idrfc.utils import *
from ietf.idrfc.lastcall import request_last_call
from ietf.utils.textupload import get_cleaned_text_file_content
from ietf.person.forms import EmailsField


from ietf.ietfworkflows.models import Stream
from ietf.ietfworkflows.utils import update_stream
from ietf.ietfworkflows.streams import get_stream_from_draft
from ietf.ietfworkflows.accounts import can_edit_state

from ietf.doc.models import *
from ietf.doc.utils import *
from ietf.name.models import IntendedStdLevelName, DocTagName, StreamName
from ietf.person.models import Person, Email
from ietf.message.models import Message
from ietf.idrfc.utils import log_state_changed

class ChangeStateForm(forms.Form):
    pass

@group_required('Area_Director','Secretariat')
def change_state(request, name):
    pass

IESG_SUBSTATE_TAGS = ('point', 'ad-f-up', 'need-rev', 'extpty')

class ChangeStateFormREDESIGN(forms.Form):
    state = forms.ModelChoiceField(State.objects.filter(used=True, type="draft-iesg"), empty_label=None, required=True)
    substate = forms.ModelChoiceField(DocTagName.objects.filter(slug__in=IESG_SUBSTATE_TAGS), required=False)
    comment = forms.CharField(widget=forms.Textarea, required=False)

    def clean(self):
        retclean = self.cleaned_data
        state = self.cleaned_data.get('state', '(None)')
        tag = self.cleaned_data.get('substate','')
        comment = self.cleaned_data['comment'].strip()
        doc = get_object_or_404(Document, docalias__name=self.docname)
        prev = doc.get_state("draft-iesg")
    
        # tag handling is a bit awkward since the UI still works
        # as if IESG tags are a substate
        prev_tag = doc.tags.filter(slug__in=('point', 'ad-f-up', 'need-rev', 'extpty'))
        prev_tag = prev_tag[0] if prev_tag else None

        if state == prev and tag == prev_tag:
            self._errors['comment'] = ErrorList([u'State not changed. Comments entered will be lost with no state change. Please go back and use the Add Comment feature on the history tab to add comments without changing state.'])
        return retclean

@group_required('Area_Director','Secretariat')
def change_stateREDESIGN(request, name):
    """Change state of Internet Draft, notifying parties as necessary
    and logging the change as a comment."""
    doc = get_object_or_404(Document, docalias__name=name)
    if (not doc.latest_event(type="started_iesg_process")) or doc.get_state_slug() == "expired":
        raise Http404()

    login = request.user.get_profile()

    if request.method == 'POST':
        form = ChangeStateForm(request.POST)
        form.docname=name
        if form.is_valid():
            next_state = form.cleaned_data['state']
            prev_state = doc.get_state("draft-iesg")

            tag = form.cleaned_data['substate']
            comment = form.cleaned_data['comment'].strip()

            # tag handling is a bit awkward since the UI still works
            # as if IESG tags are a substate
            prev_tag = doc.tags.filter(slug__in=('point', 'ad-f-up', 'need-rev', 'extpty'))
            prev_tag = prev_tag[0] if prev_tag else None

            if next_state != prev_state or tag != prev_tag:
                save_document_in_history(doc)
                
                doc.set_state(next_state)

                if prev_tag:
                    doc.tags.remove(prev_tag)

                if tag:
                    doc.tags.add(tag)

                e = log_state_changed(request, doc, login, prev_state, prev_tag)

                if comment:
                    c = DocEvent(type="added_comment")
                    c.doc = doc
                    c.by = login
                    c.desc = comment
                    c.save()

                    e.desc += "<br>" + comment
                
                doc.time = e.time
                doc.save()

                email_state_changed(request, doc, e.desc)
                email_owner(request, doc, doc.ad, login, e.desc)


                if prev_state and prev_state.slug in ("ann", "rfcqueue") and next_state.slug not in ("rfcqueue", "pub"):
                    email_pulled_from_rfc_queue(request, doc, comment, prev_state, next_state)

                if next_state.slug in ("iesg-eva", "lc"):
                    if not doc.get_state_slug("draft-iana-review"):
                        doc.set_state(State.objects.get(used=True, type="draft-iana-review", slug="need-rev"))

                if next_state.slug == "lc-req":
                    request_last_call(request, doc)

                    return render_to_response('idrfc/last_call_requested.html',
                                              dict(doc=doc,
                                                   url=doc.get_absolute_url()),
                                              context_instance=RequestContext(request))
                
            return HttpResponseRedirect(doc.get_absolute_url())

    else:
        state = doc.get_state("draft-iesg")
        t = doc.tags.filter(slug__in=('point', 'ad-f-up', 'need-rev', 'extpty'))
        form = ChangeStateForm(initial=dict(state=state.pk if state else None,
                                            substate=t[0].pk if t else None))
        form.docname=name

    state = doc.get_state("draft-iesg")
    next_states = state.next_states.all() if state else None
    prev_state = None

    hists = doc.history_set.exclude(states=doc.get_state("draft-iesg")).order_by('-time')[:1]
    if hists:
        prev_state = hists[0].get_state("draft-iesg")

    to_iesg_eval = None
    if not doc.latest_event(type="sent_ballot_announcement"):
        if next_states and next_states.filter(slug="iesg-eva"):
            to_iesg_eval = State.objects.get(used=True, type="draft-iesg", slug="iesg-eva")
            next_states = next_states.exclude(slug="iesg-eva")

    return render_to_response('idrfc/change_stateREDESIGN.html',
                              dict(form=form,
                                   doc=doc,
                                   state=state,
                                   prev_state=prev_state,
                                   next_states=next_states,
                                   to_iesg_eval=to_iesg_eval),
                              context_instance=RequestContext(request))

if settings.USE_DB_REDESIGN_PROXY_CLASSES:
    change_state = change_stateREDESIGN
    ChangeStateForm = ChangeStateFormREDESIGN

class ChangeIanaStateForm(forms.Form):
    state = forms.ModelChoiceField(State.objects.all(), required=False)

    def __init__(self, state_type, *args, **kwargs):
        super(self.__class__, self).__init__(*args, **kwargs)

        choices = State.objects.filter(used=True, type=state_type).order_by("order").values_list("pk", "name")
        self.fields['state'].choices = [("", "-------")] + list(choices)

@role_required('Secretariat', 'IANA')
def change_iana_state(request, name, state_type):
    """Change IANA review state of Internet Draft. Normally, this is done via
    automatic sync, but this form allows one to set it manually."""
    doc = get_object_or_404(Document, docalias__name=name)

    state_type = doc.type_id + "-" + state_type

    prev_state = doc.get_state(state_type)

    if request.method == 'POST':
        form = ChangeIanaStateForm(state_type, request.POST)
        if form.is_valid():
            next_state = form.cleaned_data['state']

            if next_state != prev_state:
                save_document_in_history(doc)
                
                doc.set_state(next_state)

                e = add_state_change_event(doc, request.user.get_profile(), prev_state, next_state)

                doc.time = e.time
                doc.save()

            return HttpResponseRedirect(doc.get_absolute_url())

    else:
        form = ChangeIanaStateForm(state_type, initial=dict(state=prev_state.pk if prev_state else None))

    return render_to_response('idrfc/change_iana_state.html',
                              dict(form=form,
                                   doc=doc),
                              context_instance=RequestContext(request))


    
class ChangeStreamForm(forms.Form):
    stream = forms.ModelChoiceField(StreamName.objects.exclude(slug="legacy"), required=False)
    comment = forms.CharField(widget=forms.Textarea, required=False)

@login_required
def change_stream(request, name):
    """Change the stream of a Document of type 'draft', notifying parties as necessary
    and logging the change as a comment."""
    doc = get_object_or_404(Document, docalias__name=name)
    if not doc.type_id=='draft':
        raise Http404()

    if not (has_role(request.user, ("Area Director", "Secretariat")) or
            (request.user.is_authenticated() and
             Role.objects.filter(name="chair",
                                 group__acronym__in=StreamName.objects.values_list("slug", flat=True),
                                 person__user=request.user))):
        return HttpResponseForbidden("You do not have permission to view this page")

    login = request.user.get_profile()

    if request.method == 'POST':
        form = ChangeStreamForm(request.POST)
        if form.is_valid():
            new_stream = form.cleaned_data['stream']
            comment = form.cleaned_data['comment'].strip()
            old_stream = doc.stream

            if new_stream != old_stream:
                save_document_in_history(doc)
                
                doc.stream = new_stream

                e = DocEvent(doc=doc,by=login,type='changed_document')
                e.desc = u"Stream changed to <b>%s</b> from %s"% (new_stream, old_stream or "None")
                e.save()

                email_desc = e.desc

                if comment:
                    c = DocEvent(doc=doc,by=login,type="added_comment")
                    c.desc = comment
                    c.save()
                    email_desc += "\n"+c.desc
                
                doc.time = e.time
                doc.save()

                email_stream_changed(request, doc, old_stream, new_stream, email_desc)

            return HttpResponseRedirect(doc.get_absolute_url())

    else:
        stream = doc.stream
        form = ChangeStreamForm(initial=dict(stream=stream))

    return render_to_response('idrfc/change_stream.html',
                              dict(form=form,
                                   doc=doc,
                                   ),
                              context_instance=RequestContext(request))

class ChangeIntentionForm(forms.Form):
    intended_std_level = forms.ModelChoiceField(IntendedStdLevelName.objects.filter(used=True), empty_label="(None)", required=True, label="Intended RFC status")
    comment = forms.CharField(widget=forms.Textarea, required=False)

def change_intention(request, name):
    """Change the intended publication status of a Document of type 'draft' , notifying parties 
       as necessary and logging the change as a comment."""
    doc = get_object_or_404(Document, docalias__name=name)
    if doc.type_id != 'draft':
        raise Http404

    if not (has_role(request.user, ("Secretariat", "Area Director"))
            or is_authorized_in_doc_stream(request.user, doc)):
        return HttpResponseForbidden("You do not have the necessary permissions to view this page")

    login = request.user.get_profile()

    if request.method == 'POST':
        form = ChangeIntentionForm(request.POST)
        if form.is_valid():
            new_level = form.cleaned_data['intended_std_level']
            comment = form.cleaned_data['comment'].strip()
            old_level = doc.intended_std_level

            if new_level != old_level:
                save_document_in_history(doc)
                
                doc.intended_std_level = new_level

                e = DocEvent(doc=doc,by=login,type='changed_document')
                e.desc = u"Intended Status changed to <b>%s</b> from %s"% (new_level,old_level) 
                e.save()

                email_desc = e.desc

                if comment:
                    c = DocEvent(doc=doc,by=login,type="added_comment")
                    c.desc = comment
                    c.save()
                    email_desc += "\n"+c.desc
                
                doc.time = e.time
                doc.save()

                email_owner(request, doc, doc.ad, login, email_desc)

            return HttpResponseRedirect(doc.get_absolute_url())

    else:
        intended_std_level = doc.intended_std_level
        form = ChangeIntentionForm(initial=dict(intended_std_level=intended_std_level))

    return render_to_response('idrfc/change_intended_status.html',
                              dict(form=form,
                                   doc=doc,
                                   ),
                              context_instance=RequestContext(request))

def dehtmlify_textarea_text(s):
    return s.replace("<br>", "\n").replace("<b>", "").replace("</b>", "").replace("  ", " ")

class EditInfoForm(forms.Form):
    pass

def get_initial_state_change_notice(doc):
    # set change state notice to something sensible
    receivers = []
    if doc.group_id == Acronym.INDIVIDUAL_SUBMITTER:
        for a in doc.authors.all():
            # maybe it would be more appropriate to use a.email() ?
            e = a.person.email()[1]
            if e:
                receivers.append(e)
    else:
        receivers.append("%s-chairs@%s" % (doc.group.acronym, settings.TOOLS_SERVER))
        for editor in doc.group.ietfwg.wgeditor_set.all():
            e = editor.person.email()[1]
            if e:
                receivers.append(e)

    receivers.append("%s@%s" % (doc.filename, settings.TOOLS_SERVER))
    return ", ".join(receivers)

def get_new_ballot_id():
    return IDInternal.objects.aggregate(Max('ballot'))['ballot__max'] + 1
    
@group_required('Area_Director','Secretariat')
def edit_info(request, name):
    pass

class EditInfoFormREDESIGN(forms.Form):
    intended_std_level = forms.ModelChoiceField(IntendedStdLevelName.objects.filter(used=True), empty_label="(None)", required=True, label="Intended RFC status")
    area = forms.ModelChoiceField(Group.objects.filter(type="area", state="active"), empty_label="(None - individual submission)", required=False, label="Assigned to area")
    ad = forms.ModelChoiceField(Person.objects.filter(role__name="ad", role__group__state="active").order_by('name'), label="Responsible AD", empty_label="(None)", required=True)
    create_in_state = forms.ModelChoiceField(State.objects.filter(used=True, type="draft-iesg", slug__in=("pub-req", "watching")), empty_label=None, required=False)
    notify = forms.CharField(max_length=255, label="Notice emails", help_text="Separate email addresses with commas", required=False)
    note = forms.CharField(widget=forms.Textarea, label="IESG note", required=False)
    telechat_date = forms.TypedChoiceField(coerce=lambda x: datetime.datetime.strptime(x, '%Y-%m-%d').date(), empty_value=None, required=False, widget=forms.Select(attrs={'onchange':'make_bold()'}))
    returning_item = forms.BooleanField(required=False)

    def __init__(self, *args, **kwargs):
        super(self.__class__, self).__init__(*args, **kwargs)

        # if previous AD is now ex-AD, append that person to the list
        ad_pk = self.initial.get('ad')
        choices = self.fields['ad'].choices
        if ad_pk and ad_pk not in [pk for pk, name in choices]:
            self.fields['ad'].choices = list(choices) + [("", "-------"), (ad_pk, Person.objects.get(pk=ad_pk).plain_name())]
        
        # telechat choices
        dates = [d.date for d in TelechatDate.objects.active().order_by('date')]
        init = kwargs['initial']['telechat_date']
        if init and init not in dates:
            dates.insert(0, init)

        self.fields['telechat_date'].choices = [("", "(not on agenda)")] + [(d, d.strftime("%Y-%m-%d")) for d in dates]

        # returning item is rendered non-standard
        self.standard_fields = [x for x in self.visible_fields() if x.name not in ('returning_item',)]

    def clean_note(self):
        return self.cleaned_data['note'].replace('\r', '').strip()


def get_initial_notify(doc):
    # set change state notice to something sensible
    receivers = []
    if doc.group.type_id in ("individ", "area"):
        for a in doc.authors.all():
            receivers.append(a.address)
    else:
        receivers.append("%s-chairs@%s" % (doc.group.acronym, settings.TOOLS_SERVER))
        for editor in Email.objects.filter(role__name="editor", role__group=doc.group):
            receivers.append(e.address)

    receivers.append("%s@%s" % (doc.name, settings.TOOLS_SERVER))
    return ", ".join(receivers)

@group_required('Area_Director','Secretariat')
def edit_infoREDESIGN(request, name):
    """Edit various Internet Draft attributes, notifying parties as
    necessary and logging changes as document events."""
    doc = get_object_or_404(Document, docalias__name=name)
    if doc.get_state_slug() == "expired":
        raise Http404()

    login = request.user.get_profile()

    new_document = False
    if not doc.get_state("draft-iesg"): # FIXME: should probably receive "new document" as argument to view instead of this
        new_document = True
        doc.notify = get_initial_notify(doc)

    e = doc.latest_event(TelechatDocEvent, type="scheduled_for_telechat")
    initial_telechat_date = e.telechat_date if e else None
    initial_returning_item = bool(e and e.returning_item)

    if request.method == 'POST':
        form = EditInfoForm(request.POST,
                            initial=dict(ad=doc.ad_id,
                                         telechat_date=initial_telechat_date))
        if form.is_valid():
            save_document_in_history(doc)
            
            r = form.cleaned_data
            if new_document:
                doc.set_state(r['create_in_state'])

                # fix so Django doesn't barf in the diff below because these
                # fields can't be NULL
                doc.ad = r['ad']

                replaces = Document.objects.filter(docalias__relateddocument__source=doc, docalias__relateddocument__relationship="replaces")
                if replaces:
                    # this should perhaps be somewhere else, e.g. the
                    # place where the replace relationship is established?
                    e = DocEvent()
                    e.type = "added_comment"
                    e.by = Person.objects.get(name="(System)")
                    e.doc = doc
                    e.desc = "Earlier history may be found in the Comment Log for <a href=\"%s\">%s</a>" % (replaces[0], replaces[0].get_absolute_url())
                    e.save()

                e = DocEvent()
                e.type = "started_iesg_process"
                e.by = login
                e.doc = doc
                e.desc = "IESG process started in state <b>%s</b>" % doc.get_state("draft-iesg").name
                e.save()
                    
            orig_ad = doc.ad

            changes = []

            def desc(attr, new, old):
                entry = "%(attr)s changed to <b>%(new)s</b> from <b>%(old)s</b>"
                if new_document:
                    entry = "%(attr)s changed to <b>%(new)s</b>"
                
                return entry % dict(attr=attr, new=new, old=old)
            
            def diff(attr, name):
                v = getattr(doc, attr)
                if r[attr] != v:
                    changes.append(desc(name, r[attr], v))
                    setattr(doc, attr, r[attr])

            # update the attributes, keeping track of what we're doing
            diff('intended_std_level', "Intended Status")
            diff('ad', "Responsible AD")
            diff('notify', "State Change Notice email list")

            if r['note'] != doc.note:
                if not r['note']:
                    if doc.note:
                        changes.append("Note field has been cleared")
                else:
                    if doc.note:
                        changes.append("Note changed to '%s'" % r['note'])
                    else:
                        changes.append("Note added '%s'" % r['note'])
                    
                doc.note = r['note']

            if doc.group.type_id in ("individ", "area"):
                if not r["area"]:
                    r["area"] = Group.objects.get(type="individ")

                if r["area"] != doc.group:
                    if r["area"].type_id == "area":
                        changes.append(u"Assigned to <b>%s</b>" % r["area"].name)
                    else:
                        changes.append(u"No longer assigned to any area")
                    doc.group = r["area"]

            for c in changes:
                e = DocEvent(doc=doc, by=login)
                e.desc = c
                e.type = "changed_document"
                e.save()

            update_telechat(request, doc, login,
                            r['telechat_date'], r['returning_item'])

            doc.time = datetime.datetime.now()

            if changes and not new_document:
                email_owner(request, doc, orig_ad, login, "\n".join(changes))
                
            doc.save()
            return HttpResponseRedirect(doc.get_absolute_url())
    else:
        init = dict(intended_std_level=doc.intended_std_level_id,
                    area=doc.group_id,
                    ad=doc.ad_id,
                    notify=doc.notify,
                    note=doc.note,
                    telechat_date=initial_telechat_date,
                    returning_item=initial_returning_item,
                    )

        form = EditInfoForm(initial=init)

    # optionally filter out some fields
    if not new_document:
        form.standard_fields = [x for x in form.standard_fields if x.name != "create_in_state"]
    if doc.group.type_id not in ("individ", "area"):
        form.standard_fields = [x for x in form.standard_fields if x.name != "area"]

    return render_to_response('idrfc/edit_infoREDESIGN.html',
                              dict(doc=doc,
                                   form=form,
                                   user=request.user,
                                   login=login,
                                   ballot_issued=doc.latest_event(type="sent_ballot_announcement")),
                              context_instance=RequestContext(request))

if settings.USE_DB_REDESIGN_PROXY_CLASSES:
    EditInfoForm = EditInfoFormREDESIGN
    edit_info = edit_infoREDESIGN


@group_required('Area_Director','Secretariat')
def request_resurrect(request, name):
    """Request resurrect of expired Internet Draft."""
    doc = get_object_or_404(InternetDraft, filename=name)
    if doc.status.status != "Expired":
        raise Http404()

    if not doc.idinternal:
        doc.idinternal = IDInternal(draft=doc, rfc_flag=type(doc) == Rfc)

    login = IESGLogin.objects.get(login_name=request.user.username)

    if request.method == 'POST':
        email_resurrect_requested(request, doc, login)
        add_document_comment(request, doc, "Resurrection was requested")
        doc.idinternal.resurrect_requested_by = login
        doc.idinternal.save()
        return HttpResponseRedirect(doc.idinternal.get_absolute_url())
  
    return render_to_response('idrfc/request_resurrect.html',
                              dict(doc=doc,
                                   back_url=doc.idinternal.get_absolute_url()),
                              context_instance=RequestContext(request))

@group_required('Area_Director','Secretariat')
def request_resurrectREDESIGN(request, name):
    """Request resurrect of expired Internet Draft."""
    doc = get_object_or_404(Document, docalias__name=name)
    if doc.get_state_slug() != "expired":
        raise Http404()

    login = request.user.get_profile()

    if request.method == 'POST':
        email_resurrect_requested(request, doc, login)
        
        e = DocEvent(doc=doc, by=login)
        e.type = "requested_resurrect"
        e.desc = "Resurrection was requested"
        e.save()
        
        return HttpResponseRedirect(doc.get_absolute_url())
  
    return render_to_response('idrfc/request_resurrect.html',
                              dict(doc=doc,
                                   back_url=doc.get_absolute_url()),
                              context_instance=RequestContext(request))

if settings.USE_DB_REDESIGN_PROXY_CLASSES:
     request_resurrect = request_resurrectREDESIGN

@group_required('Secretariat')
def resurrect(request, name):
    """Resurrect expired Internet Draft."""
    doc = get_object_or_404(InternetDraft, filename=name)
    if doc.status.status != "Expired":
        raise Http404()

    if not doc.idinternal:
        doc.idinternal = IDInternal(draft=doc, rfc_flag=type(doc) == Rfc)

    login = IESGLogin.objects.get(login_name=request.user.username)

    if request.method == 'POST':
        if doc.idinternal.resurrect_requested_by:
            email_resurrection_completed(request, doc)
        add_document_comment(request, doc, "Resurrection was completed")
        doc.idinternal.resurrect_requested_by = None
        doc.idinternal.event_date = date.today()
        doc.idinternal.save()
        doc.status = IDStatus.objects.get(status="Active")
        doc.save()
        return HttpResponseRedirect(doc.idinternal.get_absolute_url())
  
    return render_to_response('idrfc/resurrect.html',
                              dict(doc=doc,
                                   back_url=doc.idinternal.get_absolute_url()),
                              context_instance=RequestContext(request))

@group_required('Secretariat')
def resurrectREDESIGN(request, name):
    """Resurrect expired Internet Draft."""
    doc = get_object_or_404(Document, docalias__name=name)
    if doc.get_state_slug() != "expired":
        raise Http404()

    login = request.user.get_profile()

    if request.method == 'POST':
        save_document_in_history(doc)
        
        e = doc.latest_event(type__in=('requested_resurrect', "completed_resurrect"))
        if e and e.type == 'requested_resurrect':
            email_resurrection_completed(request, doc, requester=e.by)
            
        e = DocEvent(doc=doc, by=login)
        e.type = "completed_resurrect"
        e.desc = "Resurrection was completed"
        e.save()
        
        doc.set_state(State.objects.get(used=True, type="draft", slug="active"))
        doc.expires = datetime.datetime.now() + datetime.timedelta(settings.INTERNET_DRAFT_DAYS_TO_EXPIRE)
        doc.time = datetime.datetime.now()
        doc.save()
        return HttpResponseRedirect(doc.get_absolute_url())
  
    return render_to_response('idrfc/resurrect.html',
                              dict(doc=doc,
                                   back_url=doc.get_absolute_url()),
                              context_instance=RequestContext(request))

if settings.USE_DB_REDESIGN_PROXY_CLASSES:
     resurrect = resurrectREDESIGN


class AddCommentForm(forms.Form):
    comment = forms.CharField(required=True, widget=forms.Textarea)

@group_required('Area_Director','Secretariat', 'IANA')
def add_comment(request, name):
    """Add comment to Internet Draft."""
    doc = get_object_or_404(InternetDraft, filename=name)
    if not doc.idinternal:
        raise Http404()

    login = IESGLogin.objects.get(login_name=request.user.username)

    if request.method == 'POST':
        form = AddCommentForm(request.POST)
        if form.is_valid():
            c = form.cleaned_data['comment']
            add_document_comment(request, doc, c)
            email_owner(request, doc, doc.idinternal.job_owner, login,
                        "A new comment added by %s" % login)
            return HttpResponseRedirect(doc.idinternal.get_absolute_url())
    else:
        form = AddCommentForm()
  
    return render_to_response('idrfc/add_comment.html',
                              dict(doc=doc,
                                   form=form,
                                   back_url=doc.idinternal.get_absolute_url()),
                              context_instance=RequestContext(request))

@group_required('Area_Director', 'Secretariat', 'IANA', 'RFC Editor')
def add_commentREDESIGN(request, name):
    """Add comment to history of document."""
    doc = get_object_or_404(Document, docalias__name=name)

    login = request.user.get_profile()

    if request.method == 'POST':
        form = AddCommentForm(request.POST)
        if form.is_valid():
            c = form.cleaned_data['comment']
            
            e = DocEvent(doc=doc, by=login)
            e.type = "added_comment"
            e.desc = c
            e.save()

            if doc.type_id == "draft":
                email_owner(request, doc, doc.ad, login,
                            "A new comment added by %s" % login.name)
            return HttpResponseRedirect(urlreverse("doc_history", kwargs=dict(name=doc.name)))
    else:
        form = AddCommentForm()
  
    return render_to_response('idrfc/add_comment.html',
                              dict(doc=doc,
                                   form=form),
                              context_instance=RequestContext(request))

if settings.USE_DB_REDESIGN_PROXY_CLASSES:
     add_comment = add_commentREDESIGN

class NotifyForm(forms.Form):
    notify = forms.CharField(max_length=255, label="Notice emails", help_text="Separate email addresses with commas", required=False)


@group_required('Area_Director','Secretariat')
def edit_notices(request, name):
    """Change the set of email addresses document change notificaitions go to."""

    doc = get_object_or_404(Document, type="draft", name=name)

    if request.method == 'POST':

        if "save_addresses" in request.POST:
            form = NotifyForm(request.POST)
            if form.is_valid():

                doc.notify = form.cleaned_data['notify']
                doc.save()

                login = request.user.get_profile()
                c = DocEvent(type="added_comment", doc=doc, by=login)
                c.desc = "Notification list changed to : "+doc.notify
                c.save()

                return HttpResponseRedirect(urlreverse('doc_view', kwargs={'name': doc.name}))

        elif "regenerate_addresses" in request.POST:
            init = { "notify" : get_initial_notify(doc) }
            form = NotifyForm(initial=init)

        # Protect from handcrufted POST
        else:
            init = { "notify" : doc.notify }
            form = NotifyForm(initial=init)

    else:

        init = { "notify" : doc.notify }
        form = NotifyForm(initial=init)

    return render_to_response('idrfc/change_notify.html',
                              {'form':   form,
                               'doc': doc,
                              },
                              context_instance = RequestContext(request))

class TelechatForm(forms.Form):
    telechat_date = forms.TypedChoiceField(coerce=lambda x: datetime.datetime.strptime(x, '%Y-%m-%d').date(), empty_value=None, required=False)
    returning_item = forms.BooleanField(required=False)

    def __init__(self, *args, **kwargs):
        super(self.__class__, self).__init__(*args, **kwargs)

        dates = [d.date for d in TelechatDate.objects.active().order_by('date')]
        init = kwargs['initial'].get("telechat_date")
        if init and init not in dates:
            dates.insert(0, init)

        self.fields['telechat_date'].choices = [("", "(not on agenda)")] + [(d, d.strftime("%Y-%m-%d")) for d in dates]
        

@group_required("Area Director", "Secretariat")
def telechat_date(request, name):
    doc = get_object_or_404(Document, type="draft", name=name)
    login = request.user.get_profile()

    e = doc.latest_event(TelechatDocEvent, type="scheduled_for_telechat")
    initial_returning_item = bool(e and e.returning_item)

    initial = dict(telechat_date=e.telechat_date if e else None,
                   returning_item = initial_returning_item,
                  )
    if request.method == "POST":
        form = TelechatForm(request.POST, initial=initial)

        if form.is_valid():
            update_telechat(request, doc, login, form.cleaned_data['telechat_date'],form.cleaned_data['returning_item'])
            return HttpResponseRedirect(urlreverse('doc_view', kwargs={'name': doc.name}))
    else:
        form = TelechatForm(initial=initial)

    return render_to_response('idrfc/edit_telechat_date.html',
                              dict(doc=doc,
                                   form=form,
                                   user=request.user,
                                   login=login),
                              context_instance=RequestContext(request))


class IESGNoteForm(forms.Form):
    note = forms.CharField(widget=forms.Textarea, label="IESG note", required=False)

    def clean_note(self):
        return self.cleaned_data['note'].replace('\r', '').strip()

@group_required("Area Director", "Secretariat")
def edit_iesg_note(request, name):
    doc = get_object_or_404(Document, type="draft", name=name)
    login = request.user.get_profile()

    initial = dict(note=doc.note)

    if request.method == "POST":
        form = IESGNoteForm(request.POST, initial=initial)

        if form.is_valid():
            new_note = form.cleaned_data['note']
            if new_note != doc.note:
                if not new_note:
                    if doc.note:
                        log_message = "Note field has been cleared"
                else:
                    if doc.note:
                        log_message = "Note changed to '%s'" % new_note
                    else:
                        log_message = "Note added '%s'" % new_note

                doc.note = new_note
                doc.save()

                c = DocEvent(type="added_comment", doc=doc, by=login)
                c.desc = log_message
                c.save()

            return HttpResponseRedirect(urlreverse('doc_view', kwargs={'name': doc.name}))
    else:
        form = IESGNoteForm(initial=initial)

    return render_to_response('idrfc/edit_iesg_note.html',
                              dict(doc=doc,
                                   form=form,
                                   ),
                              context_instance=RequestContext(request))

class ShepherdWriteupUploadForm(forms.Form):
    content = forms.CharField(widget=forms.Textarea, label="Shepherd writeup", help_text="Edit the shepherd writeup", required=False)
    txt = forms.FileField(label=".txt format", help_text="Or upload a .txt file", required=False)

    def clean_content(self):
        return self.cleaned_data["content"].replace("\r", "")

    def clean_txt(self):
        return get_cleaned_text_file_content(self.cleaned_data["txt"])

def edit_shepherd_writeup(request, name):
    """Change this document's shepherd writeup"""
    doc = get_object_or_404(Document, type="draft", name=name)

    if not can_edit_shepherd_writeup(doc, request.user):
        return HttpResponseForbidden("You do not have the necessary permissions to view this page")

    login = request.user.get_profile()

    if request.method == 'POST':
        if "submit_response" in request.POST:
            form = ShepherdWriteupUploadForm(request.POST, request.FILES)
            if form.is_valid():
                
                from_file = form.cleaned_data['txt']
                if from_file:
                     writeup = from_file
                else:
                     writeup = form.cleaned_data['content']

                e = WriteupDocEvent(doc=doc, by=login, type="changed_protocol_writeup")
                e.desc = "Changed document writeup"
                e.text = writeup
                e.save()
            
                return HttpResponseRedirect(urlreverse('doc_view', kwargs={'name': doc.name}))

        elif "reset_text" in request.POST:

            init = { "content": render_to_string("doc/shepherd_writeup.txt",dict(doc=doc))}
            form = ShepherdWriteupUploadForm(initial=init)

        # Protect against handcrufted malicious posts
        else:
            form = None

    else:
        form = None

    if not form:
        init = { "content": ""}

        previous_writeup = doc.latest_event(WriteupDocEvent,type="changed_protocol_writeup")
        if previous_writeup:
            init["content"] = previous_writeup.text
        else:
            init["content"] = render_to_string("doc/shepherd_writeup.txt",
                                                dict(doc=doc),
                                              )
        form = ShepherdWriteupUploadForm(initial=init)

    return render_to_response('idrfc/change_shepherd_writeup.html',
                              {'form': form,
                               'doc' : doc,
                              },
                              context_instance=RequestContext(request))

class ShepherdForm(forms.Form):
    shepherd = EmailsField(label="Shepherd", required=False)

    def clean_shepherd(self):
        data = self.cleaned_data['shepherd']
        if len(data)>1:
            raise forms.ValidationError("Please choose at most one shepherd.")
        return data

def edit_shepherd(request, name):
    """Change the shepherd for a Document"""
    # TODO - this shouldn't be type="draft" specific
    doc = get_object_or_404(Document, type="draft", name=name)

    if not can_edit_shepherd(doc, request.user):
        return HttpResponseForbidden("You do not have the necessary permissions to view this page")

    if request.method == 'POST':
        form = ShepherdForm(request.POST)
        if form.is_valid():

            if form.cleaned_data['shepherd']:
                doc.shepherd = form.cleaned_data['shepherd'][0].person
            else:
                doc.shepherd = None
            doc.save()
   
            login = request.user.get_profile()
            c = DocEvent(type="added_comment", doc=doc, by=login)
            c.desc = "Document shepherd changed to "+ (doc.shepherd.name if doc.shepherd else "(None)")
            c.save()

            return HttpResponseRedirect(urlreverse('doc_view', kwargs={'name': doc.name}))

    else:
        current_shepherd = None
        if doc.shepherd:
            e = doc.shepherd.email_set.order_by("-active", "-time")
            if e:
                current_shepherd=e[0].pk
        init = { "shepherd": current_shepherd}
        form = ShepherdForm(initial=init)

    return render_to_response('idrfc/change_shepherd.html',
                              {'form':   form,
                               'doc': doc,
                              },
                              context_instance = RequestContext(request))

class AdForm(forms.Form):
    ad = forms.ModelChoiceField(Person.objects.filter(role__name="ad", role__group__state="active").order_by('name'), 
                                label="Shepherding AD", empty_label="(None)", required=True)

    def __init__(self, *args, **kwargs):
        super(self.__class__, self).__init__(*args, **kwargs)

        # if previous AD is now ex-AD, append that person to the list
        ad_pk = self.initial.get('ad')
        choices = self.fields['ad'].choices
        if ad_pk and ad_pk not in [pk for pk, name in choices]:
            self.fields['ad'].choices = list(choices) + [("", "-------"), (ad_pk, Person.objects.get(pk=ad_pk).plain_name())]

@group_required("Area Director", "Secretariat")
def edit_ad(request, name):
    """Change the shepherding Area Director for this draft."""

    doc = get_object_or_404(Document, type="draft", name=name)

    if request.method == 'POST':
        form = AdForm(request.POST)
        if form.is_valid():

            doc.ad = form.cleaned_data['ad']
            doc.save()
    
            login = request.user.get_profile()
            c = DocEvent(type="added_comment", doc=doc, by=login)
            c.desc = "Shepherding AD changed to "+doc.ad.name
            c.save()

            return HttpResponseRedirect(urlreverse('doc_view', kwargs={'name': doc.name}))

    else:
        init = { "ad" : doc.ad_id }
        form = AdForm(initial=init)

    return render_to_response('idrfc/change_ad.html',
                              {'form':   form,
                               'doc': doc,
                              },
                              context_instance = RequestContext(request))

class ConsensusForm(forms.Form):
    consensus = forms.ChoiceField(choices=(("", "Unknown"), ("Yes", "Yes"), ("No", "No")), required=True)

def edit_consensus(request, name):
    """Change whether the draft is a consensus document or not."""

    doc = get_object_or_404(Document, type="draft", name=name)

    if not (has_role(request.user, ("Secretariat", "Area Director"))
            or is_authorized_in_doc_stream(request.user, doc)):
        return HttpResponseForbidden("You do not have the necessary permissions to view this page")

    e = doc.latest_event(ConsensusDocEvent, type="changed_consensus")
    prev_consensus = e and e.consensus

    if request.method == 'POST':
        form = ConsensusForm(request.POST)
        if form.is_valid():
            if form.cleaned_data["consensus"] != bool(prev_consensus):
                e = ConsensusDocEvent(doc=doc, type="changed_consensus", by=request.user.get_profile())
                e.consensus = form.cleaned_data["consensus"] == "Yes"

                e.desc = "Changed consensus to <b>%s</b> from %s" % (nice_consensus(e.consensus),
                                                                     nice_consensus(prev_consensus))

                e.save()

            return HttpResponseRedirect(urlreverse('doc_view', kwargs={'name': doc.name}))

    else:
        form = ConsensusForm(initial=dict(consensus=nice_consensus(prev_consensus).replace("Unknown", "")))

    return render_to_response('idrfc/change_consensus.html',
                              {'form': form,
                               'doc': doc,
                              },
                              context_instance = RequestContext(request))

class PublicationForm(forms.Form):
    subject = forms.CharField(max_length=200, required=True)
    body = forms.CharField(widget=forms.Textarea, required=True)

def request_publication(request, name):
    """Request publication by RFC Editor for a document which hasn't
    been through the IESG ballot process."""

    doc = get_object_or_404(Document, type="draft", name=name, stream__in=("iab", "ise", "irtf"))

    if not can_edit_state(request.user, doc):
        return HttpResponseForbidden("You do not have the necessary permissions to view this page")

    m = Message()
    m.frm = request.user.get_profile().formatted_email()
    m.to = "RFC Editor <rfc-editor@rfc-editor.org>"
    m.by = request.user.get_profile()

    next_state = State.objects.get(used=True, type="draft-stream-%s" % doc.stream.slug, slug="rfc-edit")

    if request.method == 'POST' and not request.POST.get("reset"):
        form = PublicationForm(request.POST)
        if form.is_valid():
            if not request.REQUEST.get("skiprfceditorpost"):
                # start by notifying the RFC Editor
                import ietf.sync.rfceditor
                response, error = ietf.sync.rfceditor.post_approved_draft(settings.RFC_EDITOR_SYNC_NOTIFICATION_URL, doc.name)
                if error:
                    return render_to_response('doc/rfceditor_post_approved_draft_failed.html',
                                      dict(name=doc.name,
                                           response=response,
                                           error=error),
                                      context_instance=RequestContext(request))

            m.subject = form.cleaned_data["subject"]
            m.body = form.cleaned_data["body"]
            m.save()

            if doc.group.acronym != "none":
                m.related_groups = [doc.group]
            m.related_docs = [doc]

            send_mail_message(request, m)

            # IANA copy
            m.to = "IANA <drafts-approval@icann.org>"
            send_mail_message(request, m, extra=extra_automation_headers(doc))

            e = DocEvent(doc=doc, type="requested_publication", by=request.user.get_profile())
            e.desc = "Sent request for publication to the RFC Editor"
            e.save()

            # change state
            prev_state = doc.get_state(next_state.type)
            if next_state != prev_state:
                doc.set_state(next_state)
                e = add_state_change_event(doc, request.user.get_profile(), prev_state, next_state)
                doc.time = e.time
                doc.save()

            return HttpResponseRedirect(urlreverse('doc_view', kwargs={'name': doc.name}))

    else:
        if doc.intended_std_level_id in ("std", "ds", "ps", "bcp"):
            action = "Protocol Action"
        else:
            action = "Document Action"

        from ietf.idrfc.templatetags.mail_filters import std_level_prompt

        subject = "%s: '%s' to %s (%s-%s.txt)" % (action, doc.title, std_level_prompt(doc), doc.name, doc.rev)

        body = generate_publication_request(request, doc)

        form = PublicationForm(initial=dict(subject=subject,
                                            body=body))

    return render_to_response('idrfc/request_publication.html',
                              dict(form=form,
                                   doc=doc,
                                   message=m,
                                   next_state=next_state,
                                   ),
                              context_instance = RequestContext(request))
<|MERGE_RESOLUTION|>--- conflicted
+++ resolved
@@ -12,16 +12,13 @@
 from django.utils.html import strip_tags
 from django.db.models import Max
 from django.conf import settings
-<<<<<<< HEAD
 from django.forms.util import ErrorList
-=======
 from django.contrib.auth.decorators import login_required
->>>>>>> 619b1d87
 
 from ietf.utils.mail import send_mail_text, send_mail_message
-from ietf.ietfauth.decorators import group_required
+from ietf.ietfauth.decorators import group_required, has_role, role_required
+from ietf.ietfauth.utils import user_is_person
 from ietf.idtracker.templatetags.ietf_filters import in_group
-from ietf.ietfauth.decorators import has_role, role_required
 from ietf.idtracker.models import *
 from ietf.iesg.models import *
 from ietf.idrfc.mails import *
@@ -838,6 +835,8 @@
     note = forms.CharField(widget=forms.Textarea, label="IESG note", required=False)
 
     def clean_note(self):
+        # not muning the database content to use html line breaks --
+        # that has caused a lot of pain in the past.
         return self.cleaned_data['note'].replace('\r', '').strip()
 
 @group_required("Area Director", "Secretariat")
@@ -893,7 +892,10 @@
     """Change this document's shepherd writeup"""
     doc = get_object_or_404(Document, type="draft", name=name)
 
-    if not can_edit_shepherd_writeup(doc, request.user):
+    can_edit_stream_info = is_authorized_in_doc_stream(request.user, doc)
+    can_edit_shepherd_writeup = can_edit_stream_info or user_is_person(request.user, doc.shepherd) or has_role(request.user, ["Area Director"])
+
+    if not can_edit_shepherd_writeup:
         return HttpResponseForbidden("You do not have the necessary permissions to view this page")
 
     login = request.user.get_profile()
@@ -960,7 +962,9 @@
     # TODO - this shouldn't be type="draft" specific
     doc = get_object_or_404(Document, type="draft", name=name)
 
-    if not can_edit_shepherd(doc, request.user):
+    can_edit_stream_info = is_authorized_in_doc_stream(request.user, doc)
+
+    if not can_edit_stream_info:
         return HttpResponseForbidden("You do not have the necessary permissions to view this page")
 
     if request.method == 'POST':
