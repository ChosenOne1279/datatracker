import os
import datetime
import json

from django.conf import settings
from django.contrib import messages
from django.core.urlresolvers import reverse
from django.db.models import Max
from django.forms.formsets import formset_factory
from django.forms.models import inlineformset_factory
from django.http import HttpResponseRedirect, HttpResponse
from django.shortcuts import render_to_response, get_object_or_404, redirect
from django.template import RequestContext
from django.utils.functional import curry

from ietf.utils.mail import send_mail
from ietf.meeting.models import Meeting, Session, Room, TimeSlot, ScheduledSession
from ietf.meeting.helpers import get_schedule
<<<<<<< HEAD
from ietf.group.models import Group
=======
from ietf.group.models import Group, GroupEvent
from ietf.name.models import SessionStatusName, TimeSlotTypeName
>>>>>>> 2ff79003
from ietf.person.models import Person
from ietf.secr.meetings.blue_sheets import create_blue_sheets
from ietf.secr.meetings.forms import ( BaseMeetingRoomFormSet, ExtraSessionForm, MeetingModelForm,
    MeetingRoomForm, NewSessionForm, NonSessionEditForm, NonSessionForm, TimeSlotForm,
    UploadBlueSheetForm, get_next_slot )
from ietf.secr.proceedings.views import build_choices, handle_upload_file
from ietf.secr.sreq.forms import GroupSelectForm
from ietf.secr.sreq.views import get_initial_session
from ietf.secr.utils.mail import get_cc_list
from ietf.secr.utils.meeting import get_upload_root, get_session, get_timeslot




# prep for agenda changes
# --------------------------------------------------
# Helper Functions
# --------------------------------------------------
def assign(session,timeslot,meeting,schedule=None):
    '''
    Robust function to assign a session to a timeslot.  Much simplyfied 2014-03-26.
    '''
    if schedule == None:
        schedule = meeting.agenda
    ScheduledSession.objects.create(schedule=schedule,
                                    session=session,
                                    timeslot=timeslot)
    session.status_id = 'sched'
    session.save()

def build_timeslots(meeting,room=None):
    '''
    This function takes a Meeting object and an optional room argument.  If room isn't passed we
    pre-create the full set of timeslot records using the last meeting as a template.
    If room is passed pre-create timeslots for the new room.  Call this after saving new rooms
    or adding a room.
    '''
    schedule = get_schedule(meeting)
    slots = meeting.timeslot_set.filter(type='session')
    if room:
        rooms = [room]
    else:
        rooms = meeting.room_set.all()
    if not slots or room:
        # if we are just building timeslots for a new room, the room argument was passed,
        # then we need to use current meeting times as a template, not the last meeting times
        if room:
            source_meeting = meeting
        else:
            source_meeting = get_last_meeting(meeting)

        delta = meeting.date - source_meeting.date
        timeslots = []
        time_seen = set()
        for t in source_meeting.timeslot_set.filter(type='session'):
            if not t.time in time_seen:
                time_seen.add(t.time)
                timeslots.append(t)
        for t in timeslots:
            new_time = t.time + delta
            for room in rooms:
                TimeSlot.objects.create(type_id='session',
                                        meeting=meeting,
                                        name=t.name,
                                        time=new_time,
                                        location=room,
                                        duration=t.duration)
                # Is this still right? I thought we had already moved away from dangling ScheduledSessions.
                # ScheduledSession.objects.create(schedule=schedule,timeslot=t)
        #meeting.create_all_timeslots();

def build_nonsession(meeting):
    '''
    This function takes a meeting object and creates non-session records
    for a new meeting, based on the last meeting
    '''
    last_meeting = get_last_meeting(meeting)
    if not last_meeting:
        return None
    
    delta = meeting.date - last_meeting.date
    system = Person.objects.get(name='(system)')
    schedule = get_schedule(meeting)
    
    for slot in TimeSlot.objects.filter(meeting=last_meeting,type__in=('break','reg','other','plenary')):
        new_time = slot.time + delta
        session = None
        # create Session object for Tutorials to hold materials
        if slot.type.slug in ('other','plenary'):
            session = Session(meeting=meeting,
                              name=slot.name,
                              short=get_session(slot).short,
                              group=get_session(slot).group,
                              requested_by=system,
                              status_id='sched')
            session.save()

        ts = TimeSlot.objects.create(type=slot.type,
                                meeting=meeting,
                                name=slot.name,
                                time=new_time,
                                duration=slot.duration,
                                show_location=slot.show_location)
        if session:
            ScheduledSession.objects.create(schedule=schedule,session=session,timeslot=ts)

def get_last_meeting(meeting):
    last_number = int(meeting.number) - 1
<<<<<<< HEAD
    return Meeting.objects.get(number=last_number)

def is_combined(session, meeting):
=======
    try:
        return Meeting.objects.get(number=last_number)
    except Meeting.DoesNotExist:
        return None
        
def is_combined(session,meeting,schedule=None):
>>>>>>> 2ff79003
    '''
    Check to see if this session is using two combined timeslots
    '''
    if schedule == None:
        schedule = meeting.agenda
    if session.scheduledsession_set.filter(schedule=schedule).count() > 1:
        return True
    else:
        return False

def make_directories(meeting):
    '''
    This function takes a meeting object and creates the appropriate materials directories
    '''
    path = get_upload_root(meeting)
    os.umask(0)
    if not os.path.exists(path):
        os.makedirs(path)
    for d in ('slides','agenda','minutes','id','rfc','bluesheets'):
        if not os.path.exists(os.path.join(path,d)):
            os.mkdir(os.path.join(path,d))

def send_notifications(meeting, groups, person):
    '''
    Send session scheduled email notifications for each group in groups.  Person is the
    user who initiated this action, request.uesr.get_profile().
    '''
    session_info_template = '''{0} Session {1} ({2})
    {3}, {4} {5}
    Room Name: {6}
    ---------------------------------------------
    '''
    now = datetime.datetime.now()
    for group in groups:
        sessions = group.session_set.filter(meeting=meeting)
        to_email = sessions[0].requested_by.role_email('chair').address
        # TODO confirm list, remove requested_by from cc, add session-request@ietf.org?
        cc_list = get_cc_list(group)
        from_email = ('"IETF Secretariat"','agenda@ietf.org')
        if len(sessions) == 1:
            subject = '%s - Requested session has been scheduled for IETF %s' % (group.acronym, meeting.number)
        else:
            subject = '%s - Requested sessions have been scheduled for IETF %s' % (group.acronym, meeting.number)
        template = 'meetings/session_schedule_notification.txt'

        # easier to populate template from timeslot perspective. assuming one-to-one timeslot-session
        count = 0
        session_info = ''
        data = [ (s,get_timeslot(s)) for s in sessions ]
        for s,t in data:
            count += 1
            session_info += session_info_template.format(group.acronym,
                                                         count,
                                                         s.requested_duration,
                                                         t.time.strftime('%A'),
                                                         t.name,
                                                         '%s-%s' % (t.time.strftime('%H%M'),(t.time + t.duration).strftime('%H%M')),
                                                         t.location)

        # send email
        context = {}
        context['to_name'] = sessions[0].requested_by
        context['agenda_note'] = sessions[0].agenda_note
        context['session'] = get_initial_session(sessions)
        context['session_info'] = session_info
        context['group'] = group
        context['login'] = sessions[0].requested_by

        send_mail(None,
                  to_email,
                  from_email,
                  subject,
                  template,
                  context,
                  cc=cc_list)
        
        # create sent_notification event
        GroupEvent.objects.create(group=group,time=now,type='sent_notification',
                                  by=person,desc='sent scheduled notification for %s' % meeting)

def sort_groups(meeting,schedule=None):
    '''
    Similar to sreq.views.sort_groups
    Takes a Meeting object and returns a tuple scheduled_groups, unscheduled groups.
    '''
    if not schedule:
        schedule = meeting.agenda
    scheduled_groups = []
    unscheduled_groups = []
    #sessions = Session.objects.filter(meeting=meeting,status__in=('schedw','apprw','appr','sched','notmeet','canceled'))
    sessions = Session.objects.filter(meeting=meeting,status__in=('schedw','apprw','appr','sched','canceled'))
    groups_with_sessions = [ s.group for s in sessions ]
    gset = set(groups_with_sessions)
    sorted_groups_with_sessions = sorted(gset, key = lambda instance: instance.acronym)
    scheduled_sessions = ScheduledSession.objects.filter(schedule=schedule,session__isnull=False)
    groups_with_timeslots = [ x.session.group for x in scheduled_sessions ]
    for group in sorted_groups_with_sessions:
        if group in groups_with_timeslots:
            scheduled_groups.append(group)
        else:
            unscheduled_groups.append(group)

    return scheduled_groups, unscheduled_groups

# -------------------------------------------------
# AJAX Functions
# -------------------------------------------------
def ajax_get_times(request, meeting_id, day):
    '''
    Ajax function to get timeslot times for a given day.
    returns JSON format response: [{id:start_time, value:start_time-end_time},...]
    '''
    # TODO strip duplicates if there are any
    results=[]
    room = Room.objects.filter(meeting__number=meeting_id)[0]
    slots = TimeSlot.objects.filter(meeting__number=meeting_id,time__week_day=day,location=room).order_by('time')
    for slot in slots:
        d = {'id': slot.time.strftime('%H%M'), 'value': '%s-%s' % (slot.time.strftime('%H%M'), slot.end_time().strftime('%H%M'))}
        results.append(d)

    return HttpResponse(json.dumps(results), content_type='application/javascript')
# --------------------------------------------------
# STANDARD VIEW FUNCTIONS
# --------------------------------------------------
def add(request):
    '''
    Add a new IETF Meeting.  Creates Meeting and Proceeding objects.

    **Templates:**

    * ``meetings/add.html``

    **Template Variables:**

    * proceedingform

    '''
    if request.method == 'POST':
        button_text = request.POST.get('submit', '')
        if button_text == 'Cancel':
            return redirect('meetings')

        form = MeetingModelForm(request.POST)
        if form.is_valid():
            meeting = form.save()

            schedule = Schedule.objects.create(meeting = meeting,
                                               name    = 'Empty-Schedule',
                                               owner   = Person.objects.get(name='(System)'),
                                               visible = True,
                                               public  = True)
            meeting.agenda = schedule
            meeting.save()

            #Create Physical new meeting directory and subdirectories
            make_directories(meeting)

            messages.success(request, 'The Meeting was created successfully!')
            return redirect('meetings')
    else:
        # display initial forms
        max_number = Meeting.objects.filter(type='ietf').aggregate(Max('number'))['number__max']
        form = MeetingModelForm(initial={'number':int(max_number) + 1})

    return render_to_response('meetings/add.html', {
        'form': form},
        RequestContext(request, {}),
    )

def blue_sheet(request, meeting_id):
    '''
    Blue Sheet view.  The user can generate blue sheets or upload scanned bluesheets
    '''
    meeting = get_object_or_404(Meeting, number=meeting_id)

    url = settings.SECR_BLUE_SHEET_URL

    if request.method == 'POST':
        form = UploadBlueSheetForm(request.POST,request.FILES)
        if form.is_valid():
            file = request.FILES['file']
            handle_upload_file(file,file.name,meeting,'bluesheets')
            messages.success(request, 'File Uploaded')
            return redirect('meetings_blue_sheet', meeting_id=meeting.number)
    else:
        form = UploadBlueSheetForm()

    return render_to_response('meetings/blue_sheet.html', {
        'meeting': meeting,
        'url': url,
        'form': form},
        RequestContext(request, {}),
    )

def blue_sheet_generate(request, meeting_id):
    '''
    Generate bluesheets
    '''
    meeting = get_object_or_404(Meeting, number=meeting_id)

    groups = Group.objects.filter(session__meeting=meeting).order_by('acronym')
    create_blue_sheets(meeting, groups)

    messages.success(request, 'Blue Sheets generated')
    return redirect('meetings_blue_sheet', meeting_id=meeting.number)

def blue_sheet_redirect(request):
    '''
    This is the generic blue sheet URL.  It gets the next IETF meeting and redirects
    to the meeting specific URL.
    '''
    today = datetime.date.today()
    qs = Meeting.objects.filter(date__gt=today,type='ietf').order_by('date')
    if qs:
        meeting = qs[0]
    else:
        meeting = Meeting.objects.filter(type='ietf').order_by('-date')[0]
    return redirect('meetings_blue_sheet', meeting_id=meeting.number)

def edit_meeting(request, meeting_id):
    '''
    Edit Meeting information.

    **Templates:**

    * ``meetings/meeting_edit.html``

    **Template Variables:**

    * meeting, form

    '''
    meeting = get_object_or_404(Meeting, number=meeting_id)

    if request.method == 'POST':
        button_text = request.POST.get('submit','')
        if button_text == 'Cancel':
            return redirect('meetings_view', meeting_id=meeting_id)

        form = MeetingModelForm(request.POST, instance=meeting)
        if form.is_valid():
            form.save()
            messages.success(request,'The meeting entry was changed successfully')
            return redirect('meetings_view', meeting_id=meeting_id)

    else:
        form = MeetingModelForm(instance=meeting)

    return render_to_response('meetings/edit_meeting.html', {
        'meeting': meeting,
        'form' : form, },
        RequestContext(request,{}),
    )

def main(request):
    '''
    In this view the user can choose a meeting to manage or elect to create a new meeting.
    '''
    meetings = Meeting.objects.filter(type='ietf').order_by('-number')

    if request.method == 'POST':
        return redirect('meetings_view', meeting_id=request.POST['group'])

    choices = [ (str(x.number),str(x.number)) for x in meetings ]
    form = GroupSelectForm(choices=choices)

    return render_to_response('meetings/main.html', {
        'form': form,
        'meetings': meetings},
        RequestContext(request, {}),
    )

def non_session(request, meeting_id, schedule_name):
    '''
    Display and add "non-session" time slots, ie. registration, beverage and snack breaks
    '''
    meeting = get_object_or_404(Meeting, number=meeting_id)
    schedule = get_object_or_404(Schedule, meeting=meeting, name=schedule_name)
    
    # if the Break/Registration records don't exist yet (new meeting) create them
    if not TimeSlot.objects.filter(meeting=meeting,type__in=('break','reg','other')):
        build_nonsession(meeting)

    slots = TimeSlot.objects.filter(meeting=meeting,type__in=('break','reg','other','plenary')).order_by('-type__name','time')

    if request.method == 'POST':
        form = NonSessionForm(request.POST)
        if form.is_valid():
            day = form.cleaned_data['day']
            time = form.cleaned_data['time']
            name = form.cleaned_data['name']
            short = form.cleaned_data['short']
            type = form.cleaned_data['type']
            group = form.cleaned_data['group']
            duration = form.cleaned_data['duration']
            t = meeting.date + datetime.timedelta(days=int(day))
            new_time = datetime.datetime(t.year,t.month,t.day,time.hour,time.minute)

            # create TimeSlot object
            timeslot = TimeSlot.objects.create(type=form.cleaned_data['type'],
                                               meeting=meeting,
                                               name=name,
                                               time=new_time,
                                               duration=duration,
                                               show_location=form.cleaned_data['show_location'])
                                               
            # create a dummy Session object to hold materials
            # NOTE: we're setting group to none here, but the set_room page will force user
            # to pick a legitimate group
            session = None
            if type.slug in ('other','plenary'):
                session = Session(meeting=meeting,
                                  name=name,
                                  short=short,
                                  group=group,
                                  requested_by=Person.objects.get(name='(system)'),
                                  status_id='sched')
                session.save()
            
            # create association
            ScheduledSession.objects.create(timeslot=timeslot,
                                            session=session,
                                            schedule=meeting.agenda)

            messages.success(request, 'Non-Sessions updated successfully')
            return redirect('meetings_non_session', meeting_id=meeting_id, schedule_name=schedule.name)
    else:
        form = NonSessionForm(initial={'show_location':True})

    if TimeSlot.objects.filter(meeting=meeting,type='other',location__isnull=True):
        messages.warning(request, 'There are non-session items which do not have a room assigned')

    return render_to_response('meetings/non_session.html', {
        'slots': slots,
        'form': form,
        'meeting': meeting,
        'schedule': schedule},
        RequestContext(request, {}),
    )

def non_session_delete(request, meeting_id, schedule_name, slot_id):
    '''
    This function deletes the non-session TimeSlot.  For "other" and "plenary" timeslot types
    we need to delete the corresponding Session object as well.  Check for uploaded material
    first.
    '''
    slot = get_object_or_404(TimeSlot, id=slot_id)
    if slot.type_id in ('other','plenary'):
        session = get_session(slot,schedule=schedule)
        if session and session.materials.exclude(states__slug='deleted'):
            messages.error(request, 'Materials have already been uploaded for "%s".  You must delete those before deleting the timeslot.' % slot.name)
            return redirect('meetings_non_session', meeting_id=meeting_id, schedule_name=schedule_name)

        else:
            slot.sessions.all().delete()
    slot.delete()

    messages.success(request, 'Non-Session timeslot deleted successfully')
    return redirect('meetings_non_session', meeting_id=meeting_id, schedule_name=schedule_name)

def non_session_edit(request, meeting_id, schedule_name, slot_id):
    '''
    Allows the user to assign a location to this non-session timeslot
    '''
    meeting = get_object_or_404(Meeting, number=meeting_id)
    slot = get_object_or_404(TimeSlot, id=slot_id)
    session = get_session(slot,schedule=schedule)

    if request.method == 'POST':
        button_text = request.POST.get('submit', '')
        if button_text == 'Cancel':
            return redirect('meetings_non_session', meeting_id=meeting_id, schedule_name=schedule_name)

        form = NonSessionEditForm(request.POST,meeting=meeting, session=session)
        if form.is_valid():
            location = form.cleaned_data['location']
            group = form.cleaned_data['group']
            name = form.cleaned_data['name']
            short = form.cleaned_data['short']
            slot.location = location
            slot.name = name
            slot.save()
            # save group to session object
            session.group = group
            session.name = name
            session.short = short
            session.save()

            messages.success(request, 'Location saved')
            return redirect('meetings_non_session', meeting_id=meeting_id, schedule_name=schedule_name)

    else:
        # we need to pass the session to the form in order to disallow changing
        # of group after materials have been uploaded
        initial = {'location':slot.location,
                   'group':session.group,
                   'name':session.name,
                   'short':session.short}
        form = NonSessionEditForm(meeting=meeting,session=session,initial=initial)

    return render_to_response('meetings/non_session_edit.html', {
        'meeting': meeting,
        'form': form,
        'slot': slot},
        RequestContext(request, {}),
    )

def notifications(request, meeting_id):
    '''
    Send scheduled session email notifications.  Finds all groups with
    schedule changes since the last time notifications were sent.
    '''
    meeting = get_object_or_404(Meeting, number=meeting_id)
    last_notice = GroupEvent.objects.filter(type='sent_notification').first()
    groups = set()
    for ss in meeting.agenda.scheduledsession_set.filter(timeslot__type='session'):
        last_notice = ss.session.group.latest_event(type='sent_notification')
        if last_notice and ss.modified > last_notice.time:
            groups.add(ss.session.group)
        elif not last_notice:
            groups.add(ss.session.group)

    if request.method == "POST":
        # ensure session state is scheduled
        for ss in meeting.agenda.scheduledsession_set.all():
            session = ss.session
            if session.status.slug == "schedw":
                session.status_id = "sched"
                session.scheduled = datetime.datetime.now()
                session.save()
        send_notifications(meeting,groups,request.user.person)

        messages.success(request, "Notifications Sent")
        return redirect('meetings_view', meeting_id=meeting.number)

    return render_to_response('meetings/notifications.html', {
        'meeting': meeting,
        'groups': sorted(groups, key=lambda a: a.acronym),
        'last_notice': last_notice },
        RequestContext(request, {}),
    )

def remove_session(request, meeting_id, acronym):
    '''
    Remove session from agenda.  Disassociate session from timeslot and set status.
    According to Wanda this option is used when people cancel, so the Session
    request should be deleted as well.
    '''
    meeting = get_object_or_404(Meeting, number=meeting_id)
    group = get_object_or_404(Group, acronym=acronym)
    sessions = Session.objects.filter(meeting=meeting,group=group)
    now = datetime.datetime.now()

    for session in sessions:
        ss = session.official_scheduledsession()
        ss.session = None
        ss.modified = now
        ss.save()
        session.status_id = 'canceled'
        session.modified = now
        session.save()

    messages.success(request, '%s Session removed from agenda' % (group.acronym))
    return redirect('meetings_select_group', meeting_id=meeting.number)

def rooms(request, meeting_id, schedule_name):
    '''
    Display and edit MeetingRoom records for the specified meeting
    '''
    meeting = get_object_or_404(Meeting, number=meeting_id)
    schedule = get_object_or_404(Schedule, meeting=meeting, name=schedule_name)
    
    # if no rooms exist yet (new meeting) formset extra=10
    first_time = not bool(meeting.room_set.all())
    extra = 10 if first_time else 0
    RoomFormset = inlineformset_factory(Meeting, Room, form=MeetingRoomForm, formset=BaseMeetingRoomFormSet, can_delete=True, extra=extra)

    if request.method == 'POST':
        button_text = request.POST.get('submit', '')
        if button_text == 'Cancel':
            return redirect('meetings', meeting_id=meeting_id,schedule_name=schedule_name)

        formset = RoomFormset(request.POST, instance=meeting, prefix='room')
        if formset.is_valid():
            formset.save()

            # if we are creating rooms for the first time create full set of timeslots
            if first_time:
                build_timeslots(meeting)

            # otherwise if we're modifying rooms
            else:
                # add timeslots for new rooms, deleting rooms automatically deletes timeslots
                for form in formset.forms[formset.initial_form_count():]:
                    if form.instance.pk:
                        build_timeslots(meeting,room=form.instance)

            messages.success(request, 'Meeting Rooms changed successfully')
            return redirect('meetings_rooms', meeting_id=meeting_id, schedule_name=schedule_name)
    else:
        formset = RoomFormset(instance=meeting, prefix='room')

    return render_to_response('meetings/rooms.html', {
        'meeting': meeting,
        'schedule': schedule,
        'formset': formset},
        RequestContext(request, {}),
    )

def schedule(request, meeting_id, schedule_name, acronym):
    '''
    This view handles scheduling session requests to TimeSlots
    '''
    meeting = get_object_or_404(Meeting, number=meeting_id)
    schedule = get_object_or_404(Schedule, meeting=meeting, name=schedule_name)
    group = get_object_or_404(Group, acronym=acronym)
    
    sessions = Session.objects.filter(meeting=meeting,group=group,status__in=('schedw','apprw','appr','sched','canceled'))
    legacy_session = get_initial_session(sessions)
    now = datetime.datetime.now()

    # build initial
    initial = []
    for s in sessions:
        d = {'session':s.id,
             'note':s.agenda_note}
        timeslot = get_timeslot(s, schedule=schedule)

        if timeslot:
            d['room'] = timeslot.location.id
            d['day'] = timeslot.time.isoweekday() % 7 + 1     # adjust to django week_day
            d['time'] = timeslot.time.strftime('%H%M')
        else:
            d['day'] = 2    # default
        if is_combined(s,meeting,schedule=schedule):
            d['combine'] = True
        initial.append(d)

    # need to use curry here to pass custom variable to form init
    NewSessionFormset = formset_factory(NewSessionForm, extra=0)
    NewSessionFormset.form = staticmethod(curry(NewSessionForm, meeting=meeting))

    if request.method == 'POST':
        button_text = request.POST.get('submit', '')
        if button_text == 'Cancel':
            return redirect('meetings_select_group', meeting_id=meeting_id,schedule_name=schedule_name)

        formset = NewSessionFormset(request.POST,initial=initial)

        if formset.is_valid():
            # TODO formsets don't have has_changed until Django 1.3
            has_changed = False
            for form in formset.forms:
                if form.has_changed():
                    has_changed = True
                    id = form.cleaned_data['session']
                    note = form.cleaned_data['note']
                    room = form.cleaned_data['room']
                    time = form.cleaned_data['time']
                    day = form.cleaned_data['day']
                    combine = form.cleaned_data.get('combine',None)
                    session = Session.objects.get(id=id)
                    initial_timeslot = get_timeslot(session,schedule=schedule)

                    # find new timeslot
                    new_day = meeting.date + datetime.timedelta(days=int(day)-1)
                    hour = datetime.time(int(time[:2]),int(time[2:]))
                    new_time = datetime.datetime.combine(new_day,hour)
                    timeslot = TimeSlot.objects.filter(meeting=meeting,time=new_time,location=room)[0]

                    # COMBINE SECTION - BEFORE --------------
                    if 'combine' in form.changed_data and not combine:
                        next_slot = get_next_slot(initial_timeslot)
                        for ss in next_slot.scheduledsession_set.filter(schedule=schedule,session=session):
                            ss.session = None
                            ss.save()
                    # ---------------------------------------
                    if any(x in form.changed_data for x in ('day','time','room')):
                        # clear the old association
                        if initial_timeslot:
                            # delete scheduledsession records to unschedule
                            session.scheduledsession_set.filter(schedule=schedule).delete()

                        if timeslot:
                            assign(session,timeslot,meeting,schedule=schedule)
                            if timeslot.sessions.all().count() > 1:
                                messages.warning(request, 'WARNING: There are now multiple sessions scheduled for the timeslot: %s' % timeslot)
                        else:
                            session.status_id = 'schedw'

                        session.modified = now
                        session.save()

                    if 'note' in form.changed_data:
                        session.agenda_note = note
                        session.modified = now
                        session.save()

                    # COMBINE SECTION - AFTER ---------------
                    if 'combine' in form.changed_data and combine:
                        next_slot = get_next_slot(timeslot)
                        assign(session,next_slot,meeting,schedule=schedule)
                    # ---------------------------------------

            if has_changed:
                messages.success(request, 'Session(s) Scheduled for %s.' % group.acronym )

            return redirect('meetings_select_group', meeting_id=meeting_id,schedule_name=schedule_name)

    else:
        formset = NewSessionFormset(initial=initial)

    return render_to_response('meetings/schedule.html', {
        'group': group,
        'meeting': meeting,
        'schedule': schedule,
        'show_request': True,
        'session': legacy_session,
        'formset': formset},
        RequestContext(request, {}),
    )

def select(request, meeting_id, schedule_name):
    '''
    Options to edit Rooms & Times or schedule a session
    '''
    meeting = get_object_or_404(Meeting, number=meeting_id)
    schedule = get_object_or_404(Schedule, meeting=meeting, name=schedule_name)
    
    return render_to_response('meetings/select.html', {
        'meeting': meeting,
        'schedule': schedule},
        RequestContext(request, {}),
    )
    
def select_group(request, meeting_id, schedule_name):
    '''
    In this view the user can select the group to schedule.  Only those groups that have
    submitted session requests appear in the dropdowns.

    NOTE: BOF list includes Proposed Working Group type, per Wanda
    '''
    meeting = get_object_or_404(Meeting, number=meeting_id)
    schedule = get_object_or_404(Schedule, meeting=meeting, name=schedule_name)
    
    if request.method == 'POST':
        group = request.POST.get('group',None)
        if group:
            redirect_url = reverse('meetings_schedule', kwargs={'meeting_id':meeting_id,'acronym':group,'schedule_name':schedule_name})
        else:
            redirect_url = reverse('meetings_select_group',kwargs={'meeting_id':meeting_id,'schedule_name':schedule_name})
            messages.error(request, 'No group selected')

        return HttpResponseRedirect(redirect_url)

    # split groups into scheduled / unscheduled
    scheduled_groups, unscheduled_groups = sort_groups(meeting,schedule)

    # prep group form
    wgs = filter(lambda a: a.type_id in ('wg','ag') and a.state_id=='active', unscheduled_groups)
    group_form = GroupSelectForm(choices=build_choices(wgs))

    # prep BOFs form
    bofs = filter(lambda a: a.type_id=='wg' and a.state_id in ('bof','proposed'), unscheduled_groups)
    bof_form = GroupSelectForm(choices=build_choices(bofs))

    # prep IRTF form
    irtfs = filter(lambda a: a.type_id=='rg' and a.state_id in ('active','proposed'), unscheduled_groups)
    irtf_form = GroupSelectForm(choices=build_choices(irtfs))

    return render_to_response('meetings/select_group.html', {
        'group_form': group_form,
        'bof_form': bof_form,
        'irtf_form': irtf_form,
        'scheduled_groups': scheduled_groups,
        'meeting': meeting,
        'schedule': schedule},
        RequestContext(request, {}),
    )

def times(request, meeting_id, schedule_name):
    '''
    Display and edit time slots (TimeSlots).  It doesn't display every TimeSlot
    object for the meeting because there is one timeslot per time per room,
    rather it displays all the unique times.
    The first time this view is called for a meeting it creates a form with times
    prepopulated from the last meeting
    '''
    meeting = get_object_or_404(Meeting, number=meeting_id)
    schedule = get_object_or_404(Schedule, meeting=meeting, name=schedule_name)

    # build list of timeslots
    slots = []
    timeslots = []
    time_seen = set()
    for t in meeting.timeslot_set.filter(type='session'):
        if not t.time in time_seen:
            time_seen.add(t.time)
            timeslots.append(t)
    for t in timeslots:
        slots.append({'name':t.name,
                      'time':t.time,
                      'end_time':t.end_time()})
    times = sorted(slots, key=lambda a: a['time'])

    if request.method == 'POST':
        form = TimeSlotForm(request.POST)
        if form.is_valid():
            day = form.cleaned_data['day']
            time = form.cleaned_data['time']
            duration = form.cleaned_data['duration']
            name = form.cleaned_data['name']

            t = meeting.date + datetime.timedelta(days=int(day))
            new_time = datetime.datetime(t.year,t.month,t.day,time.hour,time.minute)

            # don't allow creation of timeslots with same start time as existing timeslots
            # assert False, (new_time, time_seen)
            if new_time in time_seen:
                messages.error(request, 'There is already a timeslot for %s.  To change you must delete the old one first.' % new_time.strftime('%a %H:%M'))
                return redirect('meetings_times', meeting_id=meeting_id,schedule_name=schedule_name)

            for room in meeting.room_set.all():
                ts = TimeSlot.objects.create(type_id='session',
                                             meeting=meeting,
                                             name=name,
                                             time=new_time,
                                             location=room,
                                             duration=duration)
                #ScheduledSession.objects.create(schedule=meeting.agenda,timeslot=ts)

            messages.success(request, 'Timeslots created')
            return redirect('meetings_times', meeting_id=meeting_id,schedule_name=schedule_name)

    else:
        form = TimeSlotForm()

    return render_to_response('meetings/times.html', {
        'form': form,
        'meeting': meeting,
        'schedule': schedule,
        'times': times},
        RequestContext(request, {}),
    )

def times_edit(request, meeting_id, schedule_name, time):
    '''
    This view handles bulk edit of timeslot details.
    '''
    meeting = get_object_or_404(Meeting, number=meeting_id)
    schedule = get_object_or_404(Schedule, meeting=meeting, name=schedule_name)
    
    parts = [ int(x) for x in time.split(':') ]
    dtime = datetime.datetime(*parts)
    timeslots = TimeSlot.objects.filter(meeting=meeting,time=dtime)

    if request.method == 'POST':
        button_text = request.POST.get('submit', '')
        if button_text == 'Cancel':
            return redirect('meetings_times', meeting_id=meeting_id,schedule_name=schedule_name)

        form = TimeSlotForm(request.POST)
        if form.is_valid():
            day = form.cleaned_data['day']
            time = form.cleaned_data['time']
            duration = form.cleaned_data['duration']
            name = form.cleaned_data['name']
            
            t = meeting.date + datetime.timedelta(days=int(day))
            new_time = datetime.datetime(t.year,t.month,t.day,time.hour,time.minute)
            
            for timeslot in timeslots:
                timeslot.time = new_time
                timeslot.duration = duration
                timeslot.name = name
                timeslot.save()

            messages.success(request, 'TimeSlot saved')
            return redirect('meetings_times', meeting_id=meeting_id,schedule_name=schedule_name)

    else:
        # we need to pass the session to the form in order to disallow changing
        # of group after materials have been uploaded
        day = dtime.strftime('%w')
        if day == 6:
            day = -1
        initial = {'day':day,
                   'time':dtime.strftime('%H:%M'),
                   'duration':timeslots.first().duration,
                   'name':timeslots.first().name}
        form = TimeSlotForm(initial=initial)

    return render_to_response('meetings/times_edit.html', {
        'meeting': meeting,
        'schedule': schedule,
        'form': form},
        RequestContext(request, {}),
    )

def times_delete(request, meeting_id, schedule_name, time):
    '''
    This view handles bulk delete of all timeslots matching time (datetime) for the given
    meeting.  There is one timeslot for each room.
    '''
    meeting = get_object_or_404(Meeting, number=meeting_id)
    schedule = get_object_or_404(Schedule, meeting=meeting, name=schedule_name)
    
    parts = [ int(x) for x in time.split(':') ]
    dtime = datetime.datetime(*parts)

    # qs = meeting.agenda.scheduledsession_set.filter(timeslot__time=dtime,
    #                                                  session__isnull=False)

    #if qs:
    #    messages.error(request, 'ERROR deleting timeslot.  There is one or more sessions scheduled for this timeslot.')
    #    return redirect('meetings_times', meeting_id=meeting_id,schedule_name=schedule_name)

    TimeSlot.objects.filter(meeting=meeting,time=dtime).delete()

    messages.success(request, 'Timeslot deleted')
    return redirect('meetings_times', meeting_id=meeting_id,schedule_name=schedule_name)

def unschedule(request, meeting_id, schedule_name, session_id):
    '''
    Unschedule given session object
    '''
    meeting = get_object_or_404(Meeting, number=meeting_id)
    session = get_object_or_404(Session, id=session_id)

    session.scheduledsession_set.filter(schedule=meeting.agenda).delete()

    # TODO: change session state?

    messages.success(request, 'Session unscheduled')
    return redirect('meetings_select_group', meeting_id=meeting_id, schedule_name=schedule_name)

def view(request, meeting_id):
    '''
    View Meeting information.

    **Templates:**

    * ``meetings/view.html``

    **Template Variables:**

    * meeting , proceeding

    '''
    meeting = get_object_or_404(Meeting, number=meeting_id)
    
    return render_to_response('meetings/view.html', {
        'meeting': meeting},
        RequestContext(request, {}),
    )<|MERGE_RESOLUTION|>--- conflicted
+++ resolved
@@ -14,17 +14,12 @@
 from django.utils.functional import curry
 
 from ietf.utils.mail import send_mail
-from ietf.meeting.models import Meeting, Session, Room, TimeSlot, ScheduledSession
+from ietf.meeting.models import Meeting, Session, Room, TimeSlot, ScheduledSession, Schedule
 from ietf.meeting.helpers import get_schedule
-<<<<<<< HEAD
-from ietf.group.models import Group
-=======
 from ietf.group.models import Group, GroupEvent
-from ietf.name.models import SessionStatusName, TimeSlotTypeName
->>>>>>> 2ff79003
 from ietf.person.models import Person
 from ietf.secr.meetings.blue_sheets import create_blue_sheets
-from ietf.secr.meetings.forms import ( BaseMeetingRoomFormSet, ExtraSessionForm, MeetingModelForm,
+from ietf.secr.meetings.forms import ( BaseMeetingRoomFormSet, MeetingModelForm,
     MeetingRoomForm, NewSessionForm, NonSessionEditForm, NonSessionForm, TimeSlotForm,
     UploadBlueSheetForm, get_next_slot )
 from ietf.secr.proceedings.views import build_choices, handle_upload_file
@@ -59,7 +54,6 @@
     If room is passed pre-create timeslots for the new room.  Call this after saving new rooms
     or adding a room.
     '''
-    schedule = get_schedule(meeting)
     slots = meeting.timeslot_set.filter(type='session')
     if room:
         rooms = [room]
@@ -89,9 +83,6 @@
                                         time=new_time,
                                         location=room,
                                         duration=t.duration)
-                # Is this still right? I thought we had already moved away from dangling ScheduledSessions.
-                # ScheduledSession.objects.create(schedule=schedule,timeslot=t)
-        #meeting.create_all_timeslots();
 
 def build_nonsession(meeting):
     '''
@@ -130,18 +121,12 @@
 
 def get_last_meeting(meeting):
     last_number = int(meeting.number) - 1
-<<<<<<< HEAD
-    return Meeting.objects.get(number=last_number)
-
-def is_combined(session, meeting):
-=======
     try:
         return Meeting.objects.get(number=last_number)
     except Meeting.DoesNotExist:
         return None
         
 def is_combined(session,meeting,schedule=None):
->>>>>>> 2ff79003
     '''
     Check to see if this session is using two combined timeslots
     '''
@@ -865,13 +850,12 @@
                 return redirect('meetings_times', meeting_id=meeting_id,schedule_name=schedule_name)
 
             for room in meeting.room_set.all():
-                ts = TimeSlot.objects.create(type_id='session',
-                                             meeting=meeting,
-                                             name=name,
-                                             time=new_time,
-                                             location=room,
-                                             duration=duration)
-                #ScheduledSession.objects.create(schedule=meeting.agenda,timeslot=ts)
+                TimeSlot.objects.create(type_id='session',
+                                        meeting=meeting,
+                                        name=name,
+                                        time=new_time,
+                                        location=room,
+                                        duration=duration)
 
             messages.success(request, 'Timeslots created')
             return redirect('meetings_times', meeting_id=meeting_id,schedule_name=schedule_name)
@@ -947,18 +931,10 @@
     meeting.  There is one timeslot for each room.
     '''
     meeting = get_object_or_404(Meeting, number=meeting_id)
-    schedule = get_object_or_404(Schedule, meeting=meeting, name=schedule_name)
     
     parts = [ int(x) for x in time.split(':') ]
     dtime = datetime.datetime(*parts)
 
-    # qs = meeting.agenda.scheduledsession_set.filter(timeslot__time=dtime,
-    #                                                  session__isnull=False)
-
-    #if qs:
-    #    messages.error(request, 'ERROR deleting timeslot.  There is one or more sessions scheduled for this timeslot.')
-    #    return redirect('meetings_times', meeting_id=meeting_id,schedule_name=schedule_name)
-
     TimeSlot.objects.filter(meeting=meeting,time=dtime).delete()
 
     messages.success(request, 'Timeslot deleted')
