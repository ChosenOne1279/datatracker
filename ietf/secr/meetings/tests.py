--- conflicted
+++ resolved
@@ -183,18 +183,7 @@
         response = self.client.post(url)
         self.assertEqual(response.status_code, 302)
         self.assertEqual(len(outbox), mailbox_before + 1)
-<<<<<<< HEAD
-        
-    def test_meetings_select(self):
-        make_meeting_test_data()
-        url = reverse('ietf.secr.meetings.views.select',kwargs={'meeting_id':42,'schedule_name':'test-agenda'})
-        self.client.login(username="secretary", password="secretary+password")
-        response = self.client.get(url)
-        self.assertEqual(response.status_code, 200)
-    
-=======
-
->>>>>>> 4322bdaa
+        
     def test_meetings_rooms(self):
         meeting = make_meeting_test_data()
         url = reverse('ietf.secr.meetings.views.rooms',kwargs={'meeting_id':42,'schedule_name':'test-agenda'})
